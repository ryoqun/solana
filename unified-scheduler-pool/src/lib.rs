//! Transaction scheduling code.
//!
//! This crate implements 3 solana-runtime traits (`InstalledScheduler`, `UninstalledScheduler` and
//! `InstalledSchedulerPool`) to provide a concrete transaction scheduling implementation
//! (including executing txes and committing tx results).
//!
//! At the highest level, this crate takes `SanitizedTransaction`s via its `schedule_execution()`
//! and commits any side-effects (i.e. on-chain state changes) into the associated `Bank` via
//! `solana-ledger`'s helper function called `execute_batch()`.

#[cfg(feature = "dev-context-only-utils")]
use qualifier_attr::qualifiers;
use {
    assert_matches::assert_matches,
    cpu_time::ThreadTime,
    crossbeam_channel::{
        self, disconnected, never, select_biased, Receiver, RecvError, RecvTimeoutError, SendError,
        Sender, TryRecvError,
    },
    dashmap::DashMap,
    derivative::Derivative,
    log::*,
    solana_ledger::blockstore_processor::{
        execute_batch, TransactionBatchWithIndexes, TransactionStatusSender,
    },
    solana_measure::measure::Measure,
    solana_metrics::datapoint_info_at,
    solana_program_runtime::timings::ExecuteTimings,
    solana_runtime::{
        bank::Bank,
        compute_budget_details::GetComputeBudgetDetails,
        installed_scheduler_pool::{
            DefaultScheduleExecutionArg, InstalledScheduler, InstalledSchedulerPool,
            InstalledSchedulerPoolArc, ResultWithTimings, ScheduleExecutionArg, SchedulerId,
            SchedulingContext, UninstalledScheduler, UninstalledSchedulerBox,
            WithTransactionAndIndex,
        },
        prioritization_fee_cache::PrioritizationFeeCache,
    },
    solana_sdk::{
        clock::Slot,
        pubkey::Pubkey,
        transaction::{Result, SanitizedTransaction, TransactionError},
    },
    solana_unified_scheduler_logic::{SchedulingStateMachine, Task, UsageQueue},
    solana_vote::vote_sender_types::ReplayVoteSender,
    std::{
        env,
        fmt::Debug,
        sync::{
            atomic::{AtomicU64, Ordering::Relaxed},
            Arc, Mutex, OnceLock, RwLock, RwLockReadGuard, Weak,
        },
        thread::{self, JoinHandle},
        time::{Duration, Instant, SystemTime},
    },
};

type AtomicSchedulerId = AtomicU64;

// SchedulerPool must be accessed as a dyn trait from solana-runtime, because SchedulerPool
// contains some internal fields, whose types aren't available in solana-runtime (currently
// TransactionStatusSender; also, PohRecorder in the future)...
#[derive(Debug)]
<<<<<<< HEAD
pub struct SchedulerPool<S, TH, SEA>
where
    S: SpawnableScheduler<TH, SEA>,
    TH: TaskHandler<SEA>,
    SEA: ScheduleExecutionArg,
=======
pub struct SchedulerPool<S, TH>
where
    S: SpawnableScheduler<TH>,
    TH: TaskHandler,
>>>>>>> 410dbc50
{
    scheduler_inners: Mutex<Vec<S::Inner>>,
    handler_count: usize,
    handler_context: HandlerContext,
    // weak_self could be elided by changing InstalledScheduler::take_scheduler()'s receiver to
    // Arc<Self> from &Self, because SchedulerPool is used as in the form of Arc<SchedulerPool>
    // almost always. But, this would cause wasted and noisy Arc::clone()'s at every call sites.
    //
    // Alternatively, `impl InstalledScheduler for Arc<SchedulerPool>` approach could be explored
    // but it entails its own problems due to rustc's coherence and necessitated newtype with the
    // type graph of InstalledScheduler being quite elaborate.
    //
    // After these considerations, this weak_self approach is chosen at the cost of some additional
    // memory increase.
    weak_self: Weak<Self>,
    next_scheduler_id: AtomicSchedulerId,
    // prune schedulers, stop idling scheduler's threads, sanity check on the
    // usage queue loader after scheduler is returned.
    cleaner_sender: Sender<Weak<RwLock<ThreadManager<S, TH, SEA>>>>,
    cleaner_exit_signal_sender: Sender<()>,
    cleaner_thread: Mutex<Option<JoinHandle<()>>>,
}

#[derive(Debug)]
pub struct HandlerContext {
    log_messages_bytes_limit: Option<usize>,
    transaction_status_sender: Option<TransactionStatusSender>,
    replay_vote_sender: Option<ReplayVoteSender>,
    prioritization_fee_cache: Arc<PrioritizationFeeCache>,
}

pub type DefaultSchedulerPool = SchedulerPool<
    PooledScheduler<DefaultTaskHandler, DefaultScheduleExecutionArg>,
    DefaultTaskHandler,
    DefaultScheduleExecutionArg,
>;

struct WatchedThreadManager<S, TH, SEA>
where
    S: SpawnableScheduler<TH, SEA>,
    TH: TaskHandler<SEA>,
    SEA: ScheduleExecutionArg,
{
    thread_manager: Weak<RwLock<ThreadManager<S, TH, SEA>>>,
    #[cfg(target_os = "linux")]
    tick: u64,
    #[cfg(target_os = "linux")]
    updated_at: Instant,
}

impl<S, TH, SEA> WatchedThreadManager<S, TH, SEA>
where
    S: SpawnableScheduler<TH, SEA>,
    TH: TaskHandler<SEA>,
    SEA: ScheduleExecutionArg,
{
    fn new(thread_manager: Weak<RwLock<ThreadManager<S, TH, SEA>>>) -> Self {
        Self {
            thread_manager,
            #[cfg(target_os = "linux")]
            tick: 0,
            #[cfg(target_os = "linux")]
            updated_at: Instant::now(),
        }
    }

    fn retire_if_stale(&mut self) -> bool {
        #[cfg_attr(not(target_os = "linux"), allow(unused_variables))]
        let Some(thread_manager) = self.thread_manager.upgrade() else {
            return false;
        };

        // The following linux-only code implements an eager native thread reclaiming, which is
        // only useful if the solana-validator sees many unrooted forks. Such hostile situations
        // should NEVER happen on remotely-uncontrollable ledgers created by solana-test-validator.
        // And it's generally not expected mainnet-beta validators (or any live clusters for that
        // matter) to be run on non-linux OSes at all.
        //
        // Thus, this OS-specific implementation can be justified because this enables the hot-path
        // (the scheduler main thread) to omit VDSO calls and timed-out futex syscalls by relying on
        // this out-of-bound cleaner for a defensive thread reclaiming.
        #[cfg(target_os = "linux")]
        {
            let Some(tid) = thread_manager.read().unwrap().active_tid_if_not_primary() else {
                self.tick = 0;
                self.updated_at = Instant::now();
                return true;
            };

            let pid = std::process::id();
            let task = procfs::process::Process::new(pid.try_into().unwrap())
                .unwrap()
                .task_from_tid(tid)
                .unwrap();
            let stat = task.stat().unwrap();
            let current_tick = stat.utime.checked_add(stat.stime).unwrap();
            if current_tick > self.tick {
                self.tick = current_tick;
                self.updated_at = Instant::now();
            } else {
                // 5x of 400ms block time
                const IDLE_DURATION_FOR_EAGER_THREAD_RECLAIM: Duration = Duration::from_secs(2);

                let elapsed = self.updated_at.elapsed();
                if elapsed > IDLE_DURATION_FOR_EAGER_THREAD_RECLAIM {
                    const BITS_PER_HEX_DIGIT: usize = 4;
                    let thread_manager = &mut thread_manager.write().unwrap();
                    info!(
                        "[sch_{:0width$x}]: cleaner: retire_if_stale(): stopping thread manager ({tid}/{} <= {}/{:?})...",
                        thread_manager.scheduler_id,
                        current_tick,
                        self.tick,
                        elapsed,
                        width = SchedulerId::BITS as usize / BITS_PER_HEX_DIGIT,
                    );
                    thread_manager.suspend();
                    self.tick = 0;
                    self.updated_at = Instant::now();
                }
            }
        }

        true
    }
}

impl<S, TH, SEA> Drop for SchedulerPool<S, TH, SEA>
where
    S: SpawnableScheduler<TH, SEA>,
    TH: TaskHandler<SEA>,
    SEA: ScheduleExecutionArg,
{
    fn drop(&mut self) {
        info!("SchedulerPool::drop() is successfully called");
    }
}

impl<S, TH, SEA> SchedulerPool<S, TH, SEA>
where
    S: SpawnableScheduler<TH, SEA>,
    TH: TaskHandler<SEA>,
    SEA: ScheduleExecutionArg,
{
    // Some internal impl and test code want an actual concrete type, NOT the
    // `dyn InstalledSchedulerPool`. So don't merge this into `Self::new_dyn()`.
    #[cfg_attr(feature = "dev-context-only-utils", qualifiers(pub))]
    fn new(
        handler_count: Option<usize>,
        log_messages_bytes_limit: Option<usize>,
        transaction_status_sender: Option<TransactionStatusSender>,
        replay_vote_sender: Option<ReplayVoteSender>,
        prioritization_fee_cache: Arc<PrioritizationFeeCache>,
    ) -> Arc<Self> {
        let handler_count = handler_count.unwrap_or(Self::default_handler_count());
        assert!(handler_count >= 1);

        let (scheduler_pool_sender, scheduler_pool_receiver) = crossbeam_channel::bounded(1);
        let (cleaner_sender, cleaner_receiver) = crossbeam_channel::unbounded();
        let (cleaner_exit_signal_sender, cleaner_exit_signal_receiver) =
            crossbeam_channel::unbounded();

        let cleaner_main_loop = || {
            move || {
                let scheduler_pool: Arc<Self> = scheduler_pool_receiver.recv().unwrap();
                drop(scheduler_pool_receiver);

                let mut thread_managers: Vec<WatchedThreadManager<S, TH, SEA>> = vec![];

                'outer: loop {
                    let mut schedulers = scheduler_pool.scheduler_inners.lock().unwrap();
                    let schedulers_len_pre_retain = schedulers.len();
                    schedulers.retain_mut(|scheduler| scheduler.retire_if_stale());
                    let schedulers_len_post_retain = schedulers.len();
                    drop(schedulers);

                    let thread_manager_len_pre_retain = thread_managers.len();
                    thread_managers.retain_mut(|thread_manager| thread_manager.retire_if_stale());

                    let thread_manager_len_pre_push = thread_managers.len();
                    'inner: loop {
                        match cleaner_receiver.try_recv() {
                            Ok(thread_manager) => {
                                thread_managers.push(WatchedThreadManager::new(thread_manager))
                            }
                            Err(TryRecvError::Disconnected) => break 'outer,
                            Err(TryRecvError::Empty) => break 'inner,
                        }
                    }

                    info!(
                        "cleaner: unused schedulers in the pool: {} => {}, all thread managers: {} => {} => {}",
                        schedulers_len_pre_retain,
                        schedulers_len_post_retain,
                        thread_manager_len_pre_retain,
                        thread_manager_len_pre_push,
                        thread_managers.len(),
                    );
                    // wait for signal with timeout here instead of recv_timeout() to write all the
                    // preceeding logs at once.
                    match cleaner_exit_signal_receiver.recv_timeout(Duration::from_secs(1)) {
                        Ok(()) | Err(RecvTimeoutError::Disconnected) => break 'outer,
                        Err(RecvTimeoutError::Timeout) => continue,
                    }
                }
                info!("cleaner thread terminating!");
            }
        };

        let cleaner_thread = thread::Builder::new()
            .name("solScCleaner".to_owned())
            .spawn(cleaner_main_loop())
            .unwrap();

        let scheduler_pool = Arc::new_cyclic(|weak_self| Self {
            scheduler_inners: Mutex::default(),
            handler_count,
            handler_context: HandlerContext {
                log_messages_bytes_limit,
                transaction_status_sender,
                replay_vote_sender,
                prioritization_fee_cache,
            },
            weak_self: weak_self.clone(),
            next_scheduler_id: AtomicSchedulerId::new(PRIMARY_SCHEDULER_ID),
            cleaner_thread: Mutex::new(Some(cleaner_thread)),
            cleaner_sender,
            cleaner_exit_signal_sender,
        });
        scheduler_pool_sender.send(scheduler_pool.clone()).unwrap();
        scheduler_pool
    }

    // This apparently-meaningless wrapper is handy, because some callers explicitly want
    // `dyn InstalledSchedulerPool` to be returned for type inference convenience.
    pub fn new_dyn(
        handler_count: Option<usize>,
        log_messages_bytes_limit: Option<usize>,
        transaction_status_sender: Option<TransactionStatusSender>,
        replay_vote_sender: Option<ReplayVoteSender>,
        prioritization_fee_cache: Arc<PrioritizationFeeCache>,
    ) -> InstalledSchedulerPoolArc<SEA> {
        Self::new(
            handler_count,
            log_messages_bytes_limit,
            transaction_status_sender,
            replay_vote_sender,
            prioritization_fee_cache,
        )
    }

    // See a comment at the weak_self field for justification of this method's existence.
    fn self_arc(&self) -> Arc<Self> {
        self.weak_self
            .upgrade()
            .expect("self-referencing Arc-ed pool")
    }

    fn new_scheduler_id(&self) -> SchedulerId {
        self.next_scheduler_id.fetch_add(1, Relaxed)
    }

    fn return_scheduler(&self, scheduler: S::Inner) {
        self.scheduler_inners
            .lock()
            .expect("not poisoned")
            .push(scheduler);
    }

    #[cfg_attr(feature = "dev-context-only-utils", qualifiers(pub))]
    fn do_take_scheduler(&self, context: SchedulingContext) -> S {
        // pop is intentional for filo, expecting relatively warmed-up scheduler due to having been
        // returned recently
        if let Some(pooled_inner) = self.scheduler_inners.lock().expect("not poisoned").pop() {
            S::from_inner(pooled_inner, context)
        } else {
            S::spawn(self.self_arc(), context, TH::create(self))
        }
    }

    fn register_to_cleaner(&self, thread_manager: Weak<RwLock<ThreadManager<S, TH, SEA>>>) {
        self.cleaner_sender.send(thread_manager).unwrap();
    }

    #[cfg(feature = "dev-context-only-utils")]
    pub fn pooled_scheduler_count(&self) -> usize {
        self.scheduler_inners.lock().expect("not poisoned").len()
    }

    pub fn default_handler_count() -> usize {
        Self::calculate_default_handler_count(
            thread::available_parallelism()
                .ok()
                .map(|non_zero| non_zero.get()),
        )
    }

    pub fn calculate_default_handler_count(detected_cpu_core_count: Option<usize>) -> usize {
        // Divide by 4 just not to consume all available CPUs just with handler threads, sparing for
        // other active forks and other subsystems.
        // Also, if available_parallelism fails (which should be very rare), use 4 threads,
        // as a relatively conservatism assumption of modern multi-core systems ranging from
        // engineers' laptops to production servers.
        detected_cpu_core_count
            .map(|core_count| (core_count / 4).max(1))
            .unwrap_or(4)
    }

    pub fn cli_message() -> &'static str {
        static MESSAGE: OnceLock<String> = OnceLock::new();

        MESSAGE.get_or_init(|| {
            format!(
                "Change the number of the unified scheduler's transaction execution threads \
                 dedicated to each block, otherwise calculated as cpu_cores/4 [default: {}]",
                Self::default_handler_count()
            )
        })
    }
}

impl<S, TH, SEA> InstalledSchedulerPool<SEA> for SchedulerPool<S, TH, SEA>
where
    S: SpawnableScheduler<TH, SEA>,
    TH: TaskHandler<SEA>,
    SEA: ScheduleExecutionArg,
{
    fn take_scheduler(&self, context: SchedulingContext) -> Box<dyn InstalledScheduler<SEA>> {
        Box::new(self.do_take_scheduler(context))
    }

    fn uninstalled_from_bank_forks(self: Arc<Self>) {
        self.scheduler_inners.lock().unwrap().clear();
        self.cleaner_exit_signal_sender.send(()).unwrap();
        let () = self
            .cleaner_thread
            .lock()
            .unwrap()
            .take()
            .unwrap()
            .join()
            .unwrap();
        info!(
            "SchedulerPool::uninstalled_from_bank_forks(): joined cleaner thread at {:?}...",
            thread::current()
        );
    }
}

pub trait TaskHandler<SEA: ScheduleExecutionArg>:
    Send + Sync + Debug + Sized + Clone + 'static
{
    fn create<T: SpawnableScheduler<Self, SEA>>(pool: &SchedulerPool<T, Self, SEA>) -> Self;

    fn handle(
        &self,
        result: &mut Result<()>,
        timings: &mut ExecuteTimings,
        bank: &Arc<Bank>,
        transaction: &SanitizedTransaction,
        index: usize,
        handler_context: &HandlerContext,
    );
}

#[derive(Clone, Debug)]
pub struct DefaultTaskHandler;

impl<SEA: ScheduleExecutionArg> TaskHandler<SEA> for DefaultTaskHandler {
    fn create<T: SpawnableScheduler<Self, SEA>>(_pool: &SchedulerPool<T, Self, SEA>) -> Self {
        Self
    }

    fn handle(
        &self,
        result: &mut Result<()>,
        timings: &mut ExecuteTimings,
        bank: &Arc<Bank>,
        transaction: &SanitizedTransaction,
        index: usize,
        handler_context: &HandlerContext,
    ) {
        // scheduler must properly prevent conflicting tx executions. thus, task handler isn't
        // responsible for locking.
        let batch = bank.prepare_unlocked_batch_from_single_tx(transaction);
        let batch_with_indexes = TransactionBatchWithIndexes {
            batch,
            transaction_indexes: vec![index],
        };

        *result = execute_batch(
            &batch_with_indexes,
            bank,
            handler_context.transaction_status_sender.as_ref(),
            handler_context.replay_vote_sender.as_ref(),
            timings,
            handler_context.log_messages_bytes_limit,
            &handler_context.prioritization_fee_cache,
        );
    }
}

struct ExecutedTask {
    task: Task,
    result_with_timings: ResultWithTimings,
    slot: Slot,
    thx: usize,
    handler_timings: Option<HandlerTimings>,
}

pub struct HandlerTimings {
    finish_time: SystemTime,
    execution_us: u64,
    execution_cpu_us: u128,
}

impl ExecutedTask {
    fn new_boxed(task: Task, thx: usize, slot: Slot) -> Box<Self> {
        Box::new(Self {
            task,
            result_with_timings: initialized_result_with_timings(),
            slot,
            thx,
            handler_timings: None,
        })
    }

    fn is_err(&self) -> bool {
        self.result_with_timings.0.is_err()
    }
}

// A very tiny generic message type to signal about opening and closing of subchannels, which are
// logically segmented series of Payloads (P1) over a single continuous time-span, potentially
// carrying some subchannel metadata (P2) upon opening a new subchannel.
// Note that the above properties can be upheld only when this is used inside MPSC or SPSC channels
// (i.e. the consumer side needs to be single threaded). For the multiple consumer cases,
// ChainedChannel can be used instead.
enum SubchanneledPayload<P1, P2> {
    Payload(P1),
    OpenSubchannel(P2),
    CloseSubchannel,
}

type NewTaskPayload = SubchanneledPayload<Task, SchedulingContext>;
type RetiredTaskPayload = SubchanneledPayload<Box<ExecutedTask>, ()>;

// A tiny generic message type to synchronize multiple threads everytime some contextual data needs
// to be switched (ie. SchedulingContext), just using a single communication channel.
//
// Usually, there's no way to prevent one of those threads from mixing current and next contexts
// while processing messages with a multiple-consumer channel. A condvar or other
// out-of-bound mechanism is needed to notify about switching of contextual data. That's because
// there's no way to block those threads reliably on such a switching event just with a channel.
//
// However, if the number of consumer can be determined, this can be accomplished just over a
// single channel, which even carries an in-bound control meta-message with the contexts. The trick
// is that identical meta-messages as many as the number of threads are sent over the channel,
// along with new channel receivers to be used (hence the name of _chained_). Then, the receiving
// thread drops the old channel and is now blocked on receiving from the new channel. In this way,
// this switching can happen exactly once for each thread.
//
// Overall, this greatly simplifies the code, reduces CAS/syscall overhead per messaging to the
// minimum at the cost of a single channel recreation per switching. Needless to say, such an
// allocation can be amortized to be negligible.
//
// Lastly, there's an auxiliary channel to realize a 2-level priority queue. See comment before
// runnable_task_sender.
mod chained_channel {
    use super::*;

    // hide variants by putting this inside newtype
    enum ChainedChannelPrivate<P, C> {
        Payload(P),
        ContextAndChannels(C, Receiver<ChainedChannel<P, C>>, Receiver<P>),
    }

    pub(super) struct ChainedChannel<P, C>(ChainedChannelPrivate<P, C>);

    impl<P, C> ChainedChannel<P, C> {
        fn chain_to_new_channel(
            context: C,
            receiver: Receiver<Self>,
            aux_receiver: Receiver<P>,
        ) -> Self {
            Self(ChainedChannelPrivate::ContextAndChannels(
                context,
                receiver,
                aux_receiver,
            ))
        }
    }

    pub(super) struct ChainedChannelSender<P, C> {
        sender: Sender<ChainedChannel<P, C>>,
        aux_sender: Sender<P>,
    }

    impl<P, C: Clone> ChainedChannelSender<P, C> {
        fn new(sender: Sender<ChainedChannel<P, C>>, aux_sender: Sender<P>) -> Self {
            Self { sender, aux_sender }
        }

        pub(super) fn send_payload(
            &self,
            payload: P,
        ) -> std::result::Result<(), SendError<ChainedChannel<P, C>>> {
            self.sender
                .send(ChainedChannel(ChainedChannelPrivate::Payload(payload)))
        }

        pub(super) fn send_aux_payload(&self, payload: P) -> std::result::Result<(), SendError<P>> {
            self.aux_sender.send(payload)
        }

        pub(super) fn send_chained_channel(
            &mut self,
            context: C,
            count: usize,
        ) -> std::result::Result<(), SendError<ChainedChannel<P, C>>> {
            let (chained_sender, chained_receiver) = crossbeam_channel::unbounded();
            let (chained_aux_sender, chained_aux_receiver) = crossbeam_channel::unbounded();
            for _ in 0..count {
                self.sender.send(ChainedChannel::chain_to_new_channel(
                    context.clone(),
                    chained_receiver.clone(),
                    chained_aux_receiver.clone(),
                ))?
            }
            self.sender = chained_sender;
            self.aux_sender = chained_aux_sender;
            Ok(())
        }

        pub(super) fn len(&self) -> usize {
            self.sender.len()
        }

        pub(super) fn aux_len(&self) -> usize {
            self.aux_sender.len()
        }
    }

    // P doesn't need to be `: Clone`, yet rustc derive can't handle it.
    // see https://github.com/rust-lang/rust/issues/26925
    #[derive(Derivative)]
    #[derivative(Clone(bound = "C: Clone"))]
    pub(super) struct ChainedChannelReceiver<P, C: Clone> {
        receiver: Receiver<ChainedChannel<P, C>>,
        aux_receiver: Receiver<P>,
        context: C,
    }

    impl<P, C: Clone> ChainedChannelReceiver<P, C> {
        fn new(
            receiver: Receiver<ChainedChannel<P, C>>,
            aux_receiver: Receiver<P>,
            initial_context: C,
        ) -> Self {
            Self {
                receiver,
                aux_receiver,
                context: initial_context,
            }
        }

        pub(super) fn context(&self) -> &C {
            &self.context
        }

        pub(super) fn for_select(&self) -> &Receiver<ChainedChannel<P, C>> {
            &self.receiver
        }

        pub(super) fn aux_for_select(&self) -> &Receiver<P> {
            &self.aux_receiver
        }

        pub(super) fn after_select(&mut self, message: ChainedChannel<P, C>) -> Option<P> {
            match message.0 {
                ChainedChannelPrivate::Payload(payload) => Some(payload),
                ChainedChannelPrivate::ContextAndChannels(context, channel, idle_channel) => {
                    self.context = context;
                    self.receiver = channel;
                    self.aux_receiver = idle_channel;
                    None
                }
            }
        }
    }

    pub(super) fn unbounded<P, C: Clone>(
        initial_context: C,
    ) -> (ChainedChannelSender<P, C>, ChainedChannelReceiver<P, C>) {
        let (sender, receiver) = crossbeam_channel::unbounded();
        let (aux_sender, aux_receiver) = crossbeam_channel::unbounded();
        (
            ChainedChannelSender::new(sender, aux_sender),
            ChainedChannelReceiver::new(receiver, aux_receiver, initial_context),
        )
    }
}

/// The primary owner of all [`UsageQueue`]s used for particular [`PooledScheduler`].
///
/// Currently, the simplest implementation. This grows memory usage in unbounded way. Cleaning will
/// be added later. This struct is here to be put outside `solana-unified-scheduler-logic` for the
/// crate's original intent (separation of logics from this crate). Some practical and mundane
/// pruning will be implemented in this type.
#[derive(Default, Debug)]
pub struct UsageQueueLoader {
    usage_queues: DashMap<Pubkey, UsageQueue>,
}

impl UsageQueueLoader {
    pub fn load(&self, address: Pubkey) -> UsageQueue {
        self.usage_queues.entry(address).or_default().clone()
    }

    pub fn usage_queue_count(&self) -> usize {
        self.usage_queues.len()
    }

    pub fn clear(&self) {
        self.usage_queues.clear();
    }
}

fn initialized_result_with_timings() -> ResultWithTimings {
    (Ok(()), ExecuteTimings::default())
}

#[derive(Debug)]
<<<<<<< HEAD
pub struct PooledScheduler<TH, SEA>
where
    TH: TaskHandler<SEA>,
    SEA: ScheduleExecutionArg,
{
    inner: PooledSchedulerInner<Self, TH, SEA>,
=======
pub struct PooledScheduler<TH>
where
    TH: TaskHandler,
{
    inner: PooledSchedulerInner<Self, TH>,
>>>>>>> 410dbc50
    context: SchedulingContext,
}

#[derive(Debug)]
<<<<<<< HEAD
pub struct PooledSchedulerInner<S, TH, SEA>
where
    S: SpawnableScheduler<TH, SEA>,
    TH: TaskHandler<SEA>,
    SEA: ScheduleExecutionArg,
{
    thread_manager: Arc<RwLock<ThreadManager<S, TH, SEA>>>,
=======
pub struct PooledSchedulerInner<S, TH>
where
    S: SpawnableScheduler<TH>,
    TH: TaskHandler,
{
    thread_manager: ThreadManager<S, TH>,
>>>>>>> 410dbc50
    usage_queue_loader: UsageQueueLoader,
    pooled_at: Instant,
}

impl<S, TH, SEA> PooledSchedulerInner<S, TH, SEA>
where
    S: SpawnableScheduler<TH, SEA>,
    TH: TaskHandler<SEA>,
    SEA: ScheduleExecutionArg,
{
    fn pooled_since(&self) -> Duration {
        self.pooled_at.elapsed()
    }

    fn suspend_thread_manager(&mut self) {
        debug!("suspend_thread_manager()");
        self.thread_manager.write().unwrap().suspend();
    }

    fn id(&self) -> SchedulerId {
        self.thread_manager.read().unwrap().scheduler_id
    }
}

type Tid = i32;
// The linux's tid (essentially is in the pid name space) is guaranteed to be non-zero; so
// using 0 for special purpose at user-land is totally safe.
#[cfg_attr(target_os = "linux", allow(dead_code))]
const DUMMY_TID: Tid = 0;

#[derive(Default)]
struct LogInterval(usize);

impl LogInterval {
    fn increment(&mut self) -> bool {
        let should_log = self.0 % 1000 == 0;
        self.0 = self.0.checked_add(1).unwrap();
        should_log
    }
}

const PRIMARY_SCHEDULER_ID: SchedulerId = 0;

// This type manages the OS threads for scheduling and executing transactions. The term
// `session` is consistently used to mean a group of Tasks scoped under a single SchedulingContext.
// This is equivalent to a particular bank for block verification. However, new terms is introduced
// here to mean some continuous time over multiple continuous banks/slots for the block production,
// which is planned to be implemented in the future.
#[derive(Debug)]
<<<<<<< HEAD
struct ThreadManager<S, TH, SEA>
where
    S: SpawnableScheduler<TH, SEA>,
    TH: TaskHandler<SEA>,
    SEA: ScheduleExecutionArg,
=======
struct ThreadManager<S, TH>
where
    S: SpawnableScheduler<TH>,
    TH: TaskHandler,
>>>>>>> 410dbc50
{
    scheduler_id: SchedulerId,
    pool: Arc<SchedulerPool<S, TH, SEA>>,
    handler: TH,
    new_task_sender: Sender<NewTaskPayload>,
    new_task_receiver: Option<Receiver<NewTaskPayload>>,
    session_result_sender: Sender<Option<ResultWithTimings>>,
    session_result_receiver: Receiver<Option<ResultWithTimings>>,
    session_result_with_timings: Option<ResultWithTimings>,
    scheduler_thread_and_tid: Option<(JoinHandle<Option<ResultWithTimings>>, Tid)>,
    handler_threads: Vec<JoinHandle<()>>,
    accumulator_thread: Option<JoinHandle<()>>,
}

<<<<<<< HEAD
impl<TH, SEA> PooledScheduler<TH, SEA>
where
    TH: TaskHandler<SEA>,
    SEA: ScheduleExecutionArg,
{
    fn do_spawn(
        pool: Arc<SchedulerPool<Self, TH, SEA>>,
        initial_context: SchedulingContext,
        handler: TH,
    ) -> Self {
        Self::from_inner(
            PooledSchedulerInner {
                thread_manager: Arc::new(RwLock::new(ThreadManager::new(pool.clone(), handler))),
=======
impl<TH> PooledScheduler<TH>
where
    TH: TaskHandler,
{
    fn do_spawn(pool: Arc<SchedulerPool<Self, TH>>, initial_context: SchedulingContext) -> Self {
        Self::from_inner(
            PooledSchedulerInner {
                thread_manager: ThreadManager::new(pool),
>>>>>>> 410dbc50
                usage_queue_loader: UsageQueueLoader::default(),
                pooled_at: Instant::now(),
            },
            initial_context,
        )
    }

    #[cfg(feature = "dev-context-only-utils")]
    pub fn clear_session_result_with_timings(&mut self) {
        assert_matches!(
            self.inner
                .thread_manager
                .write()
                .unwrap()
                .take_session_result_with_timings(),
            (Ok(_), _)
        );
    }

    #[cfg(feature = "dev-context-only-utils")]
    pub fn restart_session(&mut self) {
        self.inner
            .thread_manager
            .write()
            .unwrap()
            .start_session(&self.context);
    }

    #[cfg(feature = "dev-context-only-utils")]
    pub fn schedule_task(&self, task: Task) {
        self.inner.thread_manager.read().unwrap().send_task(task);
    }

    fn ensure_thread_manager_resumed(
        &self,
        context: &SchedulingContext,
    ) -> std::result::Result<RwLockReadGuard<'_, ThreadManager<Self, TH, SEA>>, TransactionError>
    {
        let mut was_already_active = false;
        loop {
            let read = self.inner.thread_manager.read().unwrap();
            if !read.is_suspended() {
                debug!(
                    "{}",
                    if was_already_active {
                        "ensure_thread_manager_resumed(): was already active."
                    } else {
                        "ensure_thread_manager_resumed(): wasn't already active..."
                    }
                );
                return Ok(read);
            } else {
                debug!("ensure_thread_manager_resumed(): will start threads...");
                drop(read);
                let mut write = self.inner.thread_manager.write().unwrap();
                write.start_or_try_resume_threads(context)?;
                drop(write);
                was_already_active = false;
            }
        }
    }
}

<<<<<<< HEAD
impl<S, TH, SEA> ThreadManager<S, TH, SEA>
where
    S: SpawnableScheduler<TH, SEA>,
    TH: TaskHandler<SEA>,
    SEA: ScheduleExecutionArg,
{
    fn new(pool: Arc<SchedulerPool<S, TH, SEA>>, handler: TH) -> Self {
=======
impl<S, TH> ThreadManager<S, TH>
where
    S: SpawnableScheduler<TH>,
    TH: TaskHandler,
{
    fn new(pool: Arc<SchedulerPool<S, TH>>) -> Self {
>>>>>>> 410dbc50
        let (new_task_sender, new_task_receiver) = crossbeam_channel::unbounded();
        let (session_result_sender, session_result_receiver) = crossbeam_channel::unbounded();
        let handler_count = pool.handler_count;

        Self {
            scheduler_id: pool.new_scheduler_id(),
            pool,
            handler,
            new_task_sender,
            new_task_receiver: Some(new_task_receiver),
            session_result_sender,
            session_result_receiver,
            session_result_with_timings: None,
            scheduler_thread_and_tid: None,
            handler_threads: Vec::with_capacity(handler_count),
            accumulator_thread: None,
        }
    }

    fn is_suspended(&self) -> bool {
        self.scheduler_thread_and_tid.is_none()
    }

    pub fn take_scheduler_thread(&mut self) -> Option<JoinHandle<Option<ResultWithTimings>>> {
        self.scheduler_thread_and_tid
            .take()
            .map(|(thread, _tid)| thread)
    }

    fn execute_task_with_handler(
        handler: &TH,
        bank: &Arc<Bank>,
        executed_task: &mut Box<ExecutedTask>,
        handler_context: &HandlerContext,
        send_metrics: bool,
    ) {
        let handler_timings =
            send_metrics.then_some((Measure::start("process_message_time"), ThreadTime::now()));
        debug!("handling task at {:?}", thread::current());
        TH::handle(
            handler,
            &mut executed_task.result_with_timings.0,
            &mut executed_task.result_with_timings.1,
            bank,
            executed_task.task.transaction(),
            executed_task.task.task_index(),
            handler_context,
        );
        if let Some((mut wall_time, cpu_time)) = handler_timings {
            executed_task.handler_timings = Some(HandlerTimings {
                finish_time: SystemTime::now(),
                execution_cpu_us: cpu_time.elapsed().as_micros(),
                execution_us: {
                    // make wall time is longer than cpu time, always
                    wall_time.stop();
                    wall_time.as_us()
                },
            });
        }
    }

    fn accumulate_result_with_timings(
        (_result, timings): &mut ResultWithTimings,
        executed_task: Box<ExecutedTask>,
    ) {
        assert_matches!(executed_task.result_with_timings.0, Ok(()));

        if let Some(handler_timings) = &executed_task.handler_timings {
            let thread = format!("solScExLane{:02}", executed_task.thx);
            let signature = executed_task.task.transaction().signature().to_string();
            let account_locks_in_json = serde_json::to_string(
                &executed_task
                    .task
                    .transaction()
                    .get_account_locks_unchecked(),
            )
            .unwrap();
            let status = format!("{:?}", executed_task.result_with_timings.0);
            let compute_unit_price = executed_task
                .task
                .transaction()
                .get_compute_budget_details(false)
                .map(|d| d.compute_unit_price)
                .unwrap_or_default();

            datapoint_info_at!(
                handler_timings.finish_time,
                "transaction_timings",
                ("slot", executed_task.slot, i64),
                ("index", executed_task.task.task_index(), i64),
                ("thread", thread, String),
                ("signature", signature, String),
                ("account_locks_in_json", account_locks_in_json, String),
                ("status", status, String),
                ("duration", handler_timings.execution_us, i64),
                ("cpu_duration", handler_timings.execution_cpu_us, i64),
                ("compute_units", 0 /*task.cu*/, i64),
                ("priority", compute_unit_price, i64), // old name is kept for compat...
            );
        }
        timings.accumulate(&executed_task.result_with_timings.1);
        drop(executed_task);
    }

    fn take_session_result_with_timings(&mut self) -> ResultWithTimings {
        self.session_result_with_timings.take().unwrap()
    }

    fn reset_session_on_error(&mut self) -> Result<()> {
        let err = self
            .session_result_with_timings
            .replace(initialized_result_with_timings())
            .unwrap()
            .0;
        assert_matches!(err, Err(_));
        err
    }

    fn put_session_result_with_timings(&mut self, result_with_timings: ResultWithTimings) {
        assert_matches!(
            self.session_result_with_timings
                .replace(result_with_timings),
            None
        );
    }

    fn start_or_try_resume_threads(&mut self, context: &SchedulingContext) -> Result<()> {
        if !self.is_suspended() {
            // this can't be promoted to panic! as read => write upgrade isn't completely
            // race-free in ensure_thread_manager_resumed()...
            warn!("try_resume(): already resumed");
            return Ok(());
        } else if self
            .session_result_with_timings
            .as_ref()
            .map(|(result, _)| result.is_err())
            .unwrap_or(false)
        {
            warn!("try_resume(): skipping resuming due to err, while resetting session result");
            return self.reset_session_on_error();
        }
        debug!("try_resume(): doing now");

        let send_metrics = env::var("SOLANA_TRANSACTION_TIMINGS").is_ok();
        // Firstly, setup bi-directional messaging between the scheduler and handlers to pass
        // around tasks, by creating 2 channels (one for to-be-handled tasks from the scheduler to
        // the handlers and the other for finished tasks from the handlers to the scheduler).
        // Furthermore, this pair of channels is duplicated to work as a primitive 2-level priority
        // queue, totalling 4 channels. Note that the two scheduler-to-handler channels are managed
        // behind chained_channel to avoid race conditions relating to contexts.
        //
        // This quasi-priority-queue arrangement is desired as an optimization to prioritize
        // blocked tasks.
        //
        // As a quick background, SchedulingStateMachine doesn't throttle runnable tasks at all.
        // Thus, it's likely for to-be-handled tasks to be stalled for extended duration due to
        // excessive buffering (commonly known as buffer bloat). Normally, this buffering isn't
        // problematic and actually intentional to fully saturate all the handler threads.
        //
        // However, there's one caveat: task dependencies. It can be hinted with tasks being
        // blocked, that there could be more similarly-blocked tasks in the future. Empirically,
        // clearing these linearized long runs of blocking tasks out of the buffer is delaying bank
        // freezing while only using 1 handler thread or two near the end of slot, deteriorating
        // the overall concurrency.
        //
        // To alleviate the situation, blocked tasks are exchanged via independent communication
        // pathway as a heuristic for expedite processing. Without prioritization of these tasks,
        // progression of clearing these runs would be severely hampered due to interleaved
        // not-blocked tasks (called _idle_ here; typically, voting transactions) in the single
        // buffer.
        //
        // Concurrent priority queue isn't used to avoid penalized throughput due to higher
        // overhead than crossbeam channel, even considering the doubled processing of the
        // crossbeam channel. Fortunately, just 2-level prioritization is enough. Also, sticking to
        // crossbeam was convenient and there was no popular and promising crate for concurrent
        // priority queue as of writing.
        //
        // It's generally harmless for the blocked task buffer to be flooded, stalling the idle
        // tasks completely. Firstly, it's unlikely without malice, considering all blocked tasks
        // must have independently been blocked for each isolated linearized runs. That's because
        // all to-be-handled tasks of the blocked and idle buffers must not be conflicting with
        // each other by definition. Furthermore, handler threads would still be saturated to
        // maximum even under such a block-verification situation, meaning no remotely-controlled
        // performance degradation.
        //
        // Overall, while this is merely a heuristic, it's effective and adaptive while not
        // vulnerable, merely reusing existing information without any additional runtime cost.
        //
        // One known caveat, though, is that this heuristic is employed under a sub-optimal
        // setting, considering scheduling is done in real-time. Namely, prioritization enforcement
        // isn't immediate, in a sense that the first task of a long run is buried in the middle of
        // a large idle task buffer. Prioritization of such a run will be realized only after the
        // first task is handled with the priority of an idle task. To overcome this, some kind of
        // re-prioritization or look-ahead scheduling mechanism would be needed. However, both
        // isn't implemented. The former is due to complex implementation and the later is due to
        // delayed (NOT real-time) processing, which is against the unified scheduler design goal.
        //
        // Finally, note that this optimization should be combined with biased select (i.e.
        // `select_biased!`), which isn't for now... However, consistent performance improvement is
        // observed just with this priority queuing alone.
        //
        // Alternatively, more faithful prioritization can be realized by checking blocking
        // statuses of all addresses immediately before sending to the handlers. This would prevent
        // false negatives of the heuristics approach (i.e. the last task of a run doesn't need to
        // be handled with the higher priority). Note that this is the only improvement, compared
        // to the heuristics. That's because this underlying information asymmetry between the 2
        // approaches doesn't exist for all other cases, assuming no look-ahead: idle tasks are
        // always unblocked by definition, and other blocked tasks should always be calculated as
        // blocked by the very existence of the last blocked task.
        //
        // The faithful approach incurs a considerable overhead: O(N), where N is the number of
        // locked addresses in a task, adding to the current bare-minimum complexity of O(2*N) for
        // both scheduling and descheduling. This means 1.5x increase. Furthermore, this doesn't
        // nicely work in practice with a real-time streamed scheduler. That's because these
        // linearized runs could be intermittent in the view with little or no look-back, albeit
        // actually forming a far more longer runs in longer time span. These access patterns are
        // very common, considering existence of well-known hot accounts.
        //
        // Thus, intentionally allowing these false-positives by the heuristic approach is actually
        // helping to extend the logical prioritization session for the invisible longer runs, as
        // long as the last task of the current run is being handled by the handlers, hoping yet
        // another blocking new task is arriving to finalize the tentatively extended
        // prioritization further. Consequently, this also contributes to alleviate the known
        // heuristic's caveat for the first task of linearized runs, which is described above.
        let (mut runnable_task_sender, runnable_task_receiver) =
            chained_channel::unbounded::<Task, SchedulingContext>(context.clone());
        // Create two handler-to-scheduler channels to prioritize the finishing of blocked tasks,
        // because it is more likely that a blocked task will have more blocked tasks behind it,
        // which should be scheduled while minimizing the delay to clear buffered linearized runs
        // as fast as possible.
        let (finished_blocked_task_sender, finished_blocked_task_receiver) =
            crossbeam_channel::unbounded::<Box<ExecutedTask>>();
        let (finished_idle_task_sender, finished_idle_task_receiver) =
            crossbeam_channel::unbounded::<Box<ExecutedTask>>();

        let (retired_task_sender, retired_task_receiver) =
            crossbeam_channel::unbounded::<RetiredTaskPayload>();
        let (accumulated_result_sender, accumulated_result_receiver) =
            crossbeam_channel::unbounded::<Option<ResultWithTimings>>();

        let scheduler_id = self.scheduler_id;
        let mut slot = context.bank().slot();
        let (tid_sender, tid_receiver) = crossbeam_channel::bounded(1);

        // High-level flow of new tasks:
        // 1. the replay stage thread send a new task.
        // 2. the scheduler thread accepts the task.
        // 3. the scheduler thread dispatches the task after proper locking.
        // 4. the handler thread processes the dispatched task.
        // 5. the handler thread reply back to the scheduler thread as an executed task.
        // 6. the scheduler thread post-processes the executed task.
        // 7. the scheduler thread send the executed task to the accumulator thread.
        // 8. the accumulator thread examines the executed task's result and accumulate its timing,
        //    finally dropping the transaction inside the executed task.
        let scheduler_main_loop = || {
            let handler_count = self.pool.handler_count;
            let session_result_sender = self.session_result_sender.clone();
            let mut new_task_receiver = self.new_task_receiver.take().unwrap();

            let mut session_ending = false;
            let mut thread_suspending = false;

            // Now, this is the main loop for the scheduler thread, which is a special beast.
            //
            // That's because it could be the most notable bottleneck of throughput in the future
            // when there are ~100 handler threads. Unified scheduler's overall throughput is
            // largely dependant on its ultra-low latency characteristic, which is the most
            // important design goal of the scheduler in order to reduce the transaction
            // confirmation latency for end users.
            //
            // Firstly, the scheduler thread must handle incoming messages from thread(s) owned by
            // the replay stage or the banking stage. It also must handle incoming messages from
            // the multi-threaded handlers. This heavily-multi-threaded whole processing load must
            // be coped just with the single-threaded scheduler, to attain ideal cpu cache
            // friendliness and main memory bandwidth saturation with its shared-nothing
            // single-threaded account locking implementation. In other words, the per-task
            // processing efficiency of the main loop codifies the upper bound of horizontal
            // scalability of the unified scheduler.
            //
            // Moreover, the scheduler is designed to handle tasks without batching at all in the
            // pursuit of saturating all of the handler threads with maximally-fine-grained
            // concurrency density for throughput as the second design goal. This design goal
            // relies on the assumption that there's no considerable penalty arising from the
            // unbatched manner of processing.
            //
            // Note that this assumption isn't true as of writing. The current code path
            // underneath execute_batch() isn't optimized for unified scheduler's load pattern (ie.
            // batches just with a single transaction) at all. This will be addressed in the
            // future.
            //
            // These two key elements of the design philosophy lead to the rather unforgiving
            // implementation burden: Degraded performance would acutely manifest from an even tiny
            // amount of individual cpu-bound processing delay in the scheduler thread, like when
            // dispatching the next conflicting task after receiving the previous finished one from
            // the handler.
            //
            // Thus, it's fatal for unified scheduler's advertised superiority to squeeze every cpu
            // cycles out of the scheduler thread. Thus, any kinds of unessential overhead sources
            // like syscalls, VDSO, and even memory (de)allocation should be avoided at all costs
            // by design or by means of offloading at the last resort.
            move || {
                let (do_now, dont_now) = (&disconnected::<()>(), &never::<()>());
                let dummy_receiver = |trigger| {
                    if trigger {
                        do_now
                    } else {
                        dont_now
                    }
                };

                const BITS_PER_HEX_DIGIT: usize = 4;
                let mut state_machine = unsafe {
                    SchedulingStateMachine::exclusively_initialize_current_thread_for_scheduling()
                };
                let mut log_interval = LogInterval::default();
                // hint compiler about inline[never] and unlikely?
                macro_rules! log_scheduler {
                    ($prefix:tt) => {
                        info!(
                            "[sch_{:0width$x}]: slot: {}[{:12}]({}{}): state_machine(({}(+{})=>{})/{}|{}) channels(<{} >{}+{} <{}+{})",
                            scheduler_id, slot,
                            (if ($prefix) == "step" { "interval" } else { $prefix }),
                            (if session_ending {"S"} else {"-"}), (if thread_suspending {"T"} else {"-"}),
                            state_machine.active_task_count(), state_machine.unblocked_task_queue_count(), state_machine.handled_task_count(),
                            state_machine.total_task_count(),
                            state_machine.unblocked_task_count(),
                            new_task_receiver.len(),
                            runnable_task_sender.len(), runnable_task_sender.aux_len(),
                            finished_blocked_task_receiver.len(), finished_idle_task_receiver.len(),
                            width = SchedulerId::BITS as usize / BITS_PER_HEX_DIGIT,
                        );
                    };
                }

                trace!("solScheduler thread is running at: {:?}", thread::current());
                tid_sender
                    .send({
                        #[cfg(not(target_os = "linux"))]
                        let tid = DUMMY_TID;
                        #[cfg(target_os = "linux")]
                        let tid = rustix::thread::gettid().as_raw_nonzero().get();
                        tid
                    })
                    .unwrap();
                log_scheduler!("T:started");

                while !thread_suspending {
                    let mut is_finished = false;
                    while !is_finished {
                        // ALL recv selectors are eager-evaluated ALWAYS by current crossbeam impl,
                        // which isn't great and is inconsistent with `if`s in the Rust's match
                        // arm. So, eagerly binding the result to a variable unconditionally here
                        // makes no perf. difference...
                        let dummy_unblocked_task_receiver =
                            dummy_receiver(state_machine.has_unblocked_task());

                        // There's something special called dummy_unblocked_task_receiver here.
                        // This odd pattern was needed to react to newly unblocked tasks from
                        // _not-crossbeam-channel_ event sources, precisely at the specified
                        // precedence among other selectors, while delegating the conrol flow to
                        // select_biased!.
                        //
                        // In this way, hot looping is avoided and overall control flow is much
                        // consistent. Note that unified scheduler will go
                        // into busy looping to seek lowest latency eventually. However, not now,
                        // to measure _actual_ cpu usage easily with the select approach.
                        let state_change = select_biased! {
                            recv(finished_blocked_task_receiver) -> executed_task => {
                                let executed_task = executed_task.unwrap();

                                if executed_task.is_err() {
                                    log_scheduler!("S+T:aborted");
                                    // MUST: clear the usage queue loader before reusing this scheduler
                                    // ...
                                    session_result_sender.send(None).unwrap();
                                    // be explicit about specifically dropping this receiver
                                    drop(new_task_receiver);
                                    // this timings aren't for the accumulated one. but
                                    // caller doesn't care.
                                    return Some(executed_task.result_with_timings);
                                } else {
                                    state_machine.deschedule_task(&executed_task.task);
                                    retired_task_sender.send_buffered(RetiredTaskPayload::Payload(executed_task)).unwrap();
                                }
                                "step"
                            },
                            recv(dummy_unblocked_task_receiver) -> dummy => {
                                assert_matches!(dummy, Err(RecvError));

                                let task = state_machine
                                    .schedule_next_unblocked_task()
                                    .expect("unblocked task");
                                runnable_task_sender.send_payload(task).unwrap();
                                "step"
                            },
                            recv(new_task_receiver) -> message => {
                                assert!(message.is_err() || (!session_ending && !thread_suspending));

                                match message {
                                    Ok(NewTaskPayload::Payload(task)) => {
                                        if let Some(task) = state_machine.schedule_task(task) {
                                            runnable_task_sender.send_aux_payload(task).unwrap();
                                        }
                                        "step"
                                    }
                                    Ok(NewTaskPayload::CloseSubchannel) => {
                                        session_ending = true;
                                        "S:ending"
                                    }
                                    Ok(NewTaskPayload::OpenSubchannel(_context)) => {
                                        unreachable!();
                                    }
                                    Err(_) => {
                                        assert!(!thread_suspending);
                                        thread_suspending = true;

                                        // Err(_) on new_task_receiver guarantees
                                        // that there's no live sender and no messages to be
                                        // received anymore; so dropping by overriding it with
                                        // never() should pose no possibility of missed messages.
                                        new_task_receiver = never();

                                        "T:suspending"
                                    }
                                }
                            },
                            recv(finished_idle_task_receiver) -> executed_task => {
                                let executed_task = executed_task.unwrap();

                                if executed_task.is_err() {
                                    log_scheduler!("S+T:aborted");
                                    session_result_sender.send(None).unwrap();
                                    // be explicit about specifically dropping this receiver
                                    drop(new_task_receiver);
                                    // this timings aren't for the accumulated one. but
                                    // caller doesn't care.
                                    return Some(executed_task.result_with_timings);
                                } else {
                                    state_machine.deschedule_task(&executed_task.task);
                                    retired_task_sender.send_buffered(RetiredTaskPayload::Payload(executed_task)).unwrap();
                                }
                                "step"
                            },
                        };
                        if state_change != "step" || log_interval.increment() {
                            log_scheduler!(state_change);
                        }

                        is_finished = (session_ending || thread_suspending)
                            && state_machine.has_no_active_task();
                    }

                    if session_ending {
                        log_scheduler!("S:ended");
                        state_machine.reinitialize();
                        log_interval = LogInterval::default();
                        retired_task_sender
                            .send(RetiredTaskPayload::CloseSubchannel)
                            .unwrap();
                        session_result_sender
                            .send(Some(
                                accumulated_result_receiver
                                    .recv()
                                    .unwrap()
                                    .unwrap_or_else(initialized_result_with_timings),
                            ))
                            .unwrap();
                        if !thread_suspending {
                            session_ending = false;
                        }
                    }

                    if !thread_suspending {
                        match new_task_receiver.recv() {
                            Ok(NewTaskPayload::OpenSubchannel(context)) => {
                                slot = context.bank().slot();
                                // signal about new SchedulingContext to handler threads
                                runnable_task_sender
                                    .send_chained_channel(context, handler_count)
                                    .unwrap();
                                retired_task_sender
                                    .send(RetiredTaskPayload::OpenSubchannel(()))
                                    .unwrap();
                                log_scheduler!("S:started");
                            }
                            Err(_) => {
                                assert!(!thread_suspending);
                                thread_suspending = true;
                                log_scheduler!("T:suspending");
                                continue;
                            }
                            Ok(_) => {
                                unreachable!();
                            }
                        }
                    }
                }

                log_scheduler!("T:suspended");
                let scheduler_result_with_timings = if session_ending {
                    None
                } else {
                    retired_task_sender
                        .send(RetiredTaskPayload::CloseSubchannel)
                        .unwrap();
                    accumulated_result_receiver.recv().unwrap()
                };
                trace!(
                    "solScheduler thread is terminating at: {:?}",
                    thread::current()
                );
                scheduler_result_with_timings
            }
        };

        let handler_main_loop = |thx| {
            let pool = self.pool.clone();
            let handler = self.handler.clone();
            let mut runnable_task_receiver = runnable_task_receiver.clone();
            let finished_blocked_task_sender = finished_blocked_task_sender.clone();
            let finished_idle_task_sender = finished_idle_task_sender.clone();

            move || {
                trace!(
                    "solScHandler{:02} thread is running at: {:?}",
                    thx,
                    thread::current()
                );
                loop {
                    let (task, sender) = select_biased! {
                        recv(runnable_task_receiver.for_select()) -> message => {
                            match message {
                                Ok(message) => {
                                    if let Some(task) = runnable_task_receiver.after_select(message) {
                                        (task, &finished_blocked_task_sender)
                                    } else {
                                        continue;
                                    }
                                },
                                Err(_) => break,
                            }
                        },
                        recv(runnable_task_receiver.aux_for_select()) -> task => {
                            if let Ok(task) = task {
                                (task, &finished_idle_task_sender)
                            } else {
                                continue;
                            }
                        },
                    };
                    let bank = runnable_task_receiver.context().bank();
                    let mut task = ExecutedTask::new_boxed(task, thx, bank.slot());
                    Self::execute_task_with_handler(
                        &handler,
                        bank,
                        &mut task,
                        &pool.handler_context,
                        send_metrics,
                    );
                    if sender.send(task).is_err() {
                        break;
                    }
                }
                trace!(
                    "solScHandler{:02} thread is terminating at: {:?}",
                    thx,
                    thread::current()
                );
            }
        };

        let mut accumulator_result_with_timings = self.session_result_with_timings.take();

        let accumulator_main_loop = || {
            move || 'outer: loop {
                match retired_task_receiver.recv_timeout(Duration::from_millis(40)) {
                    Ok(RetiredTaskPayload::Payload(executed_task)) => {
                        Self::accumulate_result_with_timings(
                            accumulator_result_with_timings.as_mut().unwrap(),
                            executed_task,
                        );
                    }
                    Ok(RetiredTaskPayload::OpenSubchannel(())) => {
                        assert_matches!(
                            accumulator_result_with_timings
                                .replace(initialized_result_with_timings()),
                            None
                        );
                    }
                    Ok(RetiredTaskPayload::CloseSubchannel) => {
                        if accumulated_result_sender
                            .send(accumulator_result_with_timings.take())
                            .is_err()
                        {
                            break 'outer;
                        }
                    }
                    Err(RecvTimeoutError::Disconnected) => break 'outer,
                    Err(RecvTimeoutError::Timeout) => continue,
                }
            }
        };

        self.scheduler_thread_and_tid = Some((
            thread::Builder::new()
                .name("solScheduler".to_owned())
                .spawn(scheduler_main_loop())
                .unwrap(),
            tid_receiver.recv().unwrap(),
        ));

        self.accumulator_thread = Some(
            thread::Builder::new()
                .name("solScAccmltr".to_owned())
                .spawn(accumulator_main_loop())
                .unwrap(),
        );

        self.handler_threads = (0..self.pool.handler_count)
            .map({
                |thx| {
                    thread::Builder::new()
                        .name(format!("solScHandler{:02}", thx))
                        .spawn(handler_main_loop(thx))
                        .unwrap()
                }
            })
            .collect();
        Ok(())
    }

    fn send_task(&self, task: Task) -> bool {
        debug!("send_task()");
        self.new_task_sender
            .send(NewTaskPayload::Payload(task))
            .is_err()
    }

    fn end_session(&mut self) {
        debug!("end_session(): will end session...");
        if self.is_suspended() {
            debug!("end_session(): no threads..");
            assert_matches!(self.session_result_with_timings, Some(_));
            return;
        } else if self.session_result_with_timings.is_some() {
            debug!("end_session(): already result resides within thread manager..");
            return;
        }

        let mut abort_detected = self
            .new_task_sender
            .send(NewTaskPayload::CloseSubchannel)
            .is_err();

        if let Some(result_with_timings) = self.session_result_receiver.recv().unwrap() {
            assert!(!abort_detected);
            self.put_session_result_with_timings(result_with_timings);
        } else {
            abort_detected = true;
        }

        if abort_detected {
            self.suspend();
        }
    }

    fn start_session(&mut self, context: &SchedulingContext) {
        if !self.is_suspended() {
            assert_matches!(self.session_result_with_timings, None);
            self.new_task_sender
                .send(NewTaskPayload::OpenSubchannel(context.clone()))
                .unwrap();
        } else {
            self.put_session_result_with_timings(initialized_result_with_timings());
            assert_matches!(self.start_or_try_resume_threads(context), Ok(()));
        }
    }

    fn suspend(&mut self) {
        let Some(scheduler_thread) = self.take_scheduler_thread() else {
            warn!("suspend(): already suspended...");
            return;
        };
        debug!("suspend(): terminating threads by {:?}", thread::current());

        let (s, r) = crossbeam_channel::unbounded();
        (self.new_task_sender, self.new_task_receiver) = (s, Some(r));

        let () = self.accumulator_thread.take().unwrap().join().unwrap();
        for thread in self.handler_threads.drain(..) {
            debug!("joining...: {:?}", thread);
            () = thread.join().unwrap();
        }
        if let Some(result_with_timings) = scheduler_thread.join().unwrap() {
            self.put_session_result_with_timings(result_with_timings);
        }

        debug!(
            "suspend(): successfully suspended threads by {:?}",
            thread::current()
        );
    }

    fn is_primary(&self) -> bool {
        self.scheduler_id == PRIMARY_SCHEDULER_ID
    }

    #[cfg(target_os = "linux")]
    fn active_tid_if_not_primary(&self) -> Option<Tid> {
        if self.is_primary() {
            // always exempt from cleaner...
            None
        } else {
            self.scheduler_thread_and_tid.as_ref().map(|&(_, tid)| tid)
        }
    }
}

<<<<<<< HEAD
pub trait SpawnableScheduler<TH, SEA>: InstalledScheduler<SEA>
where
    TH: TaskHandler<SEA>,
    SEA: ScheduleExecutionArg,
{
    type Inner: Debug + Send + Sync + RetirableSchedulerInner;
=======
pub trait SpawnableScheduler<TH>: InstalledScheduler
where
    TH: TaskHandler,
{
    type Inner: Debug + Send + Sync;
>>>>>>> 410dbc50

    fn into_inner(self) -> (ResultWithTimings, Self::Inner);

    fn from_inner(inner: Self::Inner, context: SchedulingContext) -> Self;

    fn spawn(
        pool: Arc<SchedulerPool<Self, TH, SEA>>,
        initial_context: SchedulingContext,
        handler: TH,
    ) -> Self
    where
        Self: Sized;
}

<<<<<<< HEAD
pub trait RetirableSchedulerInner {
    fn retire_if_stale(&mut self) -> bool;
}
=======
impl<TH> SpawnableScheduler<TH> for PooledScheduler<TH>
where
    TH: TaskHandler,
{
    type Inner = PooledSchedulerInner<Self, TH>;
>>>>>>> 410dbc50

impl<TH, SEA> SpawnableScheduler<TH, SEA> for PooledScheduler<TH, SEA>
where
    TH: TaskHandler<SEA>,
    SEA: ScheduleExecutionArg,
{
    type Inner = PooledSchedulerInner<Self, TH, SEA>;

    fn into_inner(self) -> (ResultWithTimings, Self::Inner) {
        let result_with_timings = {
            let manager = &mut self.inner.thread_manager.write().unwrap();
            manager.end_session();
            manager.take_session_result_with_timings()
        };
        (result_with_timings, self.inner)
    }

    fn from_inner(inner: Self::Inner, context: SchedulingContext) -> Self {
        inner
            .thread_manager
            .write()
            .unwrap()
            .start_session(&context);
        Self { inner, context }
    }

    fn spawn(
        pool: Arc<SchedulerPool<Self, TH, SEA>>,
        initial_context: SchedulingContext,
        handler: TH,
    ) -> Self {
        let scheduler = Self::do_spawn(pool.clone(), initial_context, handler);
        pool.register_to_cleaner(Arc::downgrade(&scheduler.inner.thread_manager));
        scheduler
    }
}

<<<<<<< HEAD
impl<TH, SEA> InstalledScheduler<SEA> for PooledScheduler<TH, SEA>
where
    TH: TaskHandler<SEA>,
    SEA: ScheduleExecutionArg,
=======
impl<TH> InstalledScheduler for PooledScheduler<TH>
where
    TH: TaskHandler,
>>>>>>> 410dbc50
{
    fn id(&self) -> SchedulerId {
        self.inner.id()
    }

    fn context(&self) -> &SchedulingContext {
        &self.context
    }

    fn schedule_execution(
        &self,
<<<<<<< HEAD
        transaction_with_index: SEA::TransactionWithIndex<'_>,
    ) -> Result<()> {
        transaction_with_index.with_transaction_and_index(|transaction, index| {
            let task =
                SchedulingStateMachine::create_task(transaction.clone(), index, &mut |pubkey| {
                    self.inner.usage_queue_loader.load(pubkey)
                });
            let abort_detected = self
                .ensure_thread_manager_resumed(&self.context)?
                .send_task(task);
            if abort_detected {
                let thread_manager = &mut self.inner.thread_manager.write().unwrap();
                thread_manager.suspend();
                thread_manager.reset_session_on_error()
            } else {
                Ok(())
            }
        })
=======
        &(transaction, index): &(&SanitizedTransaction, usize),
    ) -> Result<()> {
        let task = SchedulingStateMachine::create_task(transaction.clone(), index, &mut |pubkey| {
            self.inner.usage_queue_loader.load(pubkey)
        });
        self.inner.thread_manager.send_task(task);
        Ok(())
>>>>>>> 410dbc50
    }

    fn wait_for_termination(
        self: Box<Self>,
        _is_dropped: bool,
    ) -> (ResultWithTimings, UninstalledSchedulerBox) {
        let (result_with_timings, uninstalled_scheduler) = self.into_inner();
        (result_with_timings, Box::new(uninstalled_scheduler))
    }

    fn pause_for_recent_blockhash(&mut self) {
        self.inner.thread_manager.write().unwrap().end_session();
    }
}

impl<S, TH, SEA> UninstalledScheduler for PooledSchedulerInner<S, TH, SEA>
where
    S: SpawnableScheduler<TH, SEA, Inner = PooledSchedulerInner<S, TH, SEA>>,
    TH: TaskHandler<SEA>,
    SEA: ScheduleExecutionArg,
{
    fn return_to_pool(mut self: Box<Self>) {
        let pool = self.thread_manager.write().unwrap().pool.clone();
        self.pooled_at = Instant::now();
        pool.return_scheduler(*self)
    }
}

impl<S, TH, SEA> RetirableSchedulerInner for PooledSchedulerInner<S, TH, SEA>
where
    S: SpawnableScheduler<TH, SEA, Inner = PooledSchedulerInner<S, TH, SEA>>,
    TH: TaskHandler<SEA>,
    SEA: ScheduleExecutionArg,
{
    fn retire_if_stale(&mut self) -> bool {
        // reap threads after 10mins of inactivity for any pooled (idle) schedulers. The primary
        // scheduler is special-cased to empty its usage queue loader book instead, for easier
        // monitoring to accumulate os-level thread metrics. The duration is chosen based on the
        // rough estimation from the frequency of short-lived forks on the mainnet-beta, with
        // consideration of some increased forking at epoch boundaries.
        const IDLE_DURATION_FOR_LAZY_THREAD_RECLAIM: Duration = Duration::from_secs(600);

        const BITS_PER_HEX_DIGIT: usize = 4;
        let usage_queue_count = self.usage_queue_loader.usage_queue_count();
        if usage_queue_count < 200_000 {
            info!(
                "[sch_{:0width$x}]: cleaner: usage queue loader book size: {usage_queue_count}...",
                self.id(),
                width = SchedulerId::BITS as usize / BITS_PER_HEX_DIGIT,
            );
        } else if self.thread_manager.read().unwrap().is_primary() {
            info!(
                "[sch_{:0width$x}]: cleaner: too big usage queue loader book size: {usage_queue_count}...; emptying the primary scheduler",
                self.id(),
                width = SchedulerId::BITS as usize / BITS_PER_HEX_DIGIT,
            );
            self.usage_queue_loader.clear();
            return true;
        } else {
            info!(
                "[sch_{:0width$x}]: cleaner: too big usage queue loader book size: {usage_queue_count}...; retiring scheduler",
                self.id(),
                width = SchedulerId::BITS as usize / BITS_PER_HEX_DIGIT,
            );
            self.suspend_thread_manager();
            return false;
        }

        let pooled_duration = self.pooled_since();
        if pooled_duration <= IDLE_DURATION_FOR_LAZY_THREAD_RECLAIM {
            true
        } else if !self.thread_manager.read().unwrap().is_primary() {
            info!(
                "[sch_{:0width$x}]: cleaner: retiring unused scheduler after {:?}...",
                self.id(),
                pooled_duration,
                width = SchedulerId::BITS as usize / BITS_PER_HEX_DIGIT,
            );
            self.suspend_thread_manager();
            false
        } else {
            true
        }
    }
}

#[cfg(test)]
mod tests {
    use {
        super::*,
        solana_runtime::{
            bank::Bank,
            bank_forks::BankForks,
            genesis_utils::{create_genesis_config, GenesisConfigInfo},
            installed_scheduler_pool::{BankWithScheduler, SchedulingContext},
            prioritization_fee_cache::PrioritizationFeeCache,
        },
        solana_sdk::{
            clock::{Slot, MAX_PROCESSING_AGE},
            pubkey::Pubkey,
            scheduling::SchedulingMode,
            signer::keypair::Keypair,
            system_transaction,
            transaction::{SanitizedTransaction, TransactionError},
        },
        std::{
            mem,
            sync::Arc,
            thread::{self, sleep, JoinHandle},
            time::Duration,
        },
    };

    #[test]
    fn test_scheduler_pool_new() {
        solana_logger::setup();

        let ignored_prioritization_fee_cache = Arc::new(PrioritizationFeeCache::new(0u64));
        let pool =
            DefaultSchedulerPool::new_dyn(None, None, None, None, ignored_prioritization_fee_cache);

        // this indirectly proves that there should be circular link because there's only one Arc
        // at this moment now
        assert_eq!(
            (Arc::strong_count(&pool), Arc::weak_count(&pool)),
            (1 + 1 /* todo */, 1)
        );
        let debug = format!("{pool:#?}");
        assert!(!debug.is_empty());
    }

    #[test]
    fn test_scheduler_spawn() {
        solana_logger::setup();

        let ignored_prioritization_fee_cache = Arc::new(PrioritizationFeeCache::new(0u64));
        let pool =
            DefaultSchedulerPool::new_dyn(None, None, None, None, ignored_prioritization_fee_cache);
        let bank = Arc::new(Bank::default_for_tests());
        let context = SchedulingContext::new(SchedulingMode::BlockVerification, bank);
        let scheduler = pool.take_scheduler(context);

        let debug = format!("{scheduler:#?}");
        assert!(!debug.is_empty());
    }

    #[test]
    fn test_scheduler_pool_filo() {
        solana_logger::setup();

        let ignored_prioritization_fee_cache = Arc::new(PrioritizationFeeCache::new(0u64));
        let pool =
            DefaultSchedulerPool::new(None, None, None, None, ignored_prioritization_fee_cache);
        let bank = Arc::new(Bank::default_for_tests());
        let context = &SchedulingContext::new(SchedulingMode::BlockVerification, bank);

        let scheduler1 = pool.do_take_scheduler(context.clone());
        let scheduler_id1 = scheduler1.id();
        let scheduler2 = pool.do_take_scheduler(context.clone());
        let scheduler_id2 = scheduler2.id();
        assert_ne!(scheduler_id1, scheduler_id2);

        let (result_with_timings, scheduler1) = scheduler1.into_inner();
        assert_matches!(result_with_timings, (Ok(()), _));
        pool.return_scheduler(scheduler1);
        let (result_with_timings, scheduler2) = scheduler2.into_inner();
        assert_matches!(result_with_timings, (Ok(()), _));
        pool.return_scheduler(scheduler2);

        let scheduler3 = pool.do_take_scheduler(context.clone());
        assert_eq!(scheduler_id2, scheduler3.id());
        let scheduler4 = pool.do_take_scheduler(context.clone());
        assert_eq!(scheduler_id1, scheduler4.id());
    }

    #[test]
    fn test_scheduler_pool_context_drop_unless_reinitialized() {
        solana_logger::setup();

        let ignored_prioritization_fee_cache = Arc::new(PrioritizationFeeCache::new(0u64));
        let pool =
            DefaultSchedulerPool::new(None, None, None, None, ignored_prioritization_fee_cache);
        let bank = Arc::new(Bank::default_for_tests());
        let context = &SchedulingContext::new(SchedulingMode::BlockVerification, bank);
        let mut scheduler = pool.do_take_scheduler(context.clone());

        // should never panic.
        scheduler.pause_for_recent_blockhash();
        assert_matches!(
            Box::new(scheduler).wait_for_termination(false),
            ((Ok(()), _), _)
        );
    }

    #[test]
    fn test_scheduler_pool_context_replace() {
        solana_logger::setup();

        let ignored_prioritization_fee_cache = Arc::new(PrioritizationFeeCache::new(0u64));
        let pool =
            DefaultSchedulerPool::new(None, None, None, None, ignored_prioritization_fee_cache);
        let old_bank = &Arc::new(Bank::default_for_tests());
        let new_bank = &Arc::new(Bank::default_for_tests());
        assert!(!Arc::ptr_eq(old_bank, new_bank));

        let old_context =
            &SchedulingContext::new(SchedulingMode::BlockVerification, old_bank.clone());
        let new_context =
            &SchedulingContext::new(SchedulingMode::BlockVerification, new_bank.clone());

        let scheduler = pool.do_take_scheduler(old_context.clone());
        let scheduler_id = scheduler.id();
        pool.return_scheduler(scheduler.into_inner().1);

        let scheduler = pool.take_scheduler(new_context.clone());
        assert_eq!(scheduler_id, scheduler.id());
        assert!(Arc::ptr_eq(scheduler.context().bank(), new_bank));
    }

    #[test]
    fn test_scheduler_pool_install_into_bank_forks() {
        solana_logger::setup();

        let bank = Bank::default_for_tests();
        let bank_forks = BankForks::new_rw_arc(bank);
        let mut bank_forks_write = bank_forks.write().unwrap();
        let ignored_prioritization_fee_cache = Arc::new(PrioritizationFeeCache::new(0u64));
        let pool =
            DefaultSchedulerPool::new_dyn(None, None, None, None, ignored_prioritization_fee_cache);
        bank_forks_write.install_scheduler_pool(pool);
        bank_forks_write.prepare_to_drop();
        drop(bank_forks_write);
        drop::<BankForks>(Arc::into_inner(bank_forks).unwrap().into_inner().unwrap());
    }

    #[test]
    fn test_scheduler_install_into_bank() {
        solana_logger::setup();

        let GenesisConfigInfo { genesis_config, .. } = create_genesis_config(10_000);
        let bank = Arc::new(Bank::new_for_tests(&genesis_config));
        let child_bank = Bank::new_from_parent(bank, &Pubkey::default(), 1);

        let ignored_prioritization_fee_cache = Arc::new(PrioritizationFeeCache::new(0u64));
        let pool =
            DefaultSchedulerPool::new_dyn(None, None, None, None, ignored_prioritization_fee_cache);

        let bank = Bank::default_for_tests();
        let bank_forks = BankForks::new_rw_arc(bank);
        let mut bank_forks = bank_forks.write().unwrap();

        // existing banks in bank_forks shouldn't process transactions anymore in general, so
        // shouldn't be touched
        assert!(!bank_forks
            .working_bank_with_scheduler()
            .has_installed_scheduler());
        bank_forks.install_scheduler_pool(pool);
        assert!(!bank_forks
            .working_bank_with_scheduler()
            .has_installed_scheduler());

        let mut child_bank = bank_forks.insert(child_bank);
        assert!(child_bank.has_installed_scheduler());
        bank_forks.remove(child_bank.slot());
        child_bank.drop_scheduler();
        assert!(!child_bank.has_installed_scheduler());
    }

    fn setup_dummy_fork_graph(bank: Bank) -> Arc<Bank> {
        let slot = bank.slot();
        let bank_fork = BankForks::new_rw_arc(bank);
        let bank = bank_fork.read().unwrap().get(slot).unwrap();
        bank.set_fork_graph_in_program_cache(bank_fork);
        bank
    }

    #[test]
    fn test_scheduler_schedule_execution_success() {
        solana_logger::setup();

        let GenesisConfigInfo {
            genesis_config,
            mint_keypair,
            ..
        } = create_genesis_config(10_000);
        let tx0 = &SanitizedTransaction::from_transaction_for_tests(system_transaction::transfer(
            &mint_keypair,
            &solana_sdk::pubkey::new_rand(),
            2,
            genesis_config.hash(),
        ));
        let bank = Bank::new_for_tests(&genesis_config);
        let bank = setup_dummy_fork_graph(bank);
        let ignored_prioritization_fee_cache = Arc::new(PrioritizationFeeCache::new(0u64));
        let pool =
            DefaultSchedulerPool::new_dyn(None, None, None, None, ignored_prioritization_fee_cache);
        let context = SchedulingContext::new(SchedulingMode::BlockVerification, bank.clone());

        assert_eq!(bank.transaction_count(), 0);
        let scheduler = pool.take_scheduler(context);
        scheduler.schedule_execution(&(tx0, 0)).unwrap();
        let bank = BankWithScheduler::new(bank, Some(scheduler));
        assert_matches!(bank.wait_for_completed_scheduler(), Some((Ok(()), _)));
        assert_eq!(bank.transaction_count(), 1);
    }

    #[test]
    fn test_scheduler_schedule_execution_failure() {
        solana_logger::setup();

        let GenesisConfigInfo {
            genesis_config,
            mint_keypair,
            ..
        } = create_genesis_config(10_000);
        let bank = Bank::new_for_tests(&genesis_config);
        let bank = setup_dummy_fork_graph(bank);

        let ignored_prioritization_fee_cache = Arc::new(PrioritizationFeeCache::new(0u64));
        let pool =
            DefaultSchedulerPool::new_dyn(None, None, None, None, ignored_prioritization_fee_cache);
        let context = SchedulingContext::new(SchedulingMode::BlockVerification, bank.clone());
        let mut scheduler = pool.take_scheduler(context);

        let unfunded_keypair = Keypair::new();
        let bad_tx =
            &SanitizedTransaction::from_transaction_for_tests(system_transaction::transfer(
                &unfunded_keypair,
                &solana_sdk::pubkey::new_rand(),
                2,
                genesis_config.hash(),
            ));
        assert_eq!(bank.transaction_count(), 0);
        scheduler.schedule_execution(&(bad_tx, 0)).unwrap();
        // simulate the task-sending thread is stalled for some reason.
        sleep(Duration::from_secs(1));
        assert_eq!(bank.transaction_count(), 0);

        let good_tx_after_bad_tx =
            &SanitizedTransaction::from_transaction_for_tests(system_transaction::transfer(
                &mint_keypair,
                &solana_sdk::pubkey::new_rand(),
                3,
                genesis_config.hash(),
            ));
        // make sure this tx is really a good one to execute.
        assert_matches!(
            bank.simulate_transaction_unchecked(good_tx_after_bad_tx, false)
                .result,
            Ok(_)
        );
<<<<<<< HEAD
        sleep(Duration::from_secs(3));
        assert_matches!(
            scheduler.schedule_execution(&(good_tx_after_bad_tx, 1)),
            Err(_)
        );
        error!("last pause!");
=======
        scheduler
            .schedule_execution(&(good_tx_after_bad_tx, 1))
            .unwrap();
>>>>>>> 410dbc50
        scheduler.pause_for_recent_blockhash();
        // transaction_count should remain same as scheduler should be bailing out.
        // That's because we're testing the serialized failing execution case in this test.
        // Also note that bank.transaction_count() is generally racy by nature, because
        // blockstore_processor and unified_scheduler both tend to process non-conflicting batches
        // in parallel as part of the normal operation.
        assert_eq!(bank.transaction_count(), 0);

        let bank = BankWithScheduler::new(bank, Some(scheduler));
        assert_matches!(
            bank.wait_for_completed_scheduler(),
            Some((Ok(()), _timings))
        );
        pool.uninstalled_from_bank_forks();
    }

    #[test]
    fn test_scheduler_schedule_execution_blocked() {
        solana_logger::setup();

        const STALLED_TRANSACTION_INDEX: usize = 0;
        const BLOCKED_TRANSACTION_INDEX: usize = 1;
        static LOCK_TO_STALL: Mutex<()> = Mutex::new(());

        #[derive(Debug, Clone)]
        struct StallingHandler;
        impl TaskHandler<DefaultScheduleExecutionArg> for StallingHandler {
            fn create<T: SpawnableScheduler<Self, DefaultScheduleExecutionArg>>(
                _pool: &SchedulerPool<T, Self, DefaultScheduleExecutionArg>,
            ) -> Self {
                Self
            }

            fn handle(
                &self,
                result: &mut Result<()>,
                timings: &mut ExecuteTimings,
                bank: &Arc<Bank>,
                transaction: &SanitizedTransaction,
                index: usize,
                handler_context: &HandlerContext,
            ) {
                match index {
                    STALLED_TRANSACTION_INDEX => *LOCK_TO_STALL.lock().unwrap(),
                    BLOCKED_TRANSACTION_INDEX => {}
                    _ => unreachable!(),
                };
                <DefaultTaskHandler as TaskHandler<DefaultScheduleExecutionArg>>::handle(
                    &DefaultTaskHandler,
                    result,
                    timings,
                    bank,
                    transaction,
                    index,
                    handler_context,
                );
            }
        }

        let GenesisConfigInfo {
            genesis_config,
            mint_keypair,
            ..
        } = create_genesis_config(10_000);

        // tx0 and tx1 is definitely conflicting to write-lock the mint address
        let tx0 = &SanitizedTransaction::from_transaction_for_tests(system_transaction::transfer(
            &mint_keypair,
            &solana_sdk::pubkey::new_rand(),
            2,
            genesis_config.hash(),
        ));
        let tx1 = &SanitizedTransaction::from_transaction_for_tests(system_transaction::transfer(
            &mint_keypair,
            &solana_sdk::pubkey::new_rand(),
            2,
            genesis_config.hash(),
        ));

        let bank = Bank::new_for_tests(&genesis_config);
        let bank = setup_dummy_fork_graph(bank);
        let ignored_prioritization_fee_cache = Arc::new(PrioritizationFeeCache::new(0u64));
        let pool = SchedulerPool::<
            PooledScheduler<StallingHandler, DefaultScheduleExecutionArg>,
            _,
            _,
        >::new_dyn(None, None, None, None, ignored_prioritization_fee_cache);
        let context = SchedulingContext::new(SchedulingMode::BlockVerification, bank.clone());

        assert_eq!(bank.transaction_count(), 0);
        let scheduler = pool.take_scheduler(context);

        // Stall handling tx0 and tx1
        let lock_to_stall = LOCK_TO_STALL.lock().unwrap();
        scheduler
            .schedule_execution(&(tx0, STALLED_TRANSACTION_INDEX))
            .unwrap();
        scheduler
            .schedule_execution(&(tx1, BLOCKED_TRANSACTION_INDEX))
            .unwrap();

        // Wait a bit for the scheduler thread to decide to block tx1
        sleep(Duration::from_secs(1));

        // Resume handling by unlocking LOCK_TO_STALL
        drop(lock_to_stall);
        let bank = BankWithScheduler::new(bank, Some(scheduler));
        assert_matches!(bank.wait_for_completed_scheduler(), Some((Ok(()), _)));
        assert_eq!(bank.transaction_count(), 2);
    }

    #[test]
    fn test_scheduler_mismatched_scheduling_context_race() {
        solana_logger::setup();

        #[derive(Debug, Clone)]
        struct TaskAndContextChecker;
        impl TaskHandler<DefaultScheduleExecutionArg> for TaskAndContextChecker {
            fn create<T: SpawnableScheduler<Self, DefaultScheduleExecutionArg>>(
                _pool: &SchedulerPool<T, Self, DefaultScheduleExecutionArg>,
            ) -> Self {
                Self
            }

            fn handle(
                &self,
                _result: &mut Result<()>,
                _timings: &mut ExecuteTimings,
                bank: &Arc<Bank>,
                _transaction: &SanitizedTransaction,
                index: usize,
                _handler_context: &HandlerContext,
            ) {
                // The task index must always be matched to the slot.
                assert_eq!(index as Slot, bank.slot());
            }
        }

        let GenesisConfigInfo {
            genesis_config,
            mint_keypair,
            ..
        } = create_genesis_config(10_000);

        // Create two banks for two contexts
        let bank0 = Bank::new_for_tests(&genesis_config);
        let bank0 = setup_dummy_fork_graph(bank0);
        let bank1 = Arc::new(Bank::new_from_parent(
            bank0.clone(),
            &Pubkey::default(),
            bank0.slot().checked_add(1).unwrap(),
        ));

        let ignored_prioritization_fee_cache = Arc::new(PrioritizationFeeCache::new(0u64));
        let pool = SchedulerPool::<
            PooledScheduler<TaskAndContextChecker, DefaultScheduleExecutionArg>,
            _,
            _,
        >::new(
            Some(4), // spawn 4 threads
            None,
            None,
            None,
            ignored_prioritization_fee_cache,
        );

        // Create a dummy tx and two contexts
        let dummy_tx =
            &SanitizedTransaction::from_transaction_for_tests(system_transaction::transfer(
                &mint_keypair,
                &solana_sdk::pubkey::new_rand(),
                2,
                genesis_config.hash(),
            ));
        let context0 = &SchedulingContext::new(SchedulingMode::BlockVerification, bank0.clone());
        let context1 = &SchedulingContext::new(SchedulingMode::BlockVerification, bank1.clone());

        // Exercise the scheduler by busy-looping to expose the race condition
        for (context, index) in [(context0, 0), (context1, 1)]
            .into_iter()
            .cycle()
            .take(10000)
        {
            let scheduler = pool.take_scheduler(context.clone());
            scheduler.schedule_execution(&(dummy_tx, index)).unwrap();
            scheduler.wait_for_termination(false).1.return_to_pool();
        }
    }

    #[derive(Debug)]
    struct AsyncScheduler<const TRIGGER_RACE_CONDITION: bool>(
        Mutex<ResultWithTimings>,
        Mutex<Vec<JoinHandle<ResultWithTimings>>>,
        SchedulingContext,
        Arc<SchedulerPool<Self, DefaultTaskHandler, DefaultScheduleExecutionArg>>,
    );

    impl<const TRIGGER_RACE_CONDITION: bool> AsyncScheduler<TRIGGER_RACE_CONDITION> {
        fn do_wait(&self) {
            let mut overall_result = Ok(());
            let mut overall_timings = ExecuteTimings::default();
            for handle in self.1.lock().unwrap().drain(..) {
                let (result, timings) = handle.join().unwrap();
                match result {
                    Ok(()) => {}
                    Err(e) => overall_result = Err(e),
                }
                overall_timings.accumulate(&timings);
            }
            *self.0.lock().unwrap() = (overall_result, overall_timings);
        }
    }

    impl<const TRIGGER_RACE_CONDITION: bool> InstalledScheduler<DefaultScheduleExecutionArg>
        for AsyncScheduler<TRIGGER_RACE_CONDITION>
    {
        fn id(&self) -> SchedulerId {
            unimplemented!();
        }

        fn context(&self) -> &SchedulingContext {
            &self.2
        }

        fn schedule_execution(
            &self,
            &(transaction, index): &(&SanitizedTransaction, usize),
        ) -> Result<()> {
            let transaction_and_index = (transaction.clone(), index);
            let context = self.context().clone();
            let pool = self.3.clone();

            self.1.lock().unwrap().push(thread::spawn(move || {
                // intentionally sleep to simulate race condition where register_recent_blockhash
                // is handle before finishing executing scheduled transactions
                sleep(Duration::from_secs(1));

                let mut result = Ok(());
                let mut timings = ExecuteTimings::default();

                <DefaultTaskHandler as TaskHandler<DefaultScheduleExecutionArg>>::handle(
                    &DefaultTaskHandler,
                    &mut result,
                    &mut timings,
                    context.bank(),
                    &transaction_and_index.0,
                    transaction_and_index.1,
                    &pool.handler_context,
                );
                (result, timings)
            }));

            Ok(())
        }

        fn wait_for_termination(
            self: Box<Self>,
            _is_dropped: bool,
        ) -> (ResultWithTimings, UninstalledSchedulerBox) {
            self.do_wait();
            let result_with_timings = mem::replace(
                &mut *self.0.lock().unwrap(),
                initialized_result_with_timings(),
            );
            (result_with_timings, self)
        }

        fn pause_for_recent_blockhash(&mut self) {
            if TRIGGER_RACE_CONDITION {
                // this is equivalent to NOT calling wait_for_paused_scheduler() in
                // register_recent_blockhash().
                return;
            }
            self.do_wait();
        }
    }

    impl<const TRIGGER_RACE_CONDITION: bool> UninstalledScheduler
        for AsyncScheduler<TRIGGER_RACE_CONDITION>
    {
        fn return_to_pool(self: Box<Self>) {
            self.3.clone().return_scheduler(*self)
        }
    }

    impl<const TRIGGER_RACE_CONDITION: bool>
        SpawnableScheduler<DefaultTaskHandler, DefaultScheduleExecutionArg>
        for AsyncScheduler<TRIGGER_RACE_CONDITION>
    {
        // well, i wish i can use ! (never type).....
        type Inner = Self;

        fn into_inner(self) -> (ResultWithTimings, Self::Inner) {
            unimplemented!();
        }

        fn from_inner(_inner: Self::Inner, _context: SchedulingContext) -> Self {
            unimplemented!();
        }

        fn spawn(
            pool: Arc<SchedulerPool<Self, DefaultTaskHandler, DefaultScheduleExecutionArg>>,
            initial_context: SchedulingContext,
            _handler: DefaultTaskHandler,
        ) -> Self {
            AsyncScheduler::<TRIGGER_RACE_CONDITION>(
                Mutex::new(initialized_result_with_timings()),
                Mutex::new(vec![]),
                initial_context,
                pool,
            )
        }
    }

    impl<const TRIGGER_RACE_CONDITION: bool> RetirableSchedulerInner
        for AsyncScheduler<TRIGGER_RACE_CONDITION>
    {
        fn retire_if_stale(&mut self) -> bool {
            unimplemented!();
        }
    }

    fn do_test_scheduler_schedule_execution_recent_blockhash_edge_case<
        const TRIGGER_RACE_CONDITION: bool,
    >() {
        solana_logger::setup();

        let GenesisConfigInfo {
            genesis_config,
            mint_keypair,
            ..
        } = create_genesis_config(10_000);
        let very_old_valid_tx =
            SanitizedTransaction::from_transaction_for_tests(system_transaction::transfer(
                &mint_keypair,
                &solana_sdk::pubkey::new_rand(),
                2,
                genesis_config.hash(),
            ));
        let mut bank = Bank::new_for_tests(&genesis_config);
        for _ in 0..MAX_PROCESSING_AGE {
            bank.fill_bank_with_ticks_for_tests();
            bank.freeze();
            let slot = bank.slot();
            bank = Bank::new_from_parent(
                Arc::new(bank),
                &Pubkey::default(),
                slot.checked_add(1).unwrap(),
            );
        }
        let bank = setup_dummy_fork_graph(bank);
        let context = SchedulingContext::new(SchedulingMode::BlockVerification, bank.clone());

        let ignored_prioritization_fee_cache = Arc::new(PrioritizationFeeCache::new(0u64));
<<<<<<< HEAD
        let pool = SchedulerPool::<AsyncScheduler<TRIGGER_RACE_CONDITION>, _, _>::new_dyn(
=======
        let pool = SchedulerPool::<AsyncScheduler<TRIGGER_RACE_CONDITION>, _>::new_dyn(
>>>>>>> 410dbc50
            None,
            None,
            None,
            None,
            ignored_prioritization_fee_cache,
        );
        let scheduler = pool.take_scheduler(context);

        let bank = BankWithScheduler::new(bank, Some(scheduler));
        assert_eq!(bank.transaction_count(), 0);

        // schedule but not immediately execute transaction
        bank.schedule_transaction_executions([(&very_old_valid_tx, &0)].into_iter())
            .unwrap();
        // this calls register_recent_blockhash internally
        bank.fill_bank_with_ticks_for_tests();

        if TRIGGER_RACE_CONDITION {
            // very_old_valid_tx is wrongly handled as expired!
            assert_matches!(
                bank.wait_for_completed_scheduler(),
                Some((Err(TransactionError::BlockhashNotFound), _))
            );
            assert_eq!(bank.transaction_count(), 0);
        } else {
            assert_matches!(bank.wait_for_completed_scheduler(), Some((Ok(()), _)));
            assert_eq!(bank.transaction_count(), 1);
        }
    }

    #[test]
    fn test_scheduler_schedule_execution_recent_blockhash_edge_case_with_race() {
        do_test_scheduler_schedule_execution_recent_blockhash_edge_case::<true>();
    }

    #[test]
    fn test_scheduler_schedule_execution_recent_blockhash_edge_case_without_race() {
        do_test_scheduler_schedule_execution_recent_blockhash_edge_case::<false>();
    }

    #[test]
    fn test_default_handler_count() {
        for (detected, expected) in [(32, 8), (4, 1), (2, 1)] {
            assert_eq!(
                DefaultSchedulerPool::calculate_default_handler_count(Some(detected)),
                expected
            );
        }
        assert_eq!(
            DefaultSchedulerPool::calculate_default_handler_count(None),
            4
        );
    }

    // See comment in SchedulingStateMachine::create_task() for the justification of this test
    #[test]
    fn test_enfoced_get_account_locks_validation() {
        solana_logger::setup();

        let GenesisConfigInfo {
            genesis_config,
            ref mint_keypair,
            ..
        } = create_genesis_config(10_000);
        let bank = Bank::new_for_tests(&genesis_config);
        let bank = &setup_dummy_fork_graph(bank);

        let mut tx = system_transaction::transfer(
            mint_keypair,
            &solana_sdk::pubkey::new_rand(),
            2,
            genesis_config.hash(),
        );
        // mangle the transfer tx to try to lock fee_payer (= mint_keypair) address twice!
        tx.message.account_keys.push(tx.message.account_keys[0]);
        let tx = &SanitizedTransaction::from_transaction_for_tests(tx);

        // this internally should call SanitizedTransaction::get_account_locks().
        let result = &mut Ok(());
        let timings = &mut ExecuteTimings::default();
        let prioritization_fee_cache = Arc::new(PrioritizationFeeCache::new(0u64));
        let handler_context = &HandlerContext {
            log_messages_bytes_limit: None,
            transaction_status_sender: None,
            replay_vote_sender: None,
            prioritization_fee_cache,
        };

        <DefaultTaskHandler as TaskHandler<DefaultScheduleExecutionArg>>::handle(
            &DefaultTaskHandler,
            result,
            timings,
            bank,
            tx,
            0,
            handler_context,
        );
        assert_matches!(result, Err(TransactionError::AccountLoadedTwice));
    }
}<|MERGE_RESOLUTION|>--- conflicted
+++ resolved
@@ -62,18 +62,11 @@
 // contains some internal fields, whose types aren't available in solana-runtime (currently
 // TransactionStatusSender; also, PohRecorder in the future)...
 #[derive(Debug)]
-<<<<<<< HEAD
 pub struct SchedulerPool<S, TH, SEA>
 where
     S: SpawnableScheduler<TH, SEA>,
     TH: TaskHandler<SEA>,
     SEA: ScheduleExecutionArg,
-=======
-pub struct SchedulerPool<S, TH>
-where
-    S: SpawnableScheduler<TH>,
-    TH: TaskHandler,
->>>>>>> 410dbc50
 {
     scheduler_inners: Mutex<Vec<S::Inner>>,
     handler_count: usize,
@@ -706,25 +699,16 @@
 }
 
 #[derive(Debug)]
-<<<<<<< HEAD
 pub struct PooledScheduler<TH, SEA>
 where
     TH: TaskHandler<SEA>,
     SEA: ScheduleExecutionArg,
 {
     inner: PooledSchedulerInner<Self, TH, SEA>,
-=======
-pub struct PooledScheduler<TH>
-where
-    TH: TaskHandler,
-{
-    inner: PooledSchedulerInner<Self, TH>,
->>>>>>> 410dbc50
     context: SchedulingContext,
 }
 
 #[derive(Debug)]
-<<<<<<< HEAD
 pub struct PooledSchedulerInner<S, TH, SEA>
 where
     S: SpawnableScheduler<TH, SEA>,
@@ -732,14 +716,6 @@
     SEA: ScheduleExecutionArg,
 {
     thread_manager: Arc<RwLock<ThreadManager<S, TH, SEA>>>,
-=======
-pub struct PooledSchedulerInner<S, TH>
-where
-    S: SpawnableScheduler<TH>,
-    TH: TaskHandler,
-{
-    thread_manager: ThreadManager<S, TH>,
->>>>>>> 410dbc50
     usage_queue_loader: UsageQueueLoader,
     pooled_at: Instant,
 }
@@ -789,18 +765,11 @@
 // here to mean some continuous time over multiple continuous banks/slots for the block production,
 // which is planned to be implemented in the future.
 #[derive(Debug)]
-<<<<<<< HEAD
 struct ThreadManager<S, TH, SEA>
 where
     S: SpawnableScheduler<TH, SEA>,
     TH: TaskHandler<SEA>,
     SEA: ScheduleExecutionArg,
-=======
-struct ThreadManager<S, TH>
-where
-    S: SpawnableScheduler<TH>,
-    TH: TaskHandler,
->>>>>>> 410dbc50
 {
     scheduler_id: SchedulerId,
     pool: Arc<SchedulerPool<S, TH, SEA>>,
@@ -815,7 +784,6 @@
     accumulator_thread: Option<JoinHandle<()>>,
 }
 
-<<<<<<< HEAD
 impl<TH, SEA> PooledScheduler<TH, SEA>
 where
     TH: TaskHandler<SEA>,
@@ -829,16 +797,6 @@
         Self::from_inner(
             PooledSchedulerInner {
                 thread_manager: Arc::new(RwLock::new(ThreadManager::new(pool.clone(), handler))),
-=======
-impl<TH> PooledScheduler<TH>
-where
-    TH: TaskHandler,
-{
-    fn do_spawn(pool: Arc<SchedulerPool<Self, TH>>, initial_context: SchedulingContext) -> Self {
-        Self::from_inner(
-            PooledSchedulerInner {
-                thread_manager: ThreadManager::new(pool),
->>>>>>> 410dbc50
                 usage_queue_loader: UsageQueueLoader::default(),
                 pooled_at: Instant::now(),
             },
@@ -902,7 +860,6 @@
     }
 }
 
-<<<<<<< HEAD
 impl<S, TH, SEA> ThreadManager<S, TH, SEA>
 where
     S: SpawnableScheduler<TH, SEA>,
@@ -910,14 +867,6 @@
     SEA: ScheduleExecutionArg,
 {
     fn new(pool: Arc<SchedulerPool<S, TH, SEA>>, handler: TH) -> Self {
-=======
-impl<S, TH> ThreadManager<S, TH>
-where
-    S: SpawnableScheduler<TH>,
-    TH: TaskHandler,
-{
-    fn new(pool: Arc<SchedulerPool<S, TH>>) -> Self {
->>>>>>> 410dbc50
         let (new_task_sender, new_task_receiver) = crossbeam_channel::unbounded();
         let (session_result_sender, session_result_receiver) = crossbeam_channel::unbounded();
         let handler_count = pool.handler_count;
@@ -1636,20 +1585,12 @@
     }
 }
 
-<<<<<<< HEAD
 pub trait SpawnableScheduler<TH, SEA>: InstalledScheduler<SEA>
 where
     TH: TaskHandler<SEA>,
     SEA: ScheduleExecutionArg,
 {
     type Inner: Debug + Send + Sync + RetirableSchedulerInner;
-=======
-pub trait SpawnableScheduler<TH>: InstalledScheduler
-where
-    TH: TaskHandler,
-{
-    type Inner: Debug + Send + Sync;
->>>>>>> 410dbc50
 
     fn into_inner(self) -> (ResultWithTimings, Self::Inner);
 
@@ -1664,17 +1605,9 @@
         Self: Sized;
 }
 
-<<<<<<< HEAD
 pub trait RetirableSchedulerInner {
     fn retire_if_stale(&mut self) -> bool;
 }
-=======
-impl<TH> SpawnableScheduler<TH> for PooledScheduler<TH>
-where
-    TH: TaskHandler,
-{
-    type Inner = PooledSchedulerInner<Self, TH>;
->>>>>>> 410dbc50
 
 impl<TH, SEA> SpawnableScheduler<TH, SEA> for PooledScheduler<TH, SEA>
 where
@@ -1712,16 +1645,10 @@
     }
 }
 
-<<<<<<< HEAD
 impl<TH, SEA> InstalledScheduler<SEA> for PooledScheduler<TH, SEA>
 where
     TH: TaskHandler<SEA>,
     SEA: ScheduleExecutionArg,
-=======
-impl<TH> InstalledScheduler for PooledScheduler<TH>
-where
-    TH: TaskHandler,
->>>>>>> 410dbc50
 {
     fn id(&self) -> SchedulerId {
         self.inner.id()
@@ -1733,7 +1660,6 @@
 
     fn schedule_execution(
         &self,
-<<<<<<< HEAD
         transaction_with_index: SEA::TransactionWithIndex<'_>,
     ) -> Result<()> {
         transaction_with_index.with_transaction_and_index(|transaction, index| {
@@ -1752,15 +1678,6 @@
                 Ok(())
             }
         })
-=======
-        &(transaction, index): &(&SanitizedTransaction, usize),
-    ) -> Result<()> {
-        let task = SchedulingStateMachine::create_task(transaction.clone(), index, &mut |pubkey| {
-            self.inner.usage_queue_loader.load(pubkey)
-        });
-        self.inner.thread_manager.send_task(task);
-        Ok(())
->>>>>>> 410dbc50
     }
 
     fn wait_for_termination(
@@ -2112,18 +2029,11 @@
                 .result,
             Ok(_)
         );
-<<<<<<< HEAD
         sleep(Duration::from_secs(3));
-        assert_matches!(
-            scheduler.schedule_execution(&(good_tx_after_bad_tx, 1)),
-            Err(_)
-        );
-        error!("last pause!");
-=======
         scheduler
             .schedule_execution(&(good_tx_after_bad_tx, 1))
-            .unwrap();
->>>>>>> 410dbc50
+            .unwrap_err();
+        error!("last pause!");
         scheduler.pause_for_recent_blockhash();
         // transaction_count should remain same as scheduler should be bailing out.
         // That's because we're testing the serialized failing execution case in this test.
@@ -2478,11 +2388,7 @@
         let context = SchedulingContext::new(SchedulingMode::BlockVerification, bank.clone());
 
         let ignored_prioritization_fee_cache = Arc::new(PrioritizationFeeCache::new(0u64));
-<<<<<<< HEAD
         let pool = SchedulerPool::<AsyncScheduler<TRIGGER_RACE_CONDITION>, _, _>::new_dyn(
-=======
-        let pool = SchedulerPool::<AsyncScheduler<TRIGGER_RACE_CONDITION>, _>::new_dyn(
->>>>>>> 410dbc50
             None,
             None,
             None,
