--- conflicted
+++ resolved
@@ -38,12 +38,8 @@
         transaction::{Result, SanitizedTransaction, TransactionError, VersionedTransaction},
     },
     solana_timings::ExecuteTimings,
-<<<<<<< HEAD
     solana_unified_scheduler_logic::{Index, SchedulingStateMachine, Task, UsageQueue},
-=======
-    solana_unified_scheduler_logic::{SchedulingStateMachine, Task, UsageQueue},
     static_assertions::const_assert_eq,
->>>>>>> f0a77e94
     std::{
         fmt::Debug,
         marker::PhantomData,
@@ -1352,17 +1348,9 @@
 
                     // Prepare for the new session.
                     match new_task_receiver.recv() {
-<<<<<<< HEAD
-                        Ok(NewTaskPayload::OpenSubchannel(sc)) => {
-                            let (
-                                new_context,
-                                new_result_with_timings,
-                            ) = *sc;
-=======
                         Ok(NewTaskPayload::OpenSubchannel(context_and_result_with_timings)) => {
                             let (new_context, new_result_with_timings) =
                                 *context_and_result_with_timings;
->>>>>>> f0a77e94
                             // We just received subsequent (= not initial) session and about to
                             // enter into the preceding `while(!is_finished) {...}` loop again.
                             // Before that, propagate new SchedulingContext to handler threads
