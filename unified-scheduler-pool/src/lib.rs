//! NOTE: While the unified scheduler is fully functional and moderately performant even with
//! mainnet-beta, it has known resource-exhaustion related security issues for replaying
//! specially-crafted blocks produced by malicious leaders. Thus, this experimental and
//! nondefault functionality is exempt from the bug bounty program for now.
//!
//! Transaction scheduling code.
//!
//! This crate implements 3 solana-runtime traits (`InstalledScheduler`, `UninstalledScheduler` and
//! `InstalledSchedulerPool`) to provide a concrete transaction scheduling implementation
//! (including executing txes and committing tx results).
//!
//! At the highest level, this crate takes `SanitizedTransaction`s via its `schedule_execution()`
//! and commits any side-effects (i.e. on-chain state changes) into the associated `Bank` via
//! `solana-ledger`'s helper function called `execute_batch()`.

#[cfg(feature = "dev-context-only-utils")]
use qualifier_attr::qualifiers;
use {
    assert_matches::assert_matches,
    cpu_time::ThreadTime,
    crossbeam_channel::{
        self, disconnected, never, select_biased, Receiver, RecvError, RecvTimeoutError, SendError,
        Sender, TryRecvError,
    },
    dashmap::DashMap,
    derivative::Derivative,
    log::*,
    solana_ledger::blockstore_processor::{
        execute_batch, TransactionBatchWithIndexes, TransactionStatusSender,
    },
    solana_measure::measure::Measure,
    solana_metrics::datapoint_info_at,
    solana_program_runtime::timings::ExecuteTimings,
    solana_runtime::{
        bank::Bank,
        compute_budget_details::GetComputeBudgetDetails,
        installed_scheduler_pool::{
            DefaultScheduleExecutionArg, InstalledScheduler, InstalledSchedulerPool,
            InstalledSchedulerPoolArc, ResultWithTimings, ScheduleExecutionArg, SchedulerId,
            SchedulingContext, UninstalledScheduler, UninstalledSchedulerBox,
            WithTransactionAndIndex,
        },
        prioritization_fee_cache::PrioritizationFeeCache,
    },
    solana_sdk::{
        clock::Slot,
        pubkey::Pubkey,
        transaction::{Result, SanitizedTransaction, TransactionError},
    },
    solana_unified_scheduler_logic::{SchedulingStateMachine, Task, UsageQueue},
    solana_vote::vote_sender_types::ReplayVoteSender,
    std::{
        env,
        fmt::Debug,
        sync::{
            atomic::{AtomicU64, Ordering::Relaxed},
            Arc, Mutex, OnceLock, RwLock, RwLockReadGuard, Weak,
        },
        thread::{self, JoinHandle},
        time::{Duration, Instant, SystemTime},
    },
};

type AtomicSchedulerId = AtomicU64;

// SchedulerPool must be accessed as a dyn trait from solana-runtime, because SchedulerPool
// contains some internal fields, whose types aren't available in solana-runtime (currently
// TransactionStatusSender; also, PohRecorder in the future)...
#[derive(Debug)]
pub struct SchedulerPool<
    S: SpawnableScheduler<TH, SEA>,
    TH: TaskHandler<SEA>,
    SEA: ScheduleExecutionArg,
> {
    scheduler_inners: Mutex<Vec<S::Inner>>,
    handler_count: usize,
    handler_context: HandlerContext,
    // weak_self could be elided by changing InstalledScheduler::take_scheduler()'s receiver to
    // Arc<Self> from &Self, because SchedulerPool is used as in the form of Arc<SchedulerPool>
    // almost always. But, this would cause wasted and noisy Arc::clone()'s at every call sites.
    //
    // Alternatively, `impl InstalledScheduler for Arc<SchedulerPool>` approach could be explored
    // but it entails its own problems due to rustc's coherence and necessitated newtype with the
    // type graph of InstalledScheduler being quite elaborate.
    //
    // After these considerations, this weak_self approach is chosen at the cost of some additional
    // memory increase.
    weak_self: Weak<Self>,
    next_scheduler_id: AtomicSchedulerId,
    // prune schedulers, stop idling scheduler's threads, sanity check on the
    // usage queue loader after scheduler is returned.
    cleaner_sender: Sender<Weak<RwLock<ThreadManager<S, TH, SEA>>>>,
    cleaner_exit_signal_sender: Sender<()>,
    cleaner_thread: Mutex<Option<JoinHandle<()>>>,
}

#[derive(Debug)]
pub struct HandlerContext {
    log_messages_bytes_limit: Option<usize>,
    transaction_status_sender: Option<TransactionStatusSender>,
    replay_vote_sender: Option<ReplayVoteSender>,
    prioritization_fee_cache: Arc<PrioritizationFeeCache>,
}

pub type DefaultSchedulerPool = SchedulerPool<
    PooledScheduler<DefaultTaskHandler, DefaultScheduleExecutionArg>,
    DefaultTaskHandler,
    DefaultScheduleExecutionArg,
>;

struct WatchedThreadManager<S, TH, SEA>
where
    S: SpawnableScheduler<TH, SEA>,
    TH: TaskHandler<SEA>,
    SEA: ScheduleExecutionArg,
{
    thread_manager: Weak<RwLock<ThreadManager<S, TH, SEA>>>,
    #[cfg(target_os = "linux")]
    tick: u64,
    #[cfg(target_os = "linux")]
    updated_at: Instant,
}

impl<S, TH, SEA> WatchedThreadManager<S, TH, SEA>
where
    S: SpawnableScheduler<TH, SEA>,
    TH: TaskHandler<SEA>,
    SEA: ScheduleExecutionArg,
{
    fn new(thread_manager: Weak<RwLock<ThreadManager<S, TH, SEA>>>) -> Self {
        Self {
            thread_manager,
            #[cfg(target_os = "linux")]
            tick: 0,
            #[cfg(target_os = "linux")]
            updated_at: Instant::now(),
        }
    }

    fn retire_if_stale(&mut self) -> bool {
        #[cfg_attr(not(target_os = "linux"), allow(unused_variables))]
        let Some(thread_manager) = self.thread_manager.upgrade() else {
            return false;
        };

        // The following linux-only code implements an eager native thread reclaiming, which is
        // only useful if the solana-validator sees many unrooted forks. Such hostile situations
        // should NEVER happen on remotely-uncontrollable ledgers created by solana-test-validator.
        // And it's generally not expected mainnet-beta validators (or any live clusters for that
        // matter) to be run on non-linux OSes at all.
        //
        // Thus, this OS-specific implementation can be justified because this enables the hot-path
        // (the scheduler main thread) to omit VDSO calls and timed-out futex syscalls by relying on
        // this out-of-bound cleaner for a defensive thread reclaiming.
        #[cfg(target_os = "linux")]
        {
            let Some(tid) = thread_manager.read().unwrap().active_tid_if_not_primary() else {
                self.tick = 0;
                self.updated_at = Instant::now();
                return true;
            };

            let pid = std::process::id();
            let task = procfs::process::Process::new(pid.try_into().unwrap())
                .unwrap()
                .task_from_tid(tid)
                .unwrap();
            let stat = task.stat().unwrap();
            let current_tick = stat.utime.checked_add(stat.stime).unwrap();
            if current_tick > self.tick {
                self.tick = current_tick;
                self.updated_at = Instant::now();
            } else {
                // 5x of 400ms block time
                const IDLE_DURATION_FOR_EAGER_THREAD_RECLAIM: Duration = Duration::from_secs(2);

                let elapsed = self.updated_at.elapsed();
                if elapsed > IDLE_DURATION_FOR_EAGER_THREAD_RECLAIM {
                    const BITS_PER_HEX_DIGIT: usize = 4;
                    let thread_manager = &mut thread_manager.write().unwrap();
                    info!(
                        "[sch_{:0width$x}]: cleaner: retire_if_stale(): stopping thread manager ({tid}/{} <= {}/{:?})...",
                        thread_manager.scheduler_id,
                        current_tick,
                        self.tick,
                        elapsed,
                        width = SchedulerId::BITS as usize / BITS_PER_HEX_DIGIT,
                    );
                    thread_manager.suspend();
                    self.tick = 0;
                    self.updated_at = Instant::now();
                }
            }
        }

        true
    }
}

impl<S, TH, SEA> Drop for SchedulerPool<S, TH, SEA>
where
    S: SpawnableScheduler<TH, SEA>,
    TH: TaskHandler<SEA>,
    SEA: ScheduleExecutionArg,
{
    fn drop(&mut self) {
        info!("SchedulerPool::drop() is successfully called");
    }
}

impl<S, TH, SEA> SchedulerPool<S, TH, SEA>
where
    S: SpawnableScheduler<TH, SEA>,
    TH: TaskHandler<SEA>,
    SEA: ScheduleExecutionArg,
{
    // Some internal impl and test code want an actual concrete type, NOT the
    // `dyn InstalledSchedulerPool`. So don't merge this into `Self::new_dyn()`.
    #[cfg_attr(feature = "dev-context-only-utils", qualifiers(pub))]
    fn new(
        handler_count: Option<usize>,
        log_messages_bytes_limit: Option<usize>,
        transaction_status_sender: Option<TransactionStatusSender>,
        replay_vote_sender: Option<ReplayVoteSender>,
        prioritization_fee_cache: Arc<PrioritizationFeeCache>,
    ) -> Arc<Self> {
        let handler_count = handler_count.unwrap_or(Self::default_handler_count());
        assert!(handler_count >= 1);

        let (scheduler_pool_sender, scheduler_pool_receiver) = crossbeam_channel::bounded(1);
        let (cleaner_sender, cleaner_receiver) = crossbeam_channel::unbounded();
        let (cleaner_exit_signal_sender, cleaner_exit_signal_receiver) =
            crossbeam_channel::unbounded();

        let cleaner_main_loop = || {
            move || {
                let scheduler_pool: Arc<Self> = scheduler_pool_receiver.recv().unwrap();
                drop(scheduler_pool_receiver);

                let mut thread_managers: Vec<WatchedThreadManager<S, TH, SEA>> = vec![];

                'outer: loop {
                    let mut schedulers = scheduler_pool.scheduler_inners.lock().unwrap();
                    let schedulers_len_pre_retain = schedulers.len();
                    schedulers.retain_mut(|scheduler| scheduler.retire_if_stale());
                    let schedulers_len_post_retain = schedulers.len();
                    drop(schedulers);

                    let thread_manager_len_pre_retain = thread_managers.len();
                    thread_managers.retain_mut(|thread_manager| thread_manager.retire_if_stale());

                    let thread_manager_len_pre_push = thread_managers.len();
                    'inner: loop {
                        match cleaner_receiver.try_recv() {
                            Ok(thread_manager) => {
                                thread_managers.push(WatchedThreadManager::new(thread_manager))
                            }
                            Err(TryRecvError::Disconnected) => break 'outer,
                            Err(TryRecvError::Empty) => break 'inner,
                        }
                    }

                    info!(
                        "cleaner: unused schedulers in the pool: {} => {}, all thread managers: {} => {} => {}",
                        schedulers_len_pre_retain,
                        schedulers_len_post_retain,
                        thread_manager_len_pre_retain,
                        thread_manager_len_pre_push,
                        thread_managers.len(),
                    );
                    // wait for signal with timeout here instead of recv_timeout() to write all the
                    // preceeding logs at once.
                    match cleaner_exit_signal_receiver.recv_timeout(Duration::from_secs(1)) {
                        Ok(()) | Err(RecvTimeoutError::Disconnected) => break 'outer,
                        Err(RecvTimeoutError::Timeout) => continue,
                    }
                }
                info!("cleaner thread terminating!");
            }
        };

        let cleaner_thread = thread::Builder::new()
            .name("solScCleaner".to_owned())
            .spawn(cleaner_main_loop())
            .unwrap();

        let scheduler_pool = Arc::new_cyclic(|weak_self| Self {
            scheduler_inners: Mutex::default(),
            handler_count,
            handler_context: HandlerContext {
                log_messages_bytes_limit,
                transaction_status_sender,
                replay_vote_sender,
                prioritization_fee_cache,
            },
            weak_self: weak_self.clone(),
            next_scheduler_id: AtomicSchedulerId::new(PRIMARY_SCHEDULER_ID),
            cleaner_thread: Mutex::new(Some(cleaner_thread)),
            cleaner_sender,
            cleaner_exit_signal_sender,
        });
        scheduler_pool_sender.send(scheduler_pool.clone()).unwrap();
        scheduler_pool
    }

    // This apparently-meaningless wrapper is handy, because some callers explicitly want
    // `dyn InstalledSchedulerPool` to be returned for type inference convenience.
    pub fn new_dyn(
        handler_count: Option<usize>,
        log_messages_bytes_limit: Option<usize>,
        transaction_status_sender: Option<TransactionStatusSender>,
        replay_vote_sender: Option<ReplayVoteSender>,
        prioritization_fee_cache: Arc<PrioritizationFeeCache>,
    ) -> InstalledSchedulerPoolArc<SEA> {
        Self::new(
            handler_count,
            log_messages_bytes_limit,
            transaction_status_sender,
            replay_vote_sender,
            prioritization_fee_cache,
        )
    }

    // See a comment at the weak_self field for justification of this method's existence.
    fn self_arc(&self) -> Arc<Self> {
        self.weak_self
            .upgrade()
            .expect("self-referencing Arc-ed pool")
    }

    fn new_scheduler_id(&self) -> SchedulerId {
        self.next_scheduler_id.fetch_add(1, Relaxed)
    }

    fn return_scheduler(&self, scheduler: S::Inner) {
        self.scheduler_inners
            .lock()
            .expect("not poisoned")
            .push(scheduler);
    }

    #[cfg_attr(feature = "dev-context-only-utils", qualifiers(pub))]
    fn do_take_scheduler(&self, context: SchedulingContext) -> S {
        // pop is intentional for filo, expecting relatively warmed-up scheduler due to having been
        // returned recently
        if let Some(pooled_inner) = self.scheduler_inners.lock().expect("not poisoned").pop() {
            S::from_inner(pooled_inner, context)
        } else {
            S::spawn(self.self_arc(), context, TH::create(self))
        }
    }

<<<<<<< HEAD
    fn register_to_cleaner(&self, thread_manager: Weak<RwLock<ThreadManager<S, TH, SEA>>>) {
        self.cleaner_sender.send(thread_manager).unwrap();
=======
    #[cfg(feature = "dev-context-only-utils")]
    pub fn pooled_scheduler_count(&self) -> usize {
        self.scheduler_inners.lock().expect("not poisoned").len()
>>>>>>> 8e331e16
    }

    pub fn default_handler_count() -> usize {
        Self::calculate_default_handler_count(
            thread::available_parallelism()
                .ok()
                .map(|non_zero| non_zero.get()),
        )
    }

    pub fn calculate_default_handler_count(detected_cpu_core_count: Option<usize>) -> usize {
        // Divide by 4 just not to consume all available CPUs just with handler threads, sparing for
        // other active forks and other subsystems.
        // Also, if available_parallelism fails (which should be very rare), use 4 threads,
        // as a relatively conservatism assumption of modern multi-core systems ranging from
        // engineers' laptops to production servers.
        detected_cpu_core_count
            .map(|core_count| (core_count / 4).max(1))
            .unwrap_or(4)
    }

    pub fn cli_message() -> &'static str {
        static MESSAGE: OnceLock<String> = OnceLock::new();

        MESSAGE.get_or_init(|| {
            format!(
                "Change the number of the unified scheduler's transaction execution threads \
                 dedicated to each block, otherwise calculated as cpu_cores/4 [default: {}]",
                Self::default_handler_count()
            )
        })
    }
}

impl<S, TH, SEA> InstalledSchedulerPool<SEA> for SchedulerPool<S, TH, SEA>
where
    S: SpawnableScheduler<TH, SEA>,
    TH: TaskHandler<SEA>,
    SEA: ScheduleExecutionArg,
{
    fn take_scheduler(&self, context: SchedulingContext) -> Box<dyn InstalledScheduler<SEA>> {
        Box::new(self.do_take_scheduler(context))
    }

    fn uninstalled_from_bank_forks(self: Arc<Self>) {
        self.scheduler_inners.lock().unwrap().clear();
        self.cleaner_exit_signal_sender.send(()).unwrap();
        let () = self
            .cleaner_thread
            .lock()
            .unwrap()
            .take()
            .unwrap()
            .join()
            .unwrap();
        info!(
            "SchedulerPool::uninstalled_from_bank_forks(): joined cleaner thread at {:?}...",
            thread::current()
        );
    }
}

pub trait TaskHandler<SEA: ScheduleExecutionArg>:
    Send + Sync + Debug + Sized + Clone + 'static
{
    fn create<T: SpawnableScheduler<Self, SEA>>(pool: &SchedulerPool<T, Self, SEA>) -> Self;

    fn handle(
        &self,
        result: &mut Result<()>,
        timings: &mut ExecuteTimings,
        bank: &Arc<Bank>,
        transaction: &SanitizedTransaction,
        index: usize,
        handler_context: &HandlerContext,
    );
}

#[derive(Clone, Debug)]
pub struct DefaultTaskHandler;

impl<SEA: ScheduleExecutionArg> TaskHandler<SEA> for DefaultTaskHandler {
    fn create<T: SpawnableScheduler<Self, SEA>>(_pool: &SchedulerPool<T, Self, SEA>) -> Self {
        Self
    }

    fn handle(
        &self,
        result: &mut Result<()>,
        timings: &mut ExecuteTimings,
        bank: &Arc<Bank>,
        transaction: &SanitizedTransaction,
        index: usize,
        handler_context: &HandlerContext,
    ) {
        // scheduler must properly prevent conflicting tx executions. thus, task handler isn't
        // responsible for locking.
        let batch = bank.prepare_unlocked_batch_from_single_tx(transaction);
        let batch_with_indexes = TransactionBatchWithIndexes {
            batch,
            transaction_indexes: vec![index],
        };

        *result = execute_batch(
            &batch_with_indexes,
            bank,
            handler_context.transaction_status_sender.as_ref(),
            handler_context.replay_vote_sender.as_ref(),
            timings,
            handler_context.log_messages_bytes_limit,
            &handler_context.prioritization_fee_cache,
        );
    }
}

struct ExecutedTask {
    task: Task,
    result_with_timings: ResultWithTimings,
    slot: Slot,
    thx: usize,
    handler_timings: Option<HandlerTimings>,
}

pub struct HandlerTimings {
    finish_time: SystemTime,
    execution_us: u64,
    execution_cpu_us: u128,
}

impl ExecutedTask {
    fn new_boxed(task: Task, thx: usize, slot: Slot) -> Box<Self> {
        Box::new(Self {
            task,
            result_with_timings: initialized_result_with_timings(),
            slot,
            thx,
            handler_timings: None,
        })
    }

    fn is_err(&self) -> bool {
        self.result_with_timings.0.is_err()
    }
}

// A very tiny generic message type to signal about opening and closing of subchannels, which are
// logically segmented series of Payloads (P1) over a single continuous time-span, potentially
// carrying some subchannel metadata (P2) upon opening a new subchannel.
// Note that the above properties can be upheld only when this is used inside MPSC or SPSC channels
// (i.e. the consumer side needs to be single threaded). For the multiple consumer cases,
// ChainedChannel can be used instead.
enum SubchanneledPayload<P1, P2> {
    Payload(P1),
    OpenSubchannel(P2),
    CloseSubchannel,
}

type NewTaskPayload = SubchanneledPayload<Task, SchedulingContext>;
type RetiredTaskPayload = SubchanneledPayload<Box<ExecutedTask>, ()>;

// A tiny generic message type to synchronize multiple threads everytime some contextual data needs
// to be switched (ie. SchedulingContext), just using a single communication channel.
//
// Usually, there's no way to prevent one of those threads from mixing current and next contexts
// while processing messages with a multiple-consumer channel. A condvar or other
// out-of-bound mechanism is needed to notify about switching of contextual data. That's because
// there's no way to block those threads reliably on such a switching event just with a channel.
//
// However, if the number of consumer can be determined, this can be accomplished just over a
// single channel, which even carries an in-bound control meta-message with the contexts. The trick
// is that identical meta-messages as many as the number of threads are sent over the channel,
// along with new channel receivers to be used (hence the name of _chained_). Then, the receiving
// thread drops the old channel and is now blocked on receiving from the new channel. In this way,
// this switching can happen exactly once for each thread.
//
// Overall, this greatly simplifies the code, reduces CAS/syscall overhead per messaging to the
// minimum at the cost of a single channel recreation per switching. Needless to say, such an
// allocation can be amortized to be negligible.
//
// Lastly, there's an auxiliary channel to realize a 2-level priority queue. See comment before
// runnable_task_sender.
mod chained_channel {
    use super::*;

    // hide variants by putting this inside newtype
    enum ChainedChannelPrivate<P, C> {
        Payload(P),
        ContextAndChannels(C, Receiver<ChainedChannel<P, C>>, Receiver<P>),
    }

    pub(super) struct ChainedChannel<P, C>(ChainedChannelPrivate<P, C>);

    impl<P, C> ChainedChannel<P, C> {
        fn chain_to_new_channel(
            context: C,
            receiver: Receiver<Self>,
            aux_receiver: Receiver<P>,
        ) -> Self {
            Self(ChainedChannelPrivate::ContextAndChannels(
                context,
                receiver,
                aux_receiver,
            ))
        }
    }

    pub(super) struct ChainedChannelSender<P, C> {
        sender: Sender<ChainedChannel<P, C>>,
        aux_sender: Sender<P>,
    }

    impl<P, C: Clone> ChainedChannelSender<P, C> {
        fn new(sender: Sender<ChainedChannel<P, C>>, aux_sender: Sender<P>) -> Self {
            Self { sender, aux_sender }
        }

        pub(super) fn send_payload(
            &self,
            payload: P,
        ) -> std::result::Result<(), SendError<ChainedChannel<P, C>>> {
            self.sender
                .send(ChainedChannel(ChainedChannelPrivate::Payload(payload)))
        }

        pub(super) fn send_aux_payload(&self, payload: P) -> std::result::Result<(), SendError<P>> {
            self.aux_sender.send(payload)
        }

        pub(super) fn send_chained_channel(
            &mut self,
            context: C,
            count: usize,
        ) -> std::result::Result<(), SendError<ChainedChannel<P, C>>> {
            let (chained_sender, chained_receiver) = crossbeam_channel::unbounded();
            let (chained_aux_sender, chained_aux_receiver) = crossbeam_channel::unbounded();
            for _ in 0..count {
                self.sender.send(ChainedChannel::chain_to_new_channel(
                    context.clone(),
                    chained_receiver.clone(),
                    chained_aux_receiver.clone(),
                ))?
            }
            self.sender = chained_sender;
            self.aux_sender = chained_aux_sender;
            Ok(())
        }

        pub(super) fn len(&self) -> usize {
            self.sender.len()
        }

        pub(super) fn aux_len(&self) -> usize {
            self.aux_sender.len()
        }
    }

    // P doesn't need to be `: Clone`, yet rustc derive can't handle it.
    // see https://github.com/rust-lang/rust/issues/26925
    #[derive(Derivative)]
    #[derivative(Clone(bound = "C: Clone"))]
    pub(super) struct ChainedChannelReceiver<P, C: Clone> {
        receiver: Receiver<ChainedChannel<P, C>>,
        aux_receiver: Receiver<P>,
        context: C,
    }

    impl<P, C: Clone> ChainedChannelReceiver<P, C> {
        fn new(
            receiver: Receiver<ChainedChannel<P, C>>,
            aux_receiver: Receiver<P>,
            initial_context: C,
        ) -> Self {
            Self {
                receiver,
                aux_receiver,
                context: initial_context,
            }
        }

        pub(super) fn context(&self) -> &C {
            &self.context
        }

        pub(super) fn for_select(&self) -> &Receiver<ChainedChannel<P, C>> {
            &self.receiver
        }

        pub(super) fn aux_for_select(&self) -> &Receiver<P> {
            &self.aux_receiver
        }

        pub(super) fn after_select(&mut self, message: ChainedChannel<P, C>) -> Option<P> {
            match message.0 {
                ChainedChannelPrivate::Payload(payload) => Some(payload),
                ChainedChannelPrivate::ContextAndChannels(context, channel, idle_channel) => {
                    self.context = context;
                    self.receiver = channel;
                    self.aux_receiver = idle_channel;
                    None
                }
            }
        }
    }

    pub(super) fn unbounded<P, C: Clone>(
        initial_context: C,
    ) -> (ChainedChannelSender<P, C>, ChainedChannelReceiver<P, C>) {
        let (sender, receiver) = crossbeam_channel::unbounded();
        let (aux_sender, aux_receiver) = crossbeam_channel::unbounded();
        (
            ChainedChannelSender::new(sender, aux_sender),
            ChainedChannelReceiver::new(receiver, aux_receiver, initial_context),
        )
    }
}

/// The primary owner of all [`UsageQueue`]s used for particular [`PooledScheduler`].
///
/// Currently, the simplest implementation. This grows memory usage in unbounded way. Cleaning will
/// be added later. This struct is here to be put outside `solana-unified-scheduler-logic` for the
/// crate's original intent (separation of logics from this crate). Some practical and mundane
/// pruning will be implemented in this type.
#[derive(Default, Debug)]
pub struct UsageQueueLoader {
    usage_queues: DashMap<Pubkey, UsageQueue>,
}

impl UsageQueueLoader {
    pub fn load(&self, address: Pubkey) -> UsageQueue {
        self.usage_queues.entry(address).or_default().clone()
    }

    pub fn usage_queue_count(&self) -> usize {
        self.usage_queues.len()
    }

    pub fn clear(&self) {
        self.usage_queues.clear();
    }
}

fn initialized_result_with_timings() -> ResultWithTimings {
    (Ok(()), ExecuteTimings::default())
}

#[derive(Debug)]
pub struct PooledScheduler<TH, SEA>
where
    TH: TaskHandler<SEA>,
    SEA: ScheduleExecutionArg,
{
    inner: PooledSchedulerInner<Self, TH, SEA>,
    context: SchedulingContext,
}

#[derive(Debug)]
pub struct PooledSchedulerInner<S, TH, SEA>
where
    S: SpawnableScheduler<TH, SEA>,
    TH: TaskHandler<SEA>,
    SEA: ScheduleExecutionArg,
{
    thread_manager: Arc<RwLock<ThreadManager<S, TH, SEA>>>,
    usage_queue_loader: UsageQueueLoader,
    pooled_at: Instant,
}

impl<S, TH, SEA> PooledSchedulerInner<S, TH, SEA>
where
    S: SpawnableScheduler<TH, SEA>,
    TH: TaskHandler<SEA>,
    SEA: ScheduleExecutionArg,
{
    fn pooled_since(&self) -> Duration {
        self.pooled_at.elapsed()
    }

    fn suspend_thread_manager(&mut self) {
        debug!("suspend_thread_manager()");
        self.thread_manager.write().unwrap().suspend();
    }

    fn id(&self) -> SchedulerId {
        self.thread_manager.read().unwrap().scheduler_id
    }
}

type Tid = i32;
// The linux's tid (essentially is in the pid name space) is guaranteed to be non-zero; so
// using 0 for special purpose at user-land is totally safe.
#[cfg_attr(target_os = "linux", allow(dead_code))]
const DUMMY_TID: Tid = 0;

#[derive(Default)]
struct LogInterval(usize);

impl LogInterval {
    fn increment(&mut self) -> bool {
        let should_log = self.0 % 1000 == 0;
        self.0 = self.0.checked_add(1).unwrap();
        should_log
    }
}

const PRIMARY_SCHEDULER_ID: SchedulerId = 0;

// This type manages the OS threads for scheduling and executing transactions. The term
// `session` is consistently used to mean a group of Tasks scoped under a single SchedulingContext.
// This is equivalent to a particular bank for block verification. However, new terms is introduced
// here to mean some continuous time over multiple continuous banks/slots for the block production,
// which is planned to be implemented in the future.
#[derive(Debug)]
struct ThreadManager<S, TH, SEA>
where
    S: SpawnableScheduler<TH, SEA>,
    TH: TaskHandler<SEA>,
    SEA: ScheduleExecutionArg,
{
    scheduler_id: SchedulerId,
    pool: Arc<SchedulerPool<S, TH, SEA>>,
    handler: TH,
    new_task_sender: Sender<NewTaskPayload>,
    new_task_receiver: Option<Receiver<NewTaskPayload>>,
    session_result_sender: Sender<Option<ResultWithTimings>>,
    session_result_receiver: Receiver<Option<ResultWithTimings>>,
    session_result_with_timings: Option<ResultWithTimings>,
    scheduler_thread_and_tid: Option<(JoinHandle<Option<ResultWithTimings>>, Tid)>,
    handler_threads: Vec<JoinHandle<()>>,
    accumulator_thread: Option<JoinHandle<()>>,
}

impl<TH, SEA> PooledScheduler<TH, SEA>
where
    TH: TaskHandler<SEA>,
    SEA: ScheduleExecutionArg,
{
    fn do_spawn(
        pool: Arc<SchedulerPool<Self, TH, SEA>>,
        initial_context: SchedulingContext,
        handler: TH,
    ) -> Self {
        Self::from_inner(
            PooledSchedulerInner {
                thread_manager: Arc::new(RwLock::new(ThreadManager::new(pool.clone(), handler))),
                usage_queue_loader: UsageQueueLoader::default(),
                pooled_at: Instant::now(),
            },
            initial_context,
        )
    }

    #[cfg(feature = "dev-context-only-utils")]
    pub fn clear_session_result_with_timings(&mut self) {
        assert_matches!(
            self.inner
                .thread_manager
                .write()
                .unwrap()
                .take_session_result_with_timings(),
            (Ok(_), _)
        );
    }

    #[cfg(feature = "dev-context-only-utils")]
    pub fn restart_session(&mut self) {
        self.inner
            .thread_manager
            .write()
            .unwrap()
            .start_session(&self.context);
    }

    #[cfg(feature = "dev-context-only-utils")]
    pub fn schedule_task(&self, task: Task) {
        self.inner.thread_manager.read().unwrap().send_task(task);
    }

    fn ensure_thread_manager_resumed(
        &self,
        context: &SchedulingContext,
    ) -> std::result::Result<RwLockReadGuard<'_, ThreadManager<Self, TH, SEA>>, TransactionError>
    {
        let mut was_already_active = false;
        loop {
            let read = self.inner.thread_manager.read().unwrap();
            if !read.is_suspended() {
                debug!(
                    "{}",
                    if was_already_active {
                        "ensure_thread_manager_resumed(): was already active."
                    } else {
                        "ensure_thread_manager_resumed(): wasn't already active..."
                    }
                );
                return Ok(read);
            } else {
                debug!("ensure_thread_manager_resumed(): will start threads...");
                drop(read);
                let mut write = self.inner.thread_manager.write().unwrap();
                write.start_or_try_resume_threads(context)?;
                drop(write);
                was_already_active = false;
            }
        }
    }
}

impl<S, TH, SEA> ThreadManager<S, TH, SEA>
where
    S: SpawnableScheduler<TH, SEA>,
    TH: TaskHandler<SEA>,
    SEA: ScheduleExecutionArg,
{
    fn new(pool: Arc<SchedulerPool<S, TH, SEA>>, handler: TH) -> Self {
        let (new_task_sender, new_task_receiver) = crossbeam_channel::unbounded();
        let (session_result_sender, session_result_receiver) = crossbeam_channel::unbounded();
        let handler_count = pool.handler_count;

        Self {
            scheduler_id: pool.new_scheduler_id(),
            pool,
            handler,
            new_task_sender,
            new_task_receiver: Some(new_task_receiver),
            session_result_sender,
            session_result_receiver,
            session_result_with_timings: None,
            scheduler_thread_and_tid: None,
            handler_threads: Vec::with_capacity(handler_count),
            accumulator_thread: None,
        }
    }

    fn is_suspended(&self) -> bool {
        self.scheduler_thread_and_tid.is_none()
    }

    pub fn take_scheduler_thread(&mut self) -> Option<JoinHandle<Option<ResultWithTimings>>> {
        self.scheduler_thread_and_tid
            .take()
            .map(|(thread, _tid)| thread)
    }

    fn execute_task_with_handler(
        handler: &TH,
        bank: &Arc<Bank>,
        executed_task: &mut Box<ExecutedTask>,
        handler_context: &HandlerContext,
        send_metrics: bool,
    ) {
        let handler_timings =
            send_metrics.then_some((Measure::start("process_message_time"), ThreadTime::now()));
        debug!("handling task at {:?}", thread::current());
        TH::handle(
            handler,
            &mut executed_task.result_with_timings.0,
            &mut executed_task.result_with_timings.1,
            bank,
            executed_task.task.transaction(),
            executed_task.task.task_index(),
            handler_context,
        );
        if let Some((mut wall_time, cpu_time)) = handler_timings {
            executed_task.handler_timings = Some(HandlerTimings {
                finish_time: SystemTime::now(),
                execution_cpu_us: cpu_time.elapsed().as_micros(),
                execution_us: {
                    // make wall time is longer than cpu time, always
                    wall_time.stop();
                    wall_time.as_us()
                },
            });
        }
    }

    fn accumulate_result_with_timings(
        (_result, timings): &mut ResultWithTimings,
        executed_task: Box<ExecutedTask>,
    ) {
        assert_matches!(executed_task.result_with_timings.0, Ok(()));

        if let Some(handler_timings) = &executed_task.handler_timings {
            let thread = format!("solScExLane{:02}", executed_task.thx);
            let signature = executed_task.task.transaction().signature().to_string();
            let account_locks_in_json = serde_json::to_string(
                &executed_task
                    .task
                    .transaction()
                    .get_account_locks_unchecked(),
            )
            .unwrap();
            let status = format!("{:?}", executed_task.result_with_timings.0);
            let compute_unit_price = executed_task
                .task
                .transaction()
                .get_compute_budget_details(false)
                .map(|d| d.compute_unit_price)
                .unwrap_or_default();

            datapoint_info_at!(
                handler_timings.finish_time,
                "transaction_timings",
                ("slot", executed_task.slot, i64),
                ("index", executed_task.task.task_index(), i64),
                ("thread", thread, String),
                ("signature", signature, String),
                ("account_locks_in_json", account_locks_in_json, String),
                ("status", status, String),
                ("duration", handler_timings.execution_us, i64),
                ("cpu_duration", handler_timings.execution_cpu_us, i64),
                ("compute_units", 0 /*task.cu*/, i64),
                ("priority", compute_unit_price, i64), // old name is kept for compat...
            );
        }
        timings.accumulate(&executed_task.result_with_timings.1);
        drop(executed_task);
    }

    fn take_session_result_with_timings(&mut self) -> ResultWithTimings {
        self.session_result_with_timings.take().unwrap()
    }

    fn reset_session_on_error(&mut self) -> Result<()> {
        let err = self
            .session_result_with_timings
            .replace(initialized_result_with_timings())
            .unwrap()
            .0;
        assert_matches!(err, Err(_));
        err
    }

    fn put_session_result_with_timings(&mut self, result_with_timings: ResultWithTimings) {
        assert_matches!(
            self.session_result_with_timings
                .replace(result_with_timings),
            None
        );
    }

    fn start_or_try_resume_threads(&mut self, context: &SchedulingContext) -> Result<()> {
        if !self.is_suspended() {
            // this can't be promoted to panic! as read => write upgrade isn't completely
            // race-free in ensure_thread_manager_resumed()...
            warn!("try_resume(): already resumed");
            return Ok(());
        } else if self
            .session_result_with_timings
            .as_ref()
            .map(|(result, _)| result.is_err())
            .unwrap_or(false)
        {
            warn!("try_resume(): skipping resuming due to err, while resetting session result");
            return self.reset_session_on_error();
        }
        debug!("try_resume(): doing now");

        let send_metrics = env::var("SOLANA_TRANSACTION_TIMINGS").is_ok();
        // Firstly, setup bi-directional messaging between the scheduler and handlers to pass
        // around tasks, by creating 2 channels (one for to-be-handled tasks from the scheduler to
        // the handlers and the other for finished tasks from the handlers to the scheduler).
        // Furthermore, this pair of channels is duplicated to work as a primitive 2-level priority
        // queue, totalling 4 channels. Note that the two scheduler-to-handler channels are managed
        // behind chained_channel to avoid race conditions relating to contexts.
        //
        // This quasi-priority-queue arrangement is desired as an optimization to prioritize
        // blocked tasks.
        //
        // As a quick background, SchedulingStateMachine doesn't throttle runnable tasks at all.
        // Thus, it's likely for to-be-handled tasks to be stalled for extended duration due to
        // excessive buffering (commonly known as buffer bloat). Normally, this buffering isn't
        // problematic and actually intentional to fully saturate all the handler threads.
        //
        // However, there's one caveat: task dependencies. It can be hinted with tasks being
        // blocked, that there could be more similarly-blocked tasks in the future. Empirically,
        // clearing these linearized long runs of blocking tasks out of the buffer is delaying bank
        // freezing while only using 1 handler thread or two near the end of slot, deteriorating
        // the overall concurrency.
        //
        // To alleviate the situation, blocked tasks are exchanged via independent communication
        // pathway as a heuristic for expedite processing. Without prioritization of these tasks,
        // progression of clearing these runs would be severely hampered due to interleaved
        // not-blocked tasks (called _idle_ here; typically, voting transactions) in the single
        // buffer.
        //
        // Concurrent priority queue isn't used to avoid penalized throughput due to higher
        // overhead than crossbeam channel, even considering the doubled processing of the
        // crossbeam channel. Fortunately, just 2-level prioritization is enough. Also, sticking to
        // crossbeam was convenient and there was no popular and promising crate for concurrent
        // priority queue as of writing.
        //
        // It's generally harmless for the blocked task buffer to be flooded, stalling the idle
        // tasks completely. Firstly, it's unlikely without malice, considering all blocked tasks
        // must have independently been blocked for each isolated linearized runs. That's because
        // all to-be-handled tasks of the blocked and idle buffers must not be conflicting with
        // each other by definition. Furthermore, handler threads would still be saturated to
        // maximum even under such a block-verification situation, meaning no remotely-controlled
        // performance degradation.
        //
        // Overall, while this is merely a heuristic, it's effective and adaptive while not
        // vulnerable, merely reusing existing information without any additional runtime cost.
        //
        // One known caveat, though, is that this heuristic is employed under a sub-optimal
        // setting, considering scheduling is done in real-time. Namely, prioritization enforcement
        // isn't immediate, in a sense that the first task of a long run is buried in the middle of
        // a large idle task buffer. Prioritization of such a run will be realized only after the
        // first task is handled with the priority of an idle task. To overcome this, some kind of
        // re-prioritization or look-ahead scheduling mechanism would be needed. However, both
        // isn't implemented. The former is due to complex implementation and the later is due to
        // delayed (NOT real-time) processing, which is against the unified scheduler design goal.
        //
        // Finally, note that this optimization should be combined with biased select (i.e.
        // `select_biased!`), which isn't for now... However, consistent performance improvement is
        // observed just with this priority queuing alone.
        //
        // Alternatively, more faithful prioritization can be realized by checking blocking
        // statuses of all addresses immediately before sending to the handlers. This would prevent
        // false negatives of the heuristics approach (i.e. the last task of a run doesn't need to
        // be handled with the higher priority). Note that this is the only improvement, compared
        // to the heuristics. That's because this underlying information asymmetry between the 2
        // approaches doesn't exist for all other cases, assuming no look-ahead: idle tasks are
        // always unblocked by definition, and other blocked tasks should always be calculated as
        // blocked by the very existence of the last blocked task.
        //
        // The faithful approach incurs a considerable overhead: O(N), where N is the number of
        // locked addresses in a task, adding to the current bare-minimum complexity of O(2*N) for
        // both scheduling and descheduling. This means 1.5x increase. Furthermore, this doesn't
        // nicely work in practice with a real-time streamed scheduler. That's because these
        // linearized runs could be intermittent in the view with little or no look-back, albeit
        // actually forming a far more longer runs in longer time span. These access patterns are
        // very common, considering existence of well-known hot accounts.
        //
        // Thus, intentionally allowing these false-positives by the heuristic approach is actually
        // helping to extend the logical prioritization session for the invisible longer runs, as
        // long as the last task of the current run is being handled by the handlers, hoping yet
        // another blocking new task is arriving to finalize the tentatively extended
        // prioritization further. Consequently, this also contributes to alleviate the known
        // heuristic's caveat for the first task of linearized runs, which is described above.
        let (mut runnable_task_sender, runnable_task_receiver) =
            chained_channel::unbounded::<Task, SchedulingContext>(context.clone());
        // Create two handler-to-scheduler channels to prioritize the finishing of blocked tasks,
        // because it is more likely that a blocked task will have more blocked tasks behind it,
        // which should be scheduled while minimizing the delay to clear buffered linearized runs
        // as fast as possible.
        let (finished_blocked_task_sender, finished_blocked_task_receiver) =
            crossbeam_channel::unbounded::<Box<ExecutedTask>>();
        let (finished_idle_task_sender, finished_idle_task_receiver) =
            crossbeam_channel::unbounded::<Box<ExecutedTask>>();

        let (retired_task_sender, retired_task_receiver) =
            crossbeam_channel::unbounded::<RetiredTaskPayload>();
        let (accumulated_result_sender, accumulated_result_receiver) =
            crossbeam_channel::unbounded::<Option<ResultWithTimings>>();

        let scheduler_id = self.scheduler_id;
        let mut slot = context.bank().slot();
        let (tid_sender, tid_receiver) = crossbeam_channel::bounded(1);

        // High-level flow of new tasks:
        // 1. the replay stage thread send a new task.
        // 2. the scheduler thread accepts the task.
        // 3. the scheduler thread dispatches the task after proper locking.
        // 4. the handler thread processes the dispatched task.
        // 5. the handler thread reply back to the scheduler thread as an executed task.
        // 6. the scheduler thread post-processes the executed task.
        // 7. the scheduler thread send the executed task to the accumulator thread.
        // 8. the accumulator thread examines the executed task's result and accumulate its timing,
        //    finally dropping the transaction inside the executed task.
        let scheduler_main_loop = || {
            let handler_count = self.pool.handler_count;
            let session_result_sender = self.session_result_sender.clone();
            let mut new_task_receiver = self.new_task_receiver.take().unwrap();

            let mut session_ending = false;
            let mut thread_suspending = false;

            // Now, this is the main loop for the scheduler thread, which is a special beast.
            //
            // That's because it could be the most notable bottleneck of throughput in the future
            // when there are ~100 handler threads. Unified scheduler's overall throughput is
            // largely dependant on its ultra-low latency characteristic, which is the most
            // important design goal of the scheduler in order to reduce the transaction
            // confirmation latency for end users.
            //
            // Firstly, the scheduler thread must handle incoming messages from thread(s) owned by
            // the replay stage or the banking stage. It also must handle incoming messages from
            // the multi-threaded handlers. This heavily-multi-threaded whole processing load must
            // be coped just with the single-threaded scheduler, to attain ideal cpu cache
            // friendliness and main memory bandwidth saturation with its shared-nothing
            // single-threaded account locking implementation. In other words, the per-task
            // processing efficiency of the main loop codifies the upper bound of horizontal
            // scalability of the unified scheduler.
            //
            // Moreover, the scheduler is designed to handle tasks without batching at all in the
            // pursuit of saturating all of the handler threads with maximally-fine-grained
            // concurrency density for throughput as the second design goal. This design goal
            // relies on the assumption that there's no considerable penalty arising from the
            // unbatched manner of processing.
            //
            // Note that this assumption isn't true as of writing. The current code path
            // underneath execute_batch() isn't optimized for unified scheduler's load pattern (ie.
            // batches just with a single transaction) at all. This will be addressed in the
            // future.
            //
            // These two key elements of the design philosophy lead to the rather unforgiving
            // implementation burden: Degraded performance would acutely manifest from an even tiny
            // amount of individual cpu-bound processing delay in the scheduler thread, like when
            // dispatching the next conflicting task after receiving the previous finished one from
            // the handler.
            //
            // Thus, it's fatal for unified scheduler's advertised superiority to squeeze every cpu
            // cycles out of the scheduler thread. Thus, any kinds of unessential overhead sources
            // like syscalls, VDSO, and even memory (de)allocation should be avoided at all costs
            // by design or by means of offloading at the last resort.
            move || {
                let (do_now, dont_now) = (&disconnected::<()>(), &never::<()>());
                let dummy_receiver = |trigger| {
                    if trigger {
                        do_now
                    } else {
                        dont_now
                    }
                };

                const BITS_PER_HEX_DIGIT: usize = 4;
                let mut state_machine = unsafe {
                    SchedulingStateMachine::exclusively_initialize_current_thread_for_scheduling()
                };
                let mut log_interval = LogInterval::default();
                // hint compiler about inline[never] and unlikely?
                macro_rules! log_scheduler {
                    ($prefix:tt) => {
                        info!(
                            "[sch_{:0width$x}]: slot: {}[{:12}]({}{}): state_machine(({}(+{})=>{})/{}|{}) channels(<{} >{}+{} <{}+{})",
                            scheduler_id, slot,
                            (if ($prefix) == "step" { "interval" } else { $prefix }),
                            (if session_ending {"S"} else {"-"}), (if thread_suspending {"T"} else {"-"}),
                            state_machine.active_task_count(), state_machine.unblocked_task_queue_count(), state_machine.handled_task_count(),
                            state_machine.total_task_count(),
                            state_machine.unblocked_task_count(),
                            new_task_receiver.len(),
                            runnable_task_sender.len(), runnable_task_sender.aux_len(),
                            finished_blocked_task_receiver.len(), finished_idle_task_receiver.len(),
                            width = SchedulerId::BITS as usize / BITS_PER_HEX_DIGIT,
                        );
                    };
                }

                trace!("solScheduler thread is running at: {:?}", thread::current());
                tid_sender
                    .send({
                        #[cfg(not(target_os = "linux"))]
                        let tid = DUMMY_TID;
                        #[cfg(target_os = "linux")]
                        let tid = rustix::thread::gettid().as_raw_nonzero().get();
                        tid
                    })
                    .unwrap();
                log_scheduler!("T:started");

                while !thread_suspending {
                    let mut is_finished = false;
                    while !is_finished {
                        // ALL recv selectors are eager-evaluated ALWAYS by current crossbeam impl,
                        // which isn't great and is inconsistent with `if`s in the Rust's match
                        // arm. So, eagerly binding the result to a variable unconditionally here
                        // makes no perf. difference...
                        let dummy_unblocked_task_receiver =
                            dummy_receiver(state_machine.has_unblocked_task());

                        // There's something special called dummy_unblocked_task_receiver here.
                        // This odd pattern was needed to react to newly unblocked tasks from
                        // _not-crossbeam-channel_ event sources, precisely at the specified
                        // precedence among other selectors, while delegating the conrol flow to
                        // select_biased!.
                        //
                        // In this way, hot looping is avoided and overall control flow is much
                        // consistent. Note that unified scheduler will go
                        // into busy looping to seek lowest latency eventually. However, not now,
                        // to measure _actual_ cpu usage easily with the select approach.
                        let state_change = select_biased! {
                            recv(finished_blocked_task_receiver) -> executed_task => {
                                let executed_task = executed_task.unwrap();

                                if executed_task.is_err() {
                                    log_scheduler!("S+T:aborted");
                                    // MUST: clear the usage queue loader before reusing this scheduler
                                    // ...
                                    session_result_sender.send(None).unwrap();
                                    // be explicit about specifically dropping this receiver
                                    drop(new_task_receiver);
                                    // this timings aren't for the accumulated one. but
                                    // caller doesn't care.
                                    return Some(executed_task.result_with_timings);
                                } else {
                                    state_machine.deschedule_task(&executed_task.task);
                                    retired_task_sender.send_buffered(RetiredTaskPayload::Payload(executed_task)).unwrap();
                                }
                                "step"
                            },
                            recv(dummy_unblocked_task_receiver) -> dummy => {
                                assert_matches!(dummy, Err(RecvError));

                                let task = state_machine
                                    .schedule_next_unblocked_task()
                                    .expect("unblocked task");
                                runnable_task_sender.send_payload(task).unwrap();
                                "step"
                            },
                            recv(new_task_receiver) -> message => {
                                assert!(message.is_err() || (!session_ending && !thread_suspending));

                                match message {
                                    Ok(NewTaskPayload::Payload(task)) => {
                                        if let Some(task) = state_machine.schedule_task(task) {
                                            runnable_task_sender.send_aux_payload(task).unwrap();
                                        }
                                        "step"
                                    }
                                    Ok(NewTaskPayload::CloseSubchannel) => {
                                        session_ending = true;
                                        "S:ending"
                                    }
                                    Ok(NewTaskPayload::OpenSubchannel(_context)) => {
                                        unreachable!();
                                    }
                                    Err(_) => {
                                        assert!(!thread_suspending);
                                        thread_suspending = true;

                                        // Err(_) on new_task_receiver guarantees
                                        // that there's no live sender and no messages to be
                                        // received anymore; so dropping by overriding it with
                                        // never() should pose no possibility of missed messages.
                                        new_task_receiver = never();

                                        "T:suspending"
                                    }
                                }
                            },
                            recv(finished_idle_task_receiver) -> executed_task => {
                                let executed_task = executed_task.unwrap();

                                if executed_task.is_err() {
                                    log_scheduler!("S+T:aborted");
                                    session_result_sender.send(None).unwrap();
                                    // be explicit about specifically dropping this receiver
                                    drop(new_task_receiver);
                                    // this timings aren't for the accumulated one. but
                                    // caller doesn't care.
                                    return Some(executed_task.result_with_timings);
                                } else {
                                    state_machine.deschedule_task(&executed_task.task);
                                    retired_task_sender.send_buffered(RetiredTaskPayload::Payload(executed_task)).unwrap();
                                }
                                "step"
                            },
                        };
                        if state_change != "step" || log_interval.increment() {
                            log_scheduler!(state_change);
                        }

                        is_finished = (session_ending || thread_suspending)
                            && state_machine.has_no_active_task();
                    }

                    if session_ending {
                        log_scheduler!("S:ended");
                        state_machine.reinitialize();
                        log_interval = LogInterval::default();
                        retired_task_sender
                            .send(RetiredTaskPayload::CloseSubchannel)
                            .unwrap();
                        session_result_sender
                            .send(Some(
                                accumulated_result_receiver
                                    .recv()
                                    .unwrap()
                                    .unwrap_or_else(initialized_result_with_timings),
                            ))
                            .unwrap();
                        if !thread_suspending {
                            session_ending = false;
                        }
                    }

                    if !thread_suspending {
                        match new_task_receiver.recv() {
                            Ok(NewTaskPayload::OpenSubchannel(context)) => {
                                slot = context.bank().slot();
                                // signal about new SchedulingContext to handler threads
                                runnable_task_sender
                                    .send_chained_channel(context, handler_count)
                                    .unwrap();
                                retired_task_sender
                                    .send(RetiredTaskPayload::OpenSubchannel(()))
                                    .unwrap();
                                log_scheduler!("S:started");
                            }
                            Err(_) => {
                                assert!(!thread_suspending);
                                thread_suspending = true;
                                log_scheduler!("T:suspending");
                                continue;
                            }
                            Ok(_) => {
                                unreachable!();
                            }
                        }
                    }
                }

                log_scheduler!("T:suspended");
                let scheduler_result_with_timings = if session_ending {
                    None
                } else {
                    retired_task_sender
                        .send(RetiredTaskPayload::CloseSubchannel)
                        .unwrap();
                    accumulated_result_receiver.recv().unwrap()
                };
                trace!(
                    "solScheduler thread is terminating at: {:?}",
                    thread::current()
                );
                scheduler_result_with_timings
            }
        };

        let handler_main_loop = |thx| {
            let pool = self.pool.clone();
            let handler = self.handler.clone();
            let mut runnable_task_receiver = runnable_task_receiver.clone();
            let finished_blocked_task_sender = finished_blocked_task_sender.clone();
            let finished_idle_task_sender = finished_idle_task_sender.clone();

            move || {
                trace!(
                    "solScHandler{:02} thread is running at: {:?}",
                    thx,
                    thread::current()
                );
                loop {
                    let (task, sender) = select_biased! {
                        recv(runnable_task_receiver.for_select()) -> message => {
                            match message {
                                Ok(message) => {
                                    if let Some(task) = runnable_task_receiver.after_select(message) {
                                        (task, &finished_blocked_task_sender)
                                    } else {
                                        continue;
                                    }
                                },
                                Err(_) => break,
                            }
                        },
                        recv(runnable_task_receiver.aux_for_select()) -> task => {
                            if let Ok(task) = task {
                                (task, &finished_idle_task_sender)
                            } else {
                                continue;
                            }
                        },
                    };
                    let bank = runnable_task_receiver.context().bank();
                    let mut task = ExecutedTask::new_boxed(task, thx, bank.slot());
                    Self::execute_task_with_handler(
                        &handler,
                        bank,
                        &mut task,
                        &pool.handler_context,
                        send_metrics,
                    );
                    if sender.send(task).is_err() {
                        break;
                    }
                }
                trace!(
                    "solScHandler{:02} thread is terminating at: {:?}",
                    thx,
                    thread::current()
                );
            }
        };

        let mut accumulator_result_with_timings = self.session_result_with_timings.take();

        let accumulator_main_loop = || {
            move || 'outer: loop {
                match retired_task_receiver.recv_timeout(Duration::from_millis(40)) {
                    Ok(RetiredTaskPayload::Payload(executed_task)) => {
                        Self::accumulate_result_with_timings(
                            accumulator_result_with_timings.as_mut().unwrap(),
                            executed_task,
                        );
                    }
                    Ok(RetiredTaskPayload::OpenSubchannel(())) => {
                        assert_matches!(
                            accumulator_result_with_timings
                                .replace(initialized_result_with_timings()),
                            None
                        );
                    }
                    Ok(RetiredTaskPayload::CloseSubchannel) => {
                        if accumulated_result_sender
                            .send(accumulator_result_with_timings.take())
                            .is_err()
                        {
                            break 'outer;
                        }
                    }
                    Err(RecvTimeoutError::Disconnected) => break 'outer,
                    Err(RecvTimeoutError::Timeout) => continue,
                }
            }
        };

        self.scheduler_thread_and_tid = Some((
            thread::Builder::new()
                .name("solScheduler".to_owned())
                .spawn(scheduler_main_loop())
                .unwrap(),
            tid_receiver.recv().unwrap(),
        ));

        self.accumulator_thread = Some(
            thread::Builder::new()
                .name("solScAccmltr".to_owned())
                .spawn(accumulator_main_loop())
                .unwrap(),
        );

        self.handler_threads = (0..self.pool.handler_count)
            .map({
                |thx| {
                    thread::Builder::new()
                        .name(format!("solScHandler{:02}", thx))
                        .spawn(handler_main_loop(thx))
                        .unwrap()
                }
            })
            .collect();
        Ok(())
    }

    fn send_task(&self, task: Task) -> bool {
        debug!("send_task()");
        self.new_task_sender
            .send(NewTaskPayload::Payload(task))
            .is_err()
    }

    fn end_session(&mut self) {
        debug!("end_session(): will end session...");
        if self.is_suspended() {
            debug!("end_session(): no threads..");
            assert_matches!(self.session_result_with_timings, Some(_));
            return;
        } else if self.session_result_with_timings.is_some() {
            debug!("end_session(): already result resides within thread manager..");
            return;
        }

        let mut abort_detected = self
            .new_task_sender
            .send(NewTaskPayload::CloseSubchannel)
            .is_err();

        if let Some(result_with_timings) = self.session_result_receiver.recv().unwrap() {
            assert!(!abort_detected);
            self.put_session_result_with_timings(result_with_timings);
        } else {
            abort_detected = true;
        }

        if abort_detected {
            self.suspend();
        }
    }

    fn start_session(&mut self, context: &SchedulingContext) {
        if !self.is_suspended() {
            assert_matches!(self.session_result_with_timings, None);
            self.new_task_sender
                .send(NewTaskPayload::OpenSubchannel(context.clone()))
                .unwrap();
        } else {
            self.put_session_result_with_timings(initialized_result_with_timings());
            assert_matches!(self.start_or_try_resume_threads(context), Ok(()));
        }
    }

    fn suspend(&mut self) {
        let Some(scheduler_thread) = self.take_scheduler_thread() else {
            warn!("suspend(): already suspended...");
            return;
        };
        debug!("suspend(): terminating threads by {:?}", thread::current());

        let (s, r) = crossbeam_channel::unbounded();
        (self.new_task_sender, self.new_task_receiver) = (s, Some(r));

        let () = self.accumulator_thread.take().unwrap().join().unwrap();
        for thread in self.handler_threads.drain(..) {
            debug!("joining...: {:?}", thread);
            () = thread.join().unwrap();
        }
        if let Some(result_with_timings) = scheduler_thread.join().unwrap() {
            self.put_session_result_with_timings(result_with_timings);
        }

        debug!(
            "suspend(): successfully suspended threads by {:?}",
            thread::current()
        );
    }

    fn is_primary(&self) -> bool {
        self.scheduler_id == PRIMARY_SCHEDULER_ID
    }

    #[cfg(target_os = "linux")]
    fn active_tid_if_not_primary(&self) -> Option<Tid> {
        if self.is_primary() {
            // always exempt from cleaner...
            None
        } else {
            self.scheduler_thread_and_tid.as_ref().map(|&(_, tid)| tid)
        }
    }
}

pub trait SpawnableScheduler<TH, SEA>: InstalledScheduler<SEA>
where
    TH: TaskHandler<SEA>,
    SEA: ScheduleExecutionArg,
{
    type Inner: Debug + Send + Sync + RetirableSchedulerInner;

    fn into_inner(self) -> (ResultWithTimings, Self::Inner);

    fn from_inner(inner: Self::Inner, context: SchedulingContext) -> Self;

    fn spawn(
        pool: Arc<SchedulerPool<Self, TH, SEA>>,
        initial_context: SchedulingContext,
        handler: TH,
    ) -> Self
    where
        Self: Sized;
}

pub trait RetirableSchedulerInner {
    fn retire_if_stale(&mut self) -> bool;
}

impl<TH, SEA> SpawnableScheduler<TH, SEA> for PooledScheduler<TH, SEA>
where
    TH: TaskHandler<SEA>,
    SEA: ScheduleExecutionArg,
{
    type Inner = PooledSchedulerInner<Self, TH, SEA>;

    fn into_inner(self) -> (ResultWithTimings, Self::Inner) {
        let result_with_timings = {
            let manager = &mut self.inner.thread_manager.write().unwrap();
            manager.end_session();
            manager.take_session_result_with_timings()
        };
        (result_with_timings, self.inner)
    }

    fn from_inner(inner: Self::Inner, context: SchedulingContext) -> Self {
        inner
            .thread_manager
            .write()
            .unwrap()
            .start_session(&context);
        Self { inner, context }
    }

    fn spawn(
        pool: Arc<SchedulerPool<Self, TH, SEA>>,
        initial_context: SchedulingContext,
        handler: TH,
    ) -> Self {
        let scheduler = Self::do_spawn(pool.clone(), initial_context, handler);
        pool.register_to_cleaner(Arc::downgrade(&scheduler.inner.thread_manager));
        scheduler
    }
}

impl<TH, SEA> InstalledScheduler<SEA> for PooledScheduler<TH, SEA>
where
    TH: TaskHandler<SEA>,
    SEA: ScheduleExecutionArg,
{
    fn id(&self) -> SchedulerId {
        self.inner.id()
    }

    fn context(&self) -> &SchedulingContext {
        &self.context
    }

    fn schedule_execution(
        &self,
        transaction_with_index: SEA::TransactionWithIndex<'_>,
    ) -> Result<()> {
        transaction_with_index.with_transaction_and_index(|transaction, index| {
            let task =
                SchedulingStateMachine::create_task(transaction.clone(), index, &mut |pubkey| {
                    self.inner.usage_queue_loader.load(pubkey)
                });
            let abort_detected = self
                .ensure_thread_manager_resumed(&self.context)?
                .send_task(task);
            if abort_detected {
                let thread_manager = &mut self.inner.thread_manager.write().unwrap();
                thread_manager.suspend();
                thread_manager.reset_session_on_error()
            } else {
                Ok(())
            }
        })
    }

    fn wait_for_termination(
        self: Box<Self>,
        _is_dropped: bool,
    ) -> (ResultWithTimings, UninstalledSchedulerBox) {
        let (result_with_timings, uninstalled_scheduler) = self.into_inner();
        (result_with_timings, Box::new(uninstalled_scheduler))
    }

    fn pause_for_recent_blockhash(&mut self) {
        self.inner.thread_manager.write().unwrap().end_session();
    }
}

impl<S, TH, SEA> UninstalledScheduler for PooledSchedulerInner<S, TH, SEA>
where
    S: SpawnableScheduler<TH, SEA, Inner = PooledSchedulerInner<S, TH, SEA>>,
    TH: TaskHandler<SEA>,
    SEA: ScheduleExecutionArg,
{
    fn return_to_pool(mut self: Box<Self>) {
        let pool = self.thread_manager.write().unwrap().pool.clone();
        self.pooled_at = Instant::now();
        pool.return_scheduler(*self)
    }
}

impl<S, TH, SEA> RetirableSchedulerInner for PooledSchedulerInner<S, TH, SEA>
where
    S: SpawnableScheduler<TH, SEA, Inner = PooledSchedulerInner<S, TH, SEA>>,
    TH: TaskHandler<SEA>,
    SEA: ScheduleExecutionArg,
{
    fn retire_if_stale(&mut self) -> bool {
        // reap threads after 10mins of inactivity for any pooled (idle) schedulers. The primary
        // scheduler is special-cased to empty its usage queue loader book instead, for easier
        // monitoring to accumulate os-level thread metrics. The duration is chosen based on the
        // rough estimation from the frequency of short-lived forks on the mainnet-beta, with
        // consideration of some increased forking at epoch boundaries.
        const IDLE_DURATION_FOR_LAZY_THREAD_RECLAIM: Duration = Duration::from_secs(600);

        const BITS_PER_HEX_DIGIT: usize = 4;
        let usage_queue_count = self.usage_queue_loader.usage_queue_count();
        if usage_queue_count < 200_000 {
            info!(
                "[sch_{:0width$x}]: cleaner: usage queue loader book size: {usage_queue_count}...",
                self.id(),
                width = SchedulerId::BITS as usize / BITS_PER_HEX_DIGIT,
            );
        } else if self.thread_manager.read().unwrap().is_primary() {
            info!(
                "[sch_{:0width$x}]: cleaner: too big usage queue loader book size: {usage_queue_count}...; emptying the primary scheduler",
                self.id(),
                width = SchedulerId::BITS as usize / BITS_PER_HEX_DIGIT,
            );
            self.usage_queue_loader.clear();
            return true;
        } else {
            info!(
                "[sch_{:0width$x}]: cleaner: too big usage queue loader book size: {usage_queue_count}...; retiring scheduler",
                self.id(),
                width = SchedulerId::BITS as usize / BITS_PER_HEX_DIGIT,
            );
            self.suspend_thread_manager();
            return false;
        }

        let pooled_duration = self.pooled_since();
        if pooled_duration <= IDLE_DURATION_FOR_LAZY_THREAD_RECLAIM {
            true
        } else if !self.thread_manager.read().unwrap().is_primary() {
            info!(
                "[sch_{:0width$x}]: cleaner: retiring unused scheduler after {:?}...",
                self.id(),
                pooled_duration,
                width = SchedulerId::BITS as usize / BITS_PER_HEX_DIGIT,
            );
            self.suspend_thread_manager();
            false
        } else {
            true
        }
    }
}

#[cfg(test)]
mod tests {
    use {
        super::*,
        solana_runtime::{
            bank::Bank,
            bank_forks::BankForks,
            genesis_utils::{create_genesis_config, GenesisConfigInfo},
            installed_scheduler_pool::{BankWithScheduler, SchedulingContext},
            prioritization_fee_cache::PrioritizationFeeCache,
        },
        solana_sdk::{
            clock::{Slot, MAX_PROCESSING_AGE},
            pubkey::Pubkey,
            scheduling::SchedulingMode,
            signer::keypair::Keypair,
            system_transaction,
            transaction::{SanitizedTransaction, TransactionError},
        },
        std::{mem, sync::Arc, thread::JoinHandle},
    };

    #[test]
    fn test_scheduler_pool_new() {
        solana_logger::setup();

        let ignored_prioritization_fee_cache = Arc::new(PrioritizationFeeCache::new(0u64));
        let pool =
            DefaultSchedulerPool::new_dyn(None, None, None, None, ignored_prioritization_fee_cache);

        // this indirectly proves that there should be circular link because there's only one Arc
        // at this moment now
        assert_eq!(
            (Arc::strong_count(&pool), Arc::weak_count(&pool)),
            (1 + 1 /* todo */, 1)
        );
        let debug = format!("{pool:#?}");
        assert!(!debug.is_empty());
    }

    #[test]
    fn test_scheduler_spawn() {
        solana_logger::setup();

        let ignored_prioritization_fee_cache = Arc::new(PrioritizationFeeCache::new(0u64));
        let pool =
            DefaultSchedulerPool::new_dyn(None, None, None, None, ignored_prioritization_fee_cache);
        let bank = Arc::new(Bank::default_for_tests());
        let context = SchedulingContext::new(SchedulingMode::BlockVerification, bank);
        let scheduler = pool.take_scheduler(context);

        let debug = format!("{scheduler:#?}");
        assert!(!debug.is_empty());
    }

    #[test]
    fn test_scheduler_pool_filo() {
        solana_logger::setup();

        let ignored_prioritization_fee_cache = Arc::new(PrioritizationFeeCache::new(0u64));
        let pool =
            DefaultSchedulerPool::new(None, None, None, None, ignored_prioritization_fee_cache);
        let bank = Arc::new(Bank::default_for_tests());
        let context = &SchedulingContext::new(SchedulingMode::BlockVerification, bank);

        let scheduler1 = pool.do_take_scheduler(context.clone());
        let scheduler_id1 = scheduler1.id();
        let scheduler2 = pool.do_take_scheduler(context.clone());
        let scheduler_id2 = scheduler2.id();
        assert_ne!(scheduler_id1, scheduler_id2);

        let (result_with_timings, scheduler1) = scheduler1.into_inner();
        assert_matches!(result_with_timings, (Ok(()), _));
        pool.return_scheduler(scheduler1);
        let (result_with_timings, scheduler2) = scheduler2.into_inner();
        assert_matches!(result_with_timings, (Ok(()), _));
        pool.return_scheduler(scheduler2);

        let scheduler3 = pool.do_take_scheduler(context.clone());
        assert_eq!(scheduler_id2, scheduler3.id());
        let scheduler4 = pool.do_take_scheduler(context.clone());
        assert_eq!(scheduler_id1, scheduler4.id());
    }

    #[test]
    fn test_scheduler_pool_context_drop_unless_reinitialized() {
        solana_logger::setup();

        let ignored_prioritization_fee_cache = Arc::new(PrioritizationFeeCache::new(0u64));
        let pool =
            DefaultSchedulerPool::new(None, None, None, None, ignored_prioritization_fee_cache);
        let bank = Arc::new(Bank::default_for_tests());
        let context = &SchedulingContext::new(SchedulingMode::BlockVerification, bank);
        let mut scheduler = pool.do_take_scheduler(context.clone());

        // should never panic.
        scheduler.pause_for_recent_blockhash();
        assert_matches!(
            Box::new(scheduler).wait_for_termination(false),
            ((Ok(()), _), _)
        );
    }

    #[test]
    fn test_scheduler_pool_context_replace() {
        solana_logger::setup();

        let ignored_prioritization_fee_cache = Arc::new(PrioritizationFeeCache::new(0u64));
        let pool =
            DefaultSchedulerPool::new(None, None, None, None, ignored_prioritization_fee_cache);
        let old_bank = &Arc::new(Bank::default_for_tests());
        let new_bank = &Arc::new(Bank::default_for_tests());
        assert!(!Arc::ptr_eq(old_bank, new_bank));

        let old_context =
            &SchedulingContext::new(SchedulingMode::BlockVerification, old_bank.clone());
        let new_context =
            &SchedulingContext::new(SchedulingMode::BlockVerification, new_bank.clone());

        let scheduler = pool.do_take_scheduler(old_context.clone());
        let scheduler_id = scheduler.id();
        pool.return_scheduler(scheduler.into_inner().1);

        let scheduler = pool.take_scheduler(new_context.clone());
        assert_eq!(scheduler_id, scheduler.id());
        assert!(Arc::ptr_eq(scheduler.context().bank(), new_bank));
    }

    #[test]
    fn test_scheduler_pool_install_into_bank_forks() {
        solana_logger::setup();

        let bank = Bank::default_for_tests();
        let bank_forks = BankForks::new_rw_arc(bank);
        let mut bank_forks_write = bank_forks.write().unwrap();
        let ignored_prioritization_fee_cache = Arc::new(PrioritizationFeeCache::new(0u64));
        let pool =
            DefaultSchedulerPool::new_dyn(None, None, None, None, ignored_prioritization_fee_cache);
        bank_forks_write.install_scheduler_pool(pool);
        bank_forks_write.prepare_to_drop();
        drop(bank_forks_write);
        drop::<BankForks>(Arc::into_inner(bank_forks).unwrap().into_inner().unwrap());
    }

    #[test]
    fn test_scheduler_install_into_bank() {
        solana_logger::setup();

        let GenesisConfigInfo { genesis_config, .. } = create_genesis_config(10_000);
        let bank = Arc::new(Bank::new_for_tests(&genesis_config));
        let child_bank = Bank::new_from_parent(bank, &Pubkey::default(), 1);

        let ignored_prioritization_fee_cache = Arc::new(PrioritizationFeeCache::new(0u64));
        let pool =
            DefaultSchedulerPool::new_dyn(None, None, None, None, ignored_prioritization_fee_cache);

        let bank = Bank::default_for_tests();
        let bank_forks = BankForks::new_rw_arc(bank);
        let mut bank_forks = bank_forks.write().unwrap();

        // existing banks in bank_forks shouldn't process transactions anymore in general, so
        // shouldn't be touched
        assert!(!bank_forks
            .working_bank_with_scheduler()
            .has_installed_scheduler());
        bank_forks.install_scheduler_pool(pool);
        assert!(!bank_forks
            .working_bank_with_scheduler()
            .has_installed_scheduler());

        let mut child_bank = bank_forks.insert(child_bank);
        assert!(child_bank.has_installed_scheduler());
        bank_forks.remove(child_bank.slot());
        child_bank.drop_scheduler();
        assert!(!child_bank.has_installed_scheduler());
    }

    fn setup_dummy_fork_graph(bank: Bank) -> Arc<Bank> {
        let slot = bank.slot();
        let bank_fork = BankForks::new_rw_arc(bank);
        let bank = bank_fork.read().unwrap().get(slot).unwrap();
        bank.set_fork_graph_in_program_cache(bank_fork);
        bank
    }

    #[test]
    fn test_scheduler_schedule_execution_success() {
        solana_logger::setup();

        let GenesisConfigInfo {
            genesis_config,
            mint_keypair,
            ..
        } = create_genesis_config(10_000);
        let tx0 = &SanitizedTransaction::from_transaction_for_tests(system_transaction::transfer(
            &mint_keypair,
            &solana_sdk::pubkey::new_rand(),
            2,
            genesis_config.hash(),
        ));
        let bank = Bank::new_for_tests(&genesis_config);
        let bank = setup_dummy_fork_graph(bank);
        let ignored_prioritization_fee_cache = Arc::new(PrioritizationFeeCache::new(0u64));
        let pool =
            DefaultSchedulerPool::new_dyn(None, None, None, None, ignored_prioritization_fee_cache);
        let context = SchedulingContext::new(SchedulingMode::BlockVerification, bank.clone());

        assert_eq!(bank.transaction_count(), 0);
        let scheduler = pool.take_scheduler(context);
        assert_matches!(scheduler.schedule_execution(&(tx0, 0)), Ok(()));
        let bank = BankWithScheduler::new(bank, Some(scheduler));
        assert_matches!(bank.wait_for_completed_scheduler(), Some((Ok(()), _)));
        assert_eq!(bank.transaction_count(), 1);
    }

    #[test]
    fn test_scheduler_schedule_execution_failure() {
        solana_logger::setup();

        let GenesisConfigInfo {
            genesis_config,
            mint_keypair,
            ..
        } = create_genesis_config(10_000);
        let bank = Bank::new_for_tests(&genesis_config);
        let bank = setup_dummy_fork_graph(bank);

        let ignored_prioritization_fee_cache = Arc::new(PrioritizationFeeCache::new(0u64));
        let pool =
            DefaultSchedulerPool::new_dyn(None, None, None, None, ignored_prioritization_fee_cache);
        let context = SchedulingContext::new(SchedulingMode::BlockVerification, bank.clone());
        let mut scheduler = pool.take_scheduler(context);

        let unfunded_keypair = Keypair::new();
        let bad_tx =
            &SanitizedTransaction::from_transaction_for_tests(system_transaction::transfer(
                &unfunded_keypair,
                &solana_sdk::pubkey::new_rand(),
                2,
                genesis_config.hash(),
            ));
        assert_eq!(bank.transaction_count(), 0);
        assert_matches!(scheduler.schedule_execution(&(bad_tx, 0)), Ok(()));
        // simulate the task-sending thread is stalled for some reason.
        thread::sleep(Duration::from_secs(1));
        assert_eq!(bank.transaction_count(), 0);

        let good_tx_after_bad_tx =
            &SanitizedTransaction::from_transaction_for_tests(system_transaction::transfer(
                &mint_keypair,
                &solana_sdk::pubkey::new_rand(),
                3,
                genesis_config.hash(),
            ));
        // make sure this tx is really a good one to execute.
        assert_matches!(
            bank.simulate_transaction_unchecked(good_tx_after_bad_tx, false)
                .result,
            Ok(_)
        );
        thread::sleep(Duration::from_secs(3));
        assert_matches!(
            scheduler.schedule_execution(&(good_tx_after_bad_tx, 1)),
            Err(_)
        );
        error!("last pause!");
        scheduler.pause_for_recent_blockhash();
        // transaction_count should remain same as scheduler should be bailing out.
        // That's because we're testing the serialized failing execution case in this test.
        // Also note that bank.transaction_count() is generally racy by nature, because
        // blockstore_processor and unified_scheduler both tend to process non-conflicting batches
        // in parallel as part of the normal operation.
        assert_eq!(bank.transaction_count(), 0);

        let bank = BankWithScheduler::new(bank, Some(scheduler));
        assert_matches!(
            bank.wait_for_completed_scheduler(),
            Some((Ok(()), _timings))
        );
        pool.uninstalled_from_bank_forks();
    }

    #[test]
    fn test_scheduler_schedule_execution_blocked() {
        solana_logger::setup();

        const STALLED_TRANSACTION_INDEX: usize = 0;
        const BLOCKED_TRANSACTION_INDEX: usize = 1;
        static LOCK_TO_STALL: Mutex<()> = Mutex::new(());

        #[derive(Debug, Clone)]
        struct StallingHandler;
        impl TaskHandler<DefaultScheduleExecutionArg> for StallingHandler {
            fn create<T: SpawnableScheduler<Self, DefaultScheduleExecutionArg>>(
                _pool: &SchedulerPool<T, Self, DefaultScheduleExecutionArg>,
            ) -> Self {
                Self
            }

            fn handle(
                &self,
                result: &mut Result<()>,
                timings: &mut ExecuteTimings,
                bank: &Arc<Bank>,
                transaction: &SanitizedTransaction,
                index: usize,
                handler_context: &HandlerContext,
            ) {
                match index {
                    STALLED_TRANSACTION_INDEX => *LOCK_TO_STALL.lock().unwrap(),
                    BLOCKED_TRANSACTION_INDEX => {}
                    _ => unreachable!(),
                };
                <DefaultTaskHandler as TaskHandler<DefaultScheduleExecutionArg>>::handle(
                    &DefaultTaskHandler,
                    result,
                    timings,
                    bank,
                    transaction,
                    index,
                    handler_context,
                );
            }
        }

        let GenesisConfigInfo {
            genesis_config,
            mint_keypair,
            ..
        } = create_genesis_config(10_000);

        // tx0 and tx1 is definitely conflicting to write-lock the mint address
        let tx0 = &SanitizedTransaction::from_transaction_for_tests(system_transaction::transfer(
            &mint_keypair,
            &solana_sdk::pubkey::new_rand(),
            2,
            genesis_config.hash(),
        ));
        let tx1 = &SanitizedTransaction::from_transaction_for_tests(system_transaction::transfer(
            &mint_keypair,
            &solana_sdk::pubkey::new_rand(),
            2,
            genesis_config.hash(),
        ));

        let bank = Bank::new_for_tests(&genesis_config);
        let bank = setup_dummy_fork_graph(bank);
        let ignored_prioritization_fee_cache = Arc::new(PrioritizationFeeCache::new(0u64));
        let pool = SchedulerPool::<
            PooledScheduler<StallingHandler, DefaultScheduleExecutionArg>,
            _,
            _,
        >::new_dyn(None, None, None, None, ignored_prioritization_fee_cache);
        let context = SchedulingContext::new(SchedulingMode::BlockVerification, bank.clone());

        assert_eq!(bank.transaction_count(), 0);
        let scheduler = pool.take_scheduler(context);

        // Stall handling tx0 and tx1
        let lock_to_stall = LOCK_TO_STALL.lock().unwrap();
        scheduler
            .schedule_execution(&(tx0, STALLED_TRANSACTION_INDEX))
            .unwrap();
        scheduler
            .schedule_execution(&(tx1, BLOCKED_TRANSACTION_INDEX))
            .unwrap();

        // Wait a bit for the scheduler thread to decide to block tx1
        std::thread::sleep(std::time::Duration::from_secs(1));

        // Resume handling by unlocking LOCK_TO_STALL
        drop(lock_to_stall);
        let bank = BankWithScheduler::new(bank, Some(scheduler));
        assert_matches!(bank.wait_for_completed_scheduler(), Some((Ok(()), _)));
        assert_eq!(bank.transaction_count(), 2);
    }

    #[test]
    fn test_scheduler_mismatched_scheduling_context_race() {
        solana_logger::setup();

        #[derive(Debug, Clone)]
        struct TaskAndContextChecker;
        impl TaskHandler<DefaultScheduleExecutionArg> for TaskAndContextChecker {
            fn create<T: SpawnableScheduler<Self, DefaultScheduleExecutionArg>>(
                _pool: &SchedulerPool<T, Self, DefaultScheduleExecutionArg>,
            ) -> Self {
                Self
            }

            fn handle(
                &self,
                _result: &mut Result<()>,
                _timings: &mut ExecuteTimings,
                bank: &Arc<Bank>,
                _transaction: &SanitizedTransaction,
                index: usize,
                _handler_context: &HandlerContext,
            ) {
                // The task index must always be matched to the slot.
                assert_eq!(index as Slot, bank.slot());
            }
        }

        let GenesisConfigInfo {
            genesis_config,
            mint_keypair,
            ..
        } = create_genesis_config(10_000);

        // Create two banks for two contexts
        let bank0 = Bank::new_for_tests(&genesis_config);
        let bank0 = setup_dummy_fork_graph(bank0);
        let bank1 = Arc::new(Bank::new_from_parent(
            bank0.clone(),
            &Pubkey::default(),
            bank0.slot().checked_add(1).unwrap(),
        ));

        let ignored_prioritization_fee_cache = Arc::new(PrioritizationFeeCache::new(0u64));
        let pool = SchedulerPool::<
            PooledScheduler<TaskAndContextChecker, DefaultScheduleExecutionArg>,
            _,
            _,
        >::new(
            Some(4), // spawn 4 threads
            None,
            None,
            None,
            ignored_prioritization_fee_cache,
        );

        // Create a dummy tx and two contexts
        let dummy_tx =
            &SanitizedTransaction::from_transaction_for_tests(system_transaction::transfer(
                &mint_keypair,
                &solana_sdk::pubkey::new_rand(),
                2,
                genesis_config.hash(),
            ));
        let context0 = &SchedulingContext::new(SchedulingMode::BlockVerification, bank0.clone());
        let context1 = &SchedulingContext::new(SchedulingMode::BlockVerification, bank1.clone());

        // Exercise the scheduler by busy-looping to expose the race condition
        for (context, index) in [(context0, 0), (context1, 1)]
            .into_iter()
            .cycle()
            .take(10000)
        {
            let scheduler = pool.take_scheduler(context.clone());
            scheduler.schedule_execution(&(dummy_tx, index)).unwrap();
            scheduler.wait_for_termination(false).1.return_to_pool();
        }
    }

    #[derive(Debug)]
    struct AsyncScheduler<const TRIGGER_RACE_CONDITION: bool>(
        Mutex<ResultWithTimings>,
        Mutex<Vec<JoinHandle<ResultWithTimings>>>,
        SchedulingContext,
        Arc<SchedulerPool<Self, DefaultTaskHandler, DefaultScheduleExecutionArg>>,
    );

    impl<const TRIGGER_RACE_CONDITION: bool> AsyncScheduler<TRIGGER_RACE_CONDITION> {
        fn do_wait(&self) {
            let mut overall_result = Ok(());
            let mut overall_timings = ExecuteTimings::default();
            for handle in self.1.lock().unwrap().drain(..) {
                let (result, timings) = handle.join().unwrap();
                match result {
                    Ok(()) => {}
                    Err(e) => overall_result = Err(e),
                }
                overall_timings.accumulate(&timings);
            }
            *self.0.lock().unwrap() = (overall_result, overall_timings);
        }
    }

    impl<const TRIGGER_RACE_CONDITION: bool> InstalledScheduler<DefaultScheduleExecutionArg>
        for AsyncScheduler<TRIGGER_RACE_CONDITION>
    {
        fn id(&self) -> SchedulerId {
            unimplemented!();
        }

        fn context(&self) -> &SchedulingContext {
            &self.2
        }

        fn schedule_execution(
            &self,
            &(transaction, index): &(&SanitizedTransaction, usize),
        ) -> Result<()> {
            let transaction_and_index = (transaction.clone(), index);
            let context = self.context().clone();
            let pool = self.3.clone();

            self.1.lock().unwrap().push(thread::spawn(move || {
                // intentionally sleep to simulate race condition where register_recent_blockhash
                // is handle before finishing executing scheduled transactions
                thread::sleep(Duration::from_secs(1));

                let mut result = Ok(());
                let mut timings = ExecuteTimings::default();

                <DefaultTaskHandler as TaskHandler<DefaultScheduleExecutionArg>>::handle(
                    &DefaultTaskHandler,
                    &mut result,
                    &mut timings,
                    context.bank(),
                    &transaction_and_index.0,
                    transaction_and_index.1,
                    &pool.handler_context,
                );
                (result, timings)
            }));

            Ok(())
        }

        fn wait_for_termination(
            self: Box<Self>,
            _is_dropped: bool,
        ) -> (ResultWithTimings, UninstalledSchedulerBox) {
            self.do_wait();
            let result_with_timings = mem::replace(
                &mut *self.0.lock().unwrap(),
                initialized_result_with_timings(),
            );
            (result_with_timings, self)
        }

        fn pause_for_recent_blockhash(&mut self) {
            if TRIGGER_RACE_CONDITION {
                // this is equivalent to NOT calling wait_for_paused_scheduler() in
                // register_recent_blockhash().
                return;
            }
            self.do_wait();
        }
    }

    impl<const TRIGGER_RACE_CONDITION: bool> UninstalledScheduler
        for AsyncScheduler<TRIGGER_RACE_CONDITION>
    {
        fn return_to_pool(self: Box<Self>) {
            self.3.clone().return_scheduler(*self)
        }
    }

    impl<const TRIGGER_RACE_CONDITION: bool>
        SpawnableScheduler<DefaultTaskHandler, DefaultScheduleExecutionArg>
        for AsyncScheduler<TRIGGER_RACE_CONDITION>
    {
        // well, i wish i can use ! (never type).....
        type Inner = Self;

        fn into_inner(self) -> (ResultWithTimings, Self::Inner) {
            unimplemented!();
        }

        fn from_inner(_inner: Self::Inner, _context: SchedulingContext) -> Self {
            unimplemented!();
        }

        fn spawn(
            pool: Arc<SchedulerPool<Self, DefaultTaskHandler, DefaultScheduleExecutionArg>>,
            initial_context: SchedulingContext,
            _handler: DefaultTaskHandler,
        ) -> Self {
            AsyncScheduler::<TRIGGER_RACE_CONDITION>(
                Mutex::new(initialized_result_with_timings()),
                Mutex::new(vec![]),
                initial_context,
                pool,
            )
        }
    }

    impl<const TRIGGER_RACE_CONDITION: bool> RetirableSchedulerInner
        for AsyncScheduler<TRIGGER_RACE_CONDITION>
    {
        fn retire_if_stale(&mut self) -> bool {
            unimplemented!();
        }
    }

    fn do_test_scheduler_schedule_execution_recent_blockhash_edge_case<
        const TRIGGER_RACE_CONDITION: bool,
    >() {
        solana_logger::setup();

        let GenesisConfigInfo {
            genesis_config,
            mint_keypair,
            ..
        } = create_genesis_config(10_000);
        let very_old_valid_tx =
            SanitizedTransaction::from_transaction_for_tests(system_transaction::transfer(
                &mint_keypair,
                &solana_sdk::pubkey::new_rand(),
                2,
                genesis_config.hash(),
            ));
        let mut bank = Bank::new_for_tests(&genesis_config);
        for _ in 0..MAX_PROCESSING_AGE {
            bank.fill_bank_with_ticks_for_tests();
            bank.freeze();
            let slot = bank.slot();
            bank = Bank::new_from_parent(
                Arc::new(bank),
                &Pubkey::default(),
                slot.checked_add(1).unwrap(),
            );
        }
        let bank = setup_dummy_fork_graph(bank);
        let context = SchedulingContext::new(SchedulingMode::BlockVerification, bank.clone());

        let ignored_prioritization_fee_cache = Arc::new(PrioritizationFeeCache::new(0u64));
        let pool = SchedulerPool::<
            AsyncScheduler<TRIGGER_RACE_CONDITION>,
            DefaultTaskHandler,
            DefaultScheduleExecutionArg,
        >::new_dyn(None, None, None, None, ignored_prioritization_fee_cache);
        let scheduler = pool.take_scheduler(context);

        let bank = BankWithScheduler::new(bank, Some(scheduler));
        assert_eq!(bank.transaction_count(), 0);

        // schedule but not immediately execute transaction
        assert_matches!(
            bank.schedule_transaction_executions([(&very_old_valid_tx, &0)].into_iter()),
            Ok(())
        );
        // this calls register_recent_blockhash internally
        bank.fill_bank_with_ticks_for_tests();

        if TRIGGER_RACE_CONDITION {
            // very_old_valid_tx is wrongly handled as expired!
            assert_matches!(
                bank.wait_for_completed_scheduler(),
                Some((Err(TransactionError::BlockhashNotFound), _))
            );
            assert_eq!(bank.transaction_count(), 0);
        } else {
            assert_matches!(bank.wait_for_completed_scheduler(), Some((Ok(()), _)));
            assert_eq!(bank.transaction_count(), 1);
        }
    }

    #[test]
    fn test_scheduler_schedule_execution_recent_blockhash_edge_case_with_race() {
        do_test_scheduler_schedule_execution_recent_blockhash_edge_case::<true>();
    }

    #[test]
    fn test_scheduler_schedule_execution_recent_blockhash_edge_case_without_race() {
        do_test_scheduler_schedule_execution_recent_blockhash_edge_case::<false>();
    }

    #[test]
    fn test_default_handler_count() {
        for (detected, expected) in [(32, 8), (4, 1), (2, 1)] {
            assert_eq!(
                DefaultSchedulerPool::calculate_default_handler_count(Some(detected)),
                expected
            );
        }
        assert_eq!(
            DefaultSchedulerPool::calculate_default_handler_count(None),
            4
        );
    }

    // See comment in SchedulingStateMachine::create_task() for the justification of this test
    #[test]
    fn test_enfoced_get_account_locks_validation() {
        solana_logger::setup();

        let GenesisConfigInfo {
            genesis_config,
            ref mint_keypair,
            ..
        } = create_genesis_config(10_000);
        let bank = Bank::new_for_tests(&genesis_config);
        let bank = &setup_dummy_fork_graph(bank);

        let mut tx = system_transaction::transfer(
            mint_keypair,
            &solana_sdk::pubkey::new_rand(),
            2,
            genesis_config.hash(),
        );
        // mangle the transfer tx to try to lock fee_payer (= mint_keypair) address twice!
        tx.message.account_keys.push(tx.message.account_keys[0]);
        let tx = &SanitizedTransaction::from_transaction_for_tests(tx);

        // this internally should call SanitizedTransaction::get_account_locks().
        let result = &mut Ok(());
        let timings = &mut ExecuteTimings::default();
        let prioritization_fee_cache = Arc::new(PrioritizationFeeCache::new(0u64));
        let handler_context = &HandlerContext {
            log_messages_bytes_limit: None,
            transaction_status_sender: None,
            replay_vote_sender: None,
            prioritization_fee_cache,
        };

        <DefaultTaskHandler as TaskHandler<DefaultScheduleExecutionArg>>::handle(
            &DefaultTaskHandler,
            result,
            timings,
            bank,
            tx,
            0,
            handler_context,
        );
        assert_matches!(result, Err(TransactionError::AccountLoadedTwice));
    }
}<|MERGE_RESOLUTION|>--- conflicted
+++ resolved
@@ -350,14 +350,13 @@
         }
     }
 
-<<<<<<< HEAD
     fn register_to_cleaner(&self, thread_manager: Weak<RwLock<ThreadManager<S, TH, SEA>>>) {
         self.cleaner_sender.send(thread_manager).unwrap();
-=======
+    }
+
     #[cfg(feature = "dev-context-only-utils")]
     pub fn pooled_scheduler_count(&self) -> usize {
         self.scheduler_inners.lock().expect("not poisoned").len()
->>>>>>> 8e331e16
     }
 
     pub fn default_handler_count() -> usize {
