--- conflicted
+++ resolved
@@ -50,11 +50,7 @@
             Arc, Mutex, OnceLock, Weak,
         },
         thread::{self, sleep, JoinHandle},
-<<<<<<< HEAD
         time::{Duration, Instant},
-=======
-        time::Duration,
->>>>>>> 74dcd3b0
     },
 };
 
@@ -78,11 +74,7 @@
 // TransactionStatusSender; also, PohRecorder in the future)...
 #[derive(Debug)]
 pub struct SchedulerPool<S: SpawnableScheduler<TH>, TH: TaskHandler> {
-<<<<<<< HEAD
     scheduler_inners: Mutex<Vec<(S::Inner, Instant)>>,
-=======
-    scheduler_inners: Mutex<Vec<S::Inner>>,
->>>>>>> 74dcd3b0
     trashed_scheduler_inners: Mutex<Vec<S::Inner>>,
     handler_count: usize,
     handler_context: HandlerContext,
@@ -114,7 +106,6 @@
     SchedulerPool<PooledScheduler<DefaultTaskHandler>, DefaultTaskHandler>;
 
 const DEFAULT_POOL_CLEANER_INTERVAL: Duration = Duration::from_secs(10);
-<<<<<<< HEAD
 const DEFAULT_MAX_POOLING_DURATION: Duration = Duration::from_secs(180);
 // Rough estimate of max UsageQueueLoader size in bytes:
 //   UsageFromTask * UsageQeueue's capacity * DEFAULT_MAX_USAGE_QUEUE_COUNT
@@ -131,8 +122,6 @@
 // Along the lines, this isn't problematic for the development settings (= solana-test-validator),
 // because UsageQueueLoader won't grow that much to begin with.
 const DEFAULT_MAX_USAGE_QUEUE_COUNT: usize = 262_144;
-=======
->>>>>>> 74dcd3b0
 
 impl<S, TH> SchedulerPool<S, TH>
 where
@@ -156,11 +145,8 @@
             replay_vote_sender,
             prioritization_fee_cache,
             DEFAULT_POOL_CLEANER_INTERVAL,
-<<<<<<< HEAD
             DEFAULT_MAX_POOLING_DURATION,
             DEFAULT_MAX_USAGE_QUEUE_COUNT,
-=======
->>>>>>> 74dcd3b0
         )
     }
 
@@ -171,11 +157,8 @@
         replay_vote_sender: Option<ReplayVoteSender>,
         prioritization_fee_cache: Arc<PrioritizationFeeCache>,
         pool_cleaner_interval: Duration,
-<<<<<<< HEAD
         max_pooling_duration: Duration,
         max_usage_queue_count: usize,
-=======
->>>>>>> 74dcd3b0
     ) -> Arc<Self> {
         let handler_count = handler_count.unwrap_or(Self::default_handler_count());
         assert!(handler_count >= 1);
@@ -196,11 +179,7 @@
             _phantom: PhantomData,
         });
 
-<<<<<<< HEAD
-        let cleaner_main_loop = || {
-=======
         let cleaner_main_loop = {
->>>>>>> 74dcd3b0
             let weak_scheduler_pool = Arc::downgrade(&scheduler_pool);
 
             move || loop {
@@ -210,7 +189,6 @@
                     break;
                 };
 
-<<<<<<< HEAD
                 let idle_inner_count = {
                     let Ok(mut scheduler_inners) = scheduler_pool.scheduler_inners.lock() else {
                         break;
@@ -231,8 +209,6 @@
                         .expect("new_inner_count isn't larger")
                 };
 
-=======
->>>>>>> 74dcd3b0
                 let trashed_inner_count = {
                     let Ok(mut trashed_scheduler_inners) =
                         scheduler_pool.trashed_scheduler_inners.lock()
@@ -248,20 +224,8 @@
                 };
 
                 info!(
-<<<<<<< HEAD
                     "Scheduler pool cleaner: dropped {} idle inners, {} trashed inners",
                     idle_inner_count, trashed_inner_count,
-                )
-            }
-        };
-
-        // No need to join; the spanwed main loop will gracefully exit.
-        thread::Builder::new()
-            .name("solScCleaner".to_owned())
-            .spawn(cleaner_main_loop())
-=======
-                    "Scheduler pool cleaner: dropped {} trashed inners",
-                    trashed_inner_count,
                 );
                 sleepless_testing::at(CheckPoint::TrashedSchedulerCleaned(trashed_inner_count));
             }
@@ -271,7 +235,6 @@
         thread::Builder::new()
             .name("solScCleaner".to_owned())
             .spawn_tracked(cleaner_main_loop)
->>>>>>> 74dcd3b0
             .unwrap();
 
         scheduler_pool
@@ -306,10 +269,6 @@
         self.next_scheduler_id.fetch_add(1, Relaxed)
     }
 
-<<<<<<< HEAD
-    fn return_scheduler(&self, scheduler: S::Inner, should_trash: bool) {
-        if should_trash {
-=======
     // This fn needs to return immediately due to being part of the blocking
     // `::wait_for_termination()` call.
     fn return_scheduler(&self, scheduler: S::Inner, should_trash: bool) {
@@ -318,7 +277,6 @@
             // self.trashed_scheduler_inners, which is periodically drained by the `solScCleaner`
             // thread. Dropping it could take long time (in fact,
             // PooledSchedulerInner::usage_queue_loader can contain many entries to drop).
->>>>>>> 74dcd3b0
             self.trashed_scheduler_inners
                 .lock()
                 .expect("not poisoned")
@@ -327,11 +285,7 @@
             self.scheduler_inners
                 .lock()
                 .expect("not poisoned")
-<<<<<<< HEAD
                 .push((scheduler, Instant::now()));
-=======
-                .push(scheduler);
->>>>>>> 74dcd3b0
         }
     }
 
@@ -670,11 +624,7 @@
     fn drop(&mut self) {
         trace!("ThreadManager::drop() is called...");
 
-<<<<<<< HEAD
-        if self.is_threads_joined() {
-=======
         if self.are_threads_joined() {
->>>>>>> 74dcd3b0
             return;
         }
         // If on-stack ThreadManager is being dropped abruptly while panicking, it's likely
@@ -711,12 +661,7 @@
     }
 
     fn is_trashed(&self) -> bool {
-<<<<<<< HEAD
-        let max_usage_queue_count = self.thread_manager.pool.max_usage_queue_count;
-
-        self.usage_queue_loader.usage_queue_count() > max_usage_queue_count
-            || self.thread_manager.is_threads_joined()
-=======
+
         // Schedulers can be regarded as being _trashed_ (thereby will be cleaned up later), if
         // threads are joined. Remember that unified scheduler _doesn't normally join threads_ even
         // across different sessions (i.e. different banks) to avoid thread recreation overhead.
@@ -733,8 +678,10 @@
         // Thus, any transaction errors are always handled without loss of information and
         // the aborted scheduler itself will always be handled as _trashed_ before returning the
         // scheduler to the pool, considering is_trashed() is checked immediately before that.
-        self.thread_manager.are_threads_joined()
->>>>>>> 74dcd3b0
+        let did_abort = self.thread_manager.are_threads_joined();
+
+        let max_usage_queue_count = self.thread_manager.pool.max_usage_queue_count;
+        did_abort || self.usage_queue_loader.usage_queue_count() > max_usage_queue_count
     }
 }
 
@@ -809,17 +756,12 @@
     #[must_use]
     fn accumulate_result_with_timings(
         (result, timings): &mut ResultWithTimings,
-<<<<<<< HEAD
         executed_task: HandlerResult,
     ) -> Option<Box<ExecutedTask>> {
         let Ok(executed_task) = executed_task else {
             *result = Err(TransactionError::ProcessingCancelled);
             return None;
         };
-=======
-        executed_task: Box<ExecutedTask>,
-    ) -> Option<Box<ExecutedTask>> {
->>>>>>> 74dcd3b0
         timings.accumulate(&executed_task.result_with_timings.1);
         match executed_task.result_with_timings.0 {
             Ok(()) => Some(executed_task),
@@ -1018,15 +960,8 @@
                             unreachable!();
                         }
                         Err(_) => {
-<<<<<<< HEAD
-                            session_result_sender
-                                .send(result_with_timings)
-                                .expect("always outlived receiver");
-                            return;
-=======
                             // This unusual condition must be triggered by ThreadManager::drop();
                             break 'nonaborted_main_loop;
->>>>>>> 74dcd3b0
                         }
                     }
 
@@ -1055,14 +990,7 @@
                                     &mut result_with_timings,
                                     executed_task.expect("alive handler")
                                 ) else {
-<<<<<<< HEAD
-                                    session_result_sender
-                                        .send(result_with_timings)
-                                        .expect("always outlived receiver");
-                                    return;
-=======
                                     break 'nonaborted_main_loop;
->>>>>>> 74dcd3b0
                                 };
                                 state_machine.deschedule_task(&executed_task.task);
                             },
@@ -1079,10 +1007,7 @@
 
                                 match message {
                                     Ok(NewTaskPayload::Payload(task)) => {
-<<<<<<< HEAD
-=======
                                         sleepless_testing::at(CheckPoint::NewTask(task.task_index()));
->>>>>>> 74dcd3b0
                                         if let Some(task) = state_machine.schedule_task(task) {
                                             runnable_task_sender.send_aux_payload(task).unwrap();
                                         }
@@ -1097,12 +1022,7 @@
                                         // Mostly likely is that this scheduler is dropped for pruned blocks of
                                         // abandoned forks...
                                         // This short-circuiting is tested with test_scheduler_drop_short_circuiting.
-<<<<<<< HEAD
-                                        session_result_sender.send(result_with_timings).expect("always outlived receiver");
-                                        return;
-=======
                                         break 'nonaborted_main_loop;
->>>>>>> 74dcd3b0
                                     }
                                 }
                             },
@@ -1111,14 +1031,7 @@
                                     &mut result_with_timings,
                                     executed_task.expect("alive handler")
                                 ) else {
-<<<<<<< HEAD
-                                    session_result_sender
-                                        .send(result_with_timings)
-                                        .expect("always outlived receiver");
-                                    return;
-=======
                                     break 'nonaborted_main_loop;
->>>>>>> 74dcd3b0
                                 };
                                 state_machine.deschedule_task(&executed_task.task);
                             },
@@ -1210,11 +1123,7 @@
                     &mut task,
                     &pool.handler_context,
                 );
-<<<<<<< HEAD
                 if sender.send(Ok(task)).is_err() {
-=======
-                if sender.send(task).is_err() {
->>>>>>> 74dcd3b0
                     warn!("handler_thread: scheduler thread aborted...");
                     break;
                 }
@@ -1250,7 +1159,6 @@
     fn ensure_join_threads(&mut self, should_receive_session_result: bool) {
         trace!("ensure_join_threads() is called");
 
-<<<<<<< HEAD
         fn join_with_panic_message(join_handle: JoinHandle<()>) -> thread::Result<()> {
             let thread = format!("{:?}", join_handle.thread());
             join_handle.join().map_err(|e| {
@@ -1269,14 +1177,6 @@
                 () = join_with_panic_message(thread).unwrap();
             }
             () = join_with_panic_message(scheduler_thread).unwrap();
-=======
-        if let Some(scheduler_thread) = self.scheduler_thread.take() {
-            for thread in self.handler_threads.drain(..) {
-                debug!("joining...: {:?}", thread);
-                () = thread.join().unwrap();
-            }
-            () = scheduler_thread.join().unwrap();
->>>>>>> 74dcd3b0
 
             if should_receive_session_result {
                 let result_with_timings = self.session_result_receiver.recv().unwrap();
@@ -1301,15 +1201,10 @@
             .unwrap_err()
     }
 
-<<<<<<< HEAD
-    fn is_threads_joined(&self) -> bool {
-        if self.scheduler_thread.is_none() {
-=======
     fn are_threads_joined(&self) -> bool {
         if self.scheduler_thread.is_none() {
             // Emptying handler_threads must be an atomic operation with scheduler_thread being
             // taken.
->>>>>>> 74dcd3b0
             assert!(self.handler_threads.is_empty());
             true
         } else {
@@ -1318,11 +1213,7 @@
     }
 
     fn end_session(&mut self) {
-<<<<<<< HEAD
-        if self.is_threads_joined() {
-=======
         if self.are_threads_joined() {
->>>>>>> 74dcd3b0
             assert!(self.session_result_with_timings.is_some());
             debug!("end_session(): skipping; already joined the aborted threads..");
             return;
@@ -1353,7 +1244,7 @@
     }
 
     fn start_session(&mut self, context: &SchedulingContext) {
-        //assert!(!self.is_threads_joined());
+        //assert!(!self.are_threads_joined());
         assert_matches!(self.session_result_with_timings, None);
         self.new_task_sender
             .send(NewTaskPayload::OpenSubchannel(context.clone()))
@@ -1444,11 +1335,8 @@
     TH: TaskHandler,
 {
     fn return_to_pool(self: Box<Self>) {
-<<<<<<< HEAD
-=======
         // Refer to the comment in is_trashed() as to the exact definition of the concept of
         // _trashed_ and the interaction among different parts of unified scheduler.
->>>>>>> 74dcd3b0
         let should_trash = self.is_trashed();
         if should_trash {
             info!("trashing scheduler (id: {})...", self.id());
@@ -1525,7 +1413,6 @@
 
     const SHORTENED_POOL_CLEANER_INTERVAL: Duration = Duration::from_millis(1);
 
-<<<<<<< HEAD
     #[test]
     fn test_scheduler_drop_idle() {
         solana_logger::setup();
@@ -1588,8 +1475,6 @@
         assert_eq!(pool_raw.trashed_scheduler_inners.lock().unwrap().len(), 0);
     }
 
-=======
->>>>>>> 74dcd3b0
     enum AbortCase {
         Unhandled,
         UnhandledWhilePanicking,
@@ -1599,8 +1484,6 @@
     fn do_test_scheduler_drop_abort(abort_case: AbortCase) {
         solana_logger::setup();
 
-<<<<<<< HEAD
-=======
         let _progress = sleepless_testing::setup(match abort_case {
             AbortCase::Unhandled => &[
                 &CheckPoint::SchedulerThreadAborted,
@@ -1609,7 +1492,6 @@
             _ => &[],
         });
 
->>>>>>> 74dcd3b0
         #[derive(Debug)]
         struct FaultyHandler;
         impl TaskHandler for FaultyHandler {
@@ -1654,32 +1536,18 @@
 
         match abort_case {
             AbortCase::Unhandled => {
-<<<<<<< HEAD
-                // wait a bit for scheculer to abort as ThreadManager::drop() is racy otherwise
-                sleep(Duration::from_secs(1));
-=======
                 sleepless_testing::at(TestCheckPoint::AfterSchedulerThreadAborted);
->>>>>>> 74dcd3b0
                 // Directly dropping PooledScheduler is illegal unless panicking already, especially
                 // after being aborted. It must be converted to PooledSchedulerInner via
                 // ::into_inner();
                 drop::<PooledScheduler<_>>(scheduler);
             }
             AbortCase::UnhandledWhilePanicking => {
-<<<<<<< HEAD
-                // wait a bit for scheculer to abort as ThreadManager::drop() is racy otherwise
-                sleep(Duration::from_secs(1));
-                panic!("ThreadManager::drop() should be skipped...");
-            }
-            AbortCase::Handled => {
-                // no sleep; ::into_inner() isn't racy
-=======
                 // no sleepless_testing::at(); panicking special-casing isn't racy
                 panic!("ThreadManager::drop() should be skipped...");
             }
             AbortCase::Handled => {
                 // no sleepless_testing::at(); ::into_inner() isn't racy
->>>>>>> 74dcd3b0
                 let ((result, _), mut scheduler_inner) = scheduler.into_inner();
                 assert_matches!(result, Err(TransactionError::AccountNotFound));
 
@@ -1715,11 +1583,6 @@
     fn test_scheduler_drop_short_circuiting() {
         solana_logger::setup();
 
-<<<<<<< HEAD
-        #[derive(Debug)]
-        struct SleepyHandler;
-        impl TaskHandler for SleepyHandler {
-=======
         let _progress = sleepless_testing::setup(&[
             &TestCheckPoint::BeforeThreadManagerDrop,
             &CheckPoint::NewTask(0),
@@ -1732,7 +1595,6 @@
         #[derive(Debug)]
         struct CountingHandler;
         impl TaskHandler for CountingHandler {
->>>>>>> 74dcd3b0
             fn handle(
                 _result: &mut Result<()>,
                 _timings: &mut ExecuteTimings,
@@ -1741,11 +1603,7 @@
                 _index: usize,
                 _handler_context: &HandlerContext,
             ) {
-<<<<<<< HEAD
-                sleep(Duration::from_secs(1));
-=======
                 *TASK_COUNT.lock().unwrap() += 1;
->>>>>>> 74dcd3b0
             }
         }
 
@@ -1758,11 +1616,7 @@
         let bank = Bank::new_for_tests(&genesis_config);
         let bank = setup_dummy_fork_graph(bank);
         let ignored_prioritization_fee_cache = Arc::new(PrioritizationFeeCache::new(0u64));
-<<<<<<< HEAD
-        let pool = SchedulerPool::<PooledScheduler<SleepyHandler>, _>::new(
-=======
         let pool = SchedulerPool::<PooledScheduler<CountingHandler>, _>::new(
->>>>>>> 74dcd3b0
             None,
             None,
             None,
@@ -1784,16 +1638,10 @@
         }
 
         // Make sure ThreadManager::drop() is properly short-circuiting for non-aborting scheduler.
-<<<<<<< HEAD
-        let now = Instant::now();
-        drop::<PooledScheduler<_>>(scheduler);
-        assert!(now.elapsed() < Duration::from_secs(2));
-=======
         sleepless_testing::at(TestCheckPoint::BeforeThreadManagerDrop);
         drop::<PooledScheduler<_>>(scheduler);
         sleepless_testing::at(TestCheckPoint::AfterSchedulerThreadAborted);
         assert!(*TASK_COUNT.lock().unwrap() < 10);
->>>>>>> 74dcd3b0
     }
 
     #[test]
@@ -1945,11 +1793,7 @@
 
         assert_eq!(bank.transaction_count(), 0);
         let scheduler = pool.take_scheduler(context);
-<<<<<<< HEAD
         scheduler.schedule_execution(&(tx, 0)).unwrap();
-=======
-        scheduler.schedule_execution(&(tx0, 0)).unwrap();
->>>>>>> 74dcd3b0
         let bank = BankWithScheduler::new(bank, Some(scheduler));
         assert_matches!(bank.wait_for_completed_scheduler(), Some((Ok(()), _)));
         assert_eq!(bank.transaction_count(), 1);
@@ -1983,11 +1827,8 @@
             None,
             ignored_prioritization_fee_cache,
             SHORTENED_POOL_CLEANER_INTERVAL,
-<<<<<<< HEAD
             DEFAULT_MAX_POOLING_DURATION,
             DEFAULT_MAX_USAGE_QUEUE_COUNT,
-=======
->>>>>>> 74dcd3b0
         );
         let pool = pool_raw.clone();
         let context = SchedulingContext::new(bank.clone());
@@ -2003,12 +1844,7 @@
             ));
         assert_eq!(bank.transaction_count(), 0);
         scheduler.schedule_execution(&(bad_tx, 0)).unwrap();
-<<<<<<< HEAD
-        // simulate the task-sending thread is stalled for some reason.
-        std::thread::sleep(std::time::Duration::from_secs(1));
-=======
         sleepless_testing::at(TestCheckPoint::AfterTaskHandled);
->>>>>>> 74dcd3b0
         assert_eq!(bank.transaction_count(), 0);
 
         let good_tx_after_bad_tx =
@@ -2024,15 +1860,6 @@
                 .result,
             Ok(_)
         );
-<<<<<<< HEAD
-        // wait a bit the scheduler thread to abort after receiving Err from the handler thread
-        sleep(Duration::from_secs(1));
-        let bank = BankWithScheduler::new(bank, Some(scheduler));
-        assert_matches!(
-            bank.schedule_transaction_executions([(good_tx_after_bad_tx, &1)].into_iter()),
-            Err(TransactionError::AccountNotFound)
-        );
-=======
         sleepless_testing::at(TestCheckPoint::AfterSchedulerThreadAborted);
         let bank = BankWithScheduler::new(bank, Some(scheduler));
         if extra_tx_after_failure {
@@ -2041,14 +1868,11 @@
                 Err(TransactionError::AccountNotFound)
             );
         }
->>>>>>> 74dcd3b0
         // transaction_count should remain same as scheduler should be bailing out.
         // That's because we're testing the serialized failing execution case in this test.
         // Also note that bank.transaction_count() is generally racy by nature, because
         // blockstore_processor and unified_scheduler both tend to process non-conflicting batches
         // in parallel as part of the normal operation.
-<<<<<<< HEAD
-        sleep(Duration::from_secs(1));
         assert_eq!(bank.transaction_count(), 0);
 
         assert_eq!(pool_raw.trashed_scheduler_inners.lock().unwrap().len(), 0);
@@ -2057,8 +1881,18 @@
             Some((Err(TransactionError::AccountNotFound), _timings))
         );
         assert_eq!(pool_raw.trashed_scheduler_inners.lock().unwrap().len(), 1);
-        sleep(Duration::from_secs(1));
+        sleepless_testing::at(TestCheckPoint::AfterTrashedSchedulerCleaned);
         assert_eq!(pool_raw.trashed_scheduler_inners.lock().unwrap().len(), 0);
+    }
+
+    #[test]
+    fn test_scheduler_schedule_execution_failure_with_extra_tx() {
+        do_test_scheduler_schedule_execution_failure(true);
+    }
+
+    #[test]
+    fn test_scheduler_schedule_execution_failure_without_extra_tx() {
+        do_test_scheduler_schedule_execution_failure(false);
     }
 
     #[test]
@@ -2114,89 +1948,6 @@
         sleep(Duration::from_secs(2));
         let bank = BankWithScheduler::new(bank, Some(scheduler));
         bank.wait_for_completed_scheduler().unwrap().0.unwrap();
-    }
-
-    #[test]
-    fn test_scheduler_execution_failure_short_circuiting() {
-        solana_logger::setup();
-
-        #[derive(Debug)]
-        struct SleepyFaulyHandler;
-        impl TaskHandler for SleepyFaulyHandler {
-            fn handle(
-                result: &mut Result<()>,
-                _timings: &mut ExecuteTimings,
-                _bank: &Arc<Bank>,
-                _transaction: &SanitizedTransaction,
-                index: usize,
-                _handler_context: &HandlerContext,
-            ) {
-                sleep(Duration::from_secs(1));
-                if index == 1 {
-                    *result = Err(TransactionError::AccountNotFound);
-                }
-            }
-        }
-
-        let GenesisConfigInfo {
-            genesis_config,
-            mint_keypair,
-            ..
-        } = create_genesis_config(10_000);
-
-        let bank = Bank::new_for_tests(&genesis_config);
-        let bank = setup_dummy_fork_graph(bank);
-        let ignored_prioritization_fee_cache = Arc::new(PrioritizationFeeCache::new(0u64));
-        let pool = SchedulerPool::<PooledScheduler<SleepyFaulyHandler>, _>::new(
-            None,
-            None,
-            None,
-            None,
-            ignored_prioritization_fee_cache,
-        );
-        let context = SchedulingContext::new(bank.clone());
-        let scheduler = pool.do_take_scheduler(context);
-
-        for i in 0..10 {
-            let tx =
-                &SanitizedTransaction::from_transaction_for_tests(system_transaction::transfer(
-                    &mint_keypair,
-                    &solana_sdk::pubkey::new_rand(),
-                    2,
-                    genesis_config.hash(),
-                ));
-            scheduler.schedule_execution(&(tx, i)).unwrap();
-        }
-
-        // Make sure bank.wait_for_completed_scheduler() is properly short-circuiting for aborting scheduler.
-        let bank = BankWithScheduler::new(bank, Some(Box::new(scheduler)));
-        let now = Instant::now();
-        assert_matches!(
-            bank.wait_for_completed_scheduler(),
-            Some((Err(TransactionError::AccountNotFound), _timings))
-        );
-        assert!(now.elapsed() < Duration::from_secs(2));
-=======
-        assert_eq!(bank.transaction_count(), 0);
-
-        assert_eq!(pool_raw.trashed_scheduler_inners.lock().unwrap().len(), 0);
-        assert_matches!(
-            bank.wait_for_completed_scheduler(),
-            Some((Err(TransactionError::AccountNotFound), _timings))
-        );
-        assert_eq!(pool_raw.trashed_scheduler_inners.lock().unwrap().len(), 1);
-        sleepless_testing::at(TestCheckPoint::AfterTrashedSchedulerCleaned);
-        assert_eq!(pool_raw.trashed_scheduler_inners.lock().unwrap().len(), 0);
-    }
-
-    #[test]
-    fn test_scheduler_schedule_execution_failure_with_extra_tx() {
-        do_test_scheduler_schedule_execution_failure(true);
-    }
-
-    #[test]
-    fn test_scheduler_schedule_execution_failure_without_extra_tx() {
-        do_test_scheduler_schedule_execution_failure(false);
     }
 
     #[test]
@@ -2273,7 +2024,6 @@
         );
         sleepless_testing::at(TestCheckPoint::AfterSchedulerThreadAborted);
         assert!(*TASK_COUNT.lock().unwrap() < 10);
->>>>>>> 74dcd3b0
     }
 
     #[test]
