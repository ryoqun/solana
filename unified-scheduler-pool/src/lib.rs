--- conflicted
+++ resolved
@@ -17,15 +17,11 @@
 use qualifier_attr::qualifiers;
 use {
     assert_matches::assert_matches,
-<<<<<<< HEAD
     cpu_time::ThreadTime,
     crossbeam_channel::{
         bounded, disconnected, never, select_biased, unbounded, Receiver, RecvError,
         RecvTimeoutError, SendError, Sender, TryRecvError,
     },
-=======
-    crossbeam_channel::{never, select, unbounded, Receiver, RecvError, SendError, Sender},
->>>>>>> 0b9c6379
     dashmap::DashMap,
     derivative::Derivative,
     log::*,
@@ -47,18 +43,11 @@
         prioritization_fee_cache::PrioritizationFeeCache,
     },
     solana_sdk::{
-<<<<<<< HEAD
         clock::Slot,
         pubkey::Pubkey,
         transaction::{Result, SanitizedTransaction, TransactionError},
     },
-    solana_unified_scheduler_logic::{Page, SchedulingStateMachine, Task},
-=======
-        pubkey::Pubkey,
-        transaction::{Result, SanitizedTransaction},
-    },
     solana_unified_scheduler_logic::{SchedulingStateMachine, Task, UsageQueue},
->>>>>>> 0b9c6379
     solana_vote::vote_sender_types::ReplayVoteSender,
     std::{
         env,
@@ -237,7 +226,6 @@
     ) -> Arc<Self> {
         let handler_count = handler_count.unwrap_or(Self::default_handler_count());
         assert!(handler_count >= 1);
-<<<<<<< HEAD
 
         let (scheduler_pool_sender, scheduler_pool_receiver) = bounded(1);
         let (cleaner_sender, cleaner_receiver) = unbounded();
@@ -289,8 +277,6 @@
                 info!("cleaner thread terminating!");
             }
         };
-=======
->>>>>>> 0b9c6379
 
         let cleaner_thread = thread::Builder::new()
             .name("solScCleaner".to_owned())
@@ -646,25 +632,6 @@
     }
 }
 
-<<<<<<< HEAD
-#[derive(Default, Debug)]
-pub struct AddressBook {
-    book: DashMap<Pubkey, Page>,
-}
-
-impl AddressBook {
-    pub fn load(&self, address: Pubkey) -> Page {
-        self.book.entry(address).or_default().clone()
-    }
-
-    pub fn page_count(&self) -> usize {
-        self.book.len()
-    }
-
-    pub fn clear(&self) {
-        self.book.clear();
-    }
-=======
 /// The primary owner of all [`UsageQueue`]s used for particular [`PooledScheduler`].
 ///
 /// Currently, the simplest implementation. This grows memory usage in unbounded way. Cleaning will
@@ -680,15 +647,14 @@
     pub fn load(&self, address: Pubkey) -> UsageQueue {
         self.usage_queues.entry(address).or_default().clone()
     }
-}
-
-// (this is slow needing atomic mem reads. However, this can be turned into a lot faster
-// optimizer-friendly version as shown in this crossbeam pr:
-// https://github.com/crossbeam-rs/crossbeam/pull/1047)
-fn disconnected<T>() -> Receiver<T> {
-    // drop the sender residing at .0, returning an always-disconnected receiver.
-    unbounded().1
->>>>>>> 0b9c6379
+
+    pub fn page_count(&self) -> usize {
+        self.usage_queues.len()
+    }
+
+    pub fn clear(&self) {
+        self.usage_queues.clear();
+    }
 }
 
 fn initialized_result_with_timings() -> ResultWithTimings {
@@ -706,7 +672,6 @@
 }
 
 #[derive(Debug)]
-<<<<<<< HEAD
 pub struct PooledSchedulerInner<S, TH, SEA>
 where
     S: SpawnableScheduler<TH, SEA>,
@@ -714,7 +679,7 @@
     SEA: ScheduleExecutionArg,
 {
     thread_manager: Arc<RwLock<ThreadManager<S, TH, SEA>>>,
-    address_book: AddressBook,
+    usage_queue_loader: UsageQueueLoader,
     pooled_at: Instant,
 }
 
@@ -736,11 +701,6 @@
     fn id(&self) -> SchedulerId {
         self.thread_manager.read().unwrap().scheduler_id
     }
-=======
-pub struct PooledSchedulerInner<S: SpawnableScheduler<TH>, TH: TaskHandler> {
-    thread_manager: ThreadManager<S, TH>,
-    usage_queue_loader: UsageQueueLoader,
->>>>>>> 0b9c6379
 }
 
 type Tid = i32;
@@ -798,16 +758,10 @@
         handler: TH,
     ) -> Self {
         Self::from_inner(
-<<<<<<< HEAD
             PooledSchedulerInner {
                 thread_manager: Arc::new(RwLock::new(ThreadManager::new(pool.clone(), handler))),
-                address_book: AddressBook::default(),
+                usage_queue_loader: UsageQueueLoader::default(),
                 pooled_at: Instant::now(),
-=======
-            PooledSchedulerInner::<Self, TH> {
-                thread_manager: ThreadManager::new(pool),
-                usage_queue_loader: UsageQueueLoader::default(),
->>>>>>> 0b9c6379
             },
             initial_context,
         )
@@ -1053,10 +1007,7 @@
             let mut new_task_receiver = self.new_task_receiver.take().unwrap();
 
             let mut session_ending = false;
-<<<<<<< HEAD
             let mut thread_suspending = false;
-=======
->>>>>>> 0b9c6379
 
             // Now, this is the main loop for the scheduler thread, which is a special beast.
             //
@@ -1097,7 +1048,15 @@
             // like syscalls, VDSO, and even memory (de)allocation should be avoided at all costs
             // by design or by means of offloading at the last resort.
             move || {
-<<<<<<< HEAD
+                let (do_now, dont_now) = (&disconnected::<()>(), &never::<()>());
+                let dummy_receiver = |trigger| {
+                    if trigger {
+                        do_now
+                    } else {
+                        dont_now
+                    }
+                };
+
                 const BITS_PER_HEX_DIGIT: usize = 4;
                 let mut state_machine = unsafe {
                     SchedulingStateMachine::exclusively_initialize_current_thread_for_scheduling()
@@ -1132,12 +1091,31 @@
                         tid
                     })
                     .unwrap();
-                let (do_now, dont_now) = (&disconnected::<()>(), &never::<()>());
                 log_scheduler!("S+T:started");
 
                 while !thread_suspending {
                     let mut is_finished = false;
                     while !is_finished {
+                        // ALL recv selectors are eager-evaluated ALWAYS by current crossbeam impl,
+                        // which isn't great and is inconsistent with `if`s in the Rust's match
+                        // arm. So, eagerly binding the result to a variable unconditionally here
+                        // makes no perf. difference...
+                        let dummy_unblocked_task_receiver =
+                            dummy_receiver(state_machine.has_unblocked_task());
+
+                        // (Assume this is biased; i.e. select_biased! in this crossbeam pr:
+                        // https://github.com/rust-lang/futures-rs/pull/1976)
+                        //
+                        // There's something special called dummy_unblocked_task_receiver here.
+                        // This odd pattern was needed to react to newly unblocked tasks from
+                        // _not-crossbeam-channel_ event sources, precisely at the specified
+                        // precedence among other selectors, while delegating the conrol flow to
+                        // select_biased!.
+                        //
+                        // In this way, hot looping is avoided and overall control flow is much
+                        // consistent. Note that unified scheduler will go
+                        // into busy looping to seek lowest latency eventually. However, not now,
+                        // to measure _actual_ cpu usage easily with the select approach.
                         let state_change = select_biased! {
                             recv(finished_task_receiver) -> executed_task => {
                                 let executed_task = executed_task.unwrap();
@@ -1157,14 +1135,13 @@
                                 }
                                 "step"
                             },
-                            recv(if state_machine.has_unblocked_task() { do_now } else { dont_now }) -> dummy_result => {
-                                assert_matches!(dummy_result, Err(RecvError));
-
-                                if let Some(task) = state_machine.schedule_unblocked_task() {
-                                    blocked_task_sender
-                                        .send_payload(task)
-                                        .unwrap();
-                                }
+                            recv(dummy_unblocked_task_receiver) -> dummy => {
+                                assert_matches!(dummy, Err(RecvError));
+
+                                let task = state_machine
+                                    .schedule_next_unblocked_task()
+                                    .expect("unblocked task");
+                                blocked_task_sender.send_payload(task).unwrap();
                                 "step"
                             },
                             recv(new_task_receiver) -> message => {
@@ -1264,101 +1241,6 @@
                     thread::current()
                 );
                 result_with_timings
-=======
-                let (do_now, dont_now) = (&disconnected::<()>(), &never::<()>());
-                let dummy_receiver = |trigger| {
-                    if trigger {
-                        do_now
-                    } else {
-                        dont_now
-                    }
-                };
-
-                let mut state_machine = unsafe {
-                    SchedulingStateMachine::exclusively_initialize_current_thread_for_scheduling()
-                };
-
-                loop {
-                    let mut is_finished = false;
-                    while !is_finished {
-                        // ALL recv selectors are eager-evaluated ALWAYS by current crossbeam impl,
-                        // which isn't great and is inconsistent with `if`s in the Rust's match
-                        // arm. So, eagerly binding the result to a variable unconditionally here
-                        // makes no perf. difference...
-                        let dummy_unblocked_task_receiver =
-                            dummy_receiver(state_machine.has_unblocked_task());
-
-                        // (Assume this is biased; i.e. select_biased! in this crossbeam pr:
-                        // https://github.com/rust-lang/futures-rs/pull/1976)
-                        //
-                        // There's something special called dummy_unblocked_task_receiver here.
-                        // This odd pattern was needed to react to newly unblocked tasks from
-                        // _not-crossbeam-channel_ event sources, precisely at the specified
-                        // precedence among other selectors, while delegating the conrol flow to
-                        // select_biased!.
-                        //
-                        // In this way, hot looping is avoided and overall control flow is much
-                        // consistent. Note that unified scheduler will go
-                        // into busy looping to seek lowest latency eventually. However, not now,
-                        // to measure _actual_ cpu usage easily with the select approach.
-                        select! {
-                            recv(finished_task_receiver) -> executed_task => {
-                                let executed_task = executed_task.unwrap();
-
-                                state_machine.deschedule_task(&executed_task.task);
-                                let result_with_timings = result_with_timings.as_mut().unwrap();
-                                Self::accumulate_result_with_timings(result_with_timings, executed_task);
-                            },
-                            recv(dummy_unblocked_task_receiver) -> dummy => {
-                                assert_matches!(dummy, Err(RecvError));
-
-                                let task = state_machine
-                                    .schedule_next_unblocked_task()
-                                    .expect("unblocked task");
-                                runnable_task_sender.send_payload(task).unwrap();
-                            },
-                            recv(new_task_receiver) -> message => {
-                                assert!(!session_ending);
-
-                                match message.unwrap() {
-                                    NewTaskPayload::Payload(task) => {
-                                        if let Some(task) = state_machine.schedule_task(task) {
-                                            runnable_task_sender.send_payload(task).unwrap();
-                                        }
-                                    }
-                                    NewTaskPayload::OpenSubchannel(context) => {
-                                        // signal about new SchedulingContext to handler threads
-                                        runnable_task_sender
-                                            .send_chained_channel(context, handler_count)
-                                            .unwrap();
-                                        assert_matches!(
-                                            result_with_timings.replace(initialized_result_with_timings()),
-                                            None
-                                        );
-                                    }
-                                    NewTaskPayload::CloseSubchannel => {
-                                        session_ending = true;
-                                    }
-                                }
-                            },
-                        };
-
-                        is_finished = session_ending && state_machine.has_no_active_task();
-                    }
-
-                    if session_ending {
-                        state_machine.reinitialize();
-                        session_result_sender
-                            .send(Some(
-                                result_with_timings
-                                    .take()
-                                    .unwrap_or_else(initialized_result_with_timings),
-                            ))
-                            .unwrap();
-                        session_ending = false;
-                    }
-                }
->>>>>>> 0b9c6379
             }
         };
 
@@ -1635,7 +1517,6 @@
         &self.context
     }
 
-<<<<<<< HEAD
     fn schedule_execution(
         &self,
         transaction_with_index: SEA::TransactionWithIndex<'_>,
@@ -1643,7 +1524,7 @@
         transaction_with_index.with_transaction_and_index(|transaction, index| {
             let task =
                 SchedulingStateMachine::create_task(transaction.clone(), index, &mut |pubkey| {
-                    self.inner.address_book.load(pubkey)
+                    self.inner.usage_queue_loader.load(pubkey)
                 });
             let abort_detected = self
                 .ensure_thread_manager_resumed(&self.context)?
@@ -1656,13 +1537,6 @@
                 Ok(())
             }
         })
-=======
-    fn schedule_execution(&self, &(transaction, index): &(&SanitizedTransaction, usize)) {
-        let task = SchedulingStateMachine::create_task(transaction.clone(), index, &mut |pubkey| {
-            self.inner.usage_queue_loader.load(pubkey)
-        });
-        self.inner.thread_manager.send_task(task);
->>>>>>> 0b9c6379
     }
 
     fn wait_for_termination(
@@ -1706,7 +1580,7 @@
         const IDLE_DURATION_FOR_LAZY_THREAD_RECLAIM: Duration = Duration::from_secs(600);
 
         const BITS_PER_HEX_DIGIT: usize = 4;
-        let page_count = self.address_book.page_count();
+        let page_count = self.usage_queue_loader.page_count();
         if page_count < 200_000 {
             info!(
                 "[sch_{:0width$x}]: cleaner: address book size: {page_count}...",
@@ -1719,7 +1593,7 @@
                 self.id(),
                 width = SchedulerId::BITS as usize / BITS_PER_HEX_DIGIT,
             );
-            self.address_book.clear();
+            self.usage_queue_loader.clear();
             return true;
         } else {
             info!(
@@ -2009,16 +1883,12 @@
                 .result,
             Ok(_)
         );
-<<<<<<< HEAD
         thread::sleep(Duration::from_secs(3));
         assert_matches!(
-            scheduler.schedule_execution(&(good_tx_after_bad_tx, 0)),
+            scheduler.schedule_execution(&(good_tx_after_bad_tx, 1)),
             Err(_)
         );
         error!("last pause!");
-=======
-        scheduler.schedule_execution(&(good_tx_after_bad_tx, 1));
->>>>>>> 0b9c6379
         scheduler.pause_for_recent_blockhash();
         // transaction_count should remain same as scheduler should be bailing out.
         // That's because we're testing the serialized failing execution case in this test.
@@ -2289,7 +2159,7 @@
             prioritization_fee_cache,
         };
 
-        DefaultTaskHandler::handle(result, timings, bank, tx, 0, handler_context);
+        <DefaultTaskHandler as TaskHandler<DefaultScheduleExecutionArg>>::handle(&DefaultTaskHandler, result, timings, bank, tx, 0, handler_context);
         assert_matches!(result, Err(TransactionError::AccountLoadedTwice));
     }
 }