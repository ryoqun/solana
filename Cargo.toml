--- conflicted
+++ resolved
@@ -85,12 +85,8 @@
     "rpc-client-nonce-utils",
     "rpc-test",
     "runtime",
-<<<<<<< HEAD
-    "runtime/store-tool",
     "scheduler",
     "scheduler-pool",
-=======
->>>>>>> 5a963529
     "sdk",
     "sdk/cargo-build-bpf",
     "sdk/cargo-build-sbf",
@@ -139,11 +135,8 @@
 edition = "2021"
 
 [workspace.dependencies]
-<<<<<<< HEAD
+Inflector = "0.11.4"
 aquamarine = "0.3.1"
-=======
-Inflector = "0.11.4"
->>>>>>> 5a963529
 aes-gcm-siv = "0.10.3"
 ahash = "0.8.3"
 anyhow = "1.0.75"
