[profile.release-with-debug]
inherits = "release"
debug = true
split-debuginfo = "packed"

[workspace]
members = [
    "account-decoder",
    "accounts-bench",
    "accounts-cluster-bench",
    "accounts-db",
    "accounts-db/store-tool",
    "banking-bench",
    "banks-client",
    "banks-interface",
    "banks-server",
    "bench-streamer",
    "bench-tps",
    "bloom",
    "bucket_map",
    "cargo-registry",
    "clap-utils",
    "clap-v3-utils",
    "cli",
    "cli-config",
    "cli-output",
    "client",
    "client-test",
    "connection-cache",
    "core",
    "cost-model",
    "dos",
    "download-utils",
    "entry",
    "faucet",
    "frozen-abi",
    "frozen-abi/macro",
    "genesis",
    "genesis-utils",
    "geyser-plugin-interface",
    "geyser-plugin-manager",
    "gossip",
    "inline-spl",
    "install",
    "keygen",
    "ledger",
    "ledger-tool",
    "local-cluster",
    "log-analyzer",
    "logger",
    "measure",
    "memory-management",
    "merkle-root-bench",
    "merkle-tree",
    "metrics",
    "net-shaper",
    "net-utils",
    "notifier",
    "perf",
    "poh",
    "poh-bench",
    "program-runtime",
    "program-test",
    "programs/address-lookup-table",
    "programs/address-lookup-table-tests",
    "programs/bpf-loader-tests",
    "programs/bpf_loader",
    "programs/bpf_loader/gen-syscall-list",
    "programs/compute-budget",
    "programs/config",
    "programs/ed25519-tests",
    "programs/loader-v4",
    "programs/stake",
    "programs/system",
    "programs/vote",
    "programs/zk-token-proof",
    "programs/zk-token-proof-tests",
    "pubsub-client",
    "quic-client",
    "rayon-threadlimit",
    "rbpf-cli",
    "remote-wallet",
    "rpc",
    "rpc-client",
    "rpc-client-api",
    "rpc-client-nonce-utils",
    "rpc-test",
    "runtime",
    "runtime-transaction",
    "sdk",
    "sdk/cargo-build-bpf",
    "sdk/cargo-build-sbf",
    "sdk/cargo-test-bpf",
    "sdk/cargo-test-sbf",
    "sdk/gen-headers",
    "sdk/macro",
    "sdk/program",
    "send-transaction-service",
    "stake-accounts",
    "storage-bigtable",
    "storage-bigtable/build-proto",
    "storage-proto",
    "streamer",
    "svm",
    "test-validator",
    "thin-client",
    "tokens",
    "tpu-client",
    "transaction-dos",
    "transaction-metrics-tracker",
    "transaction-status",
    "turbine",
    "udp-client",
    "unified-scheduler-logic",
    "unified-scheduler-pool",
    "upload-perf",
    "validator",
    "version",
    "vote",
    "watchtower",
    "wen-restart",
    "zk-keygen",
    "zk-token-sdk",
]

exclude = ["programs/sbf", "svm/tests/example-programs"]

# This prevents a Travis CI error when building for Windows.
resolver = "2"

[workspace.package]
version = "2.0.0"
authors = ["Anza Maintainers <maintainers@anza.xyz>"]
repository = "https://github.com/anza-xyz/agave"
homepage = "https://anza.xyz/"
license = "Apache-2.0"
edition = "2021"

[workspace.dependencies]
Inflector = "0.11.4"
aquamarine = "0.3.3"
aes-gcm-siv = "0.10.3"
ahash = "0.8.10"
anyhow = "1.0.82"
arbitrary = "1.3.2"
ark-bn254 = "0.4.0"
ark-ec = "0.4.0"
ark-ff = "0.4.0"
ark-serialize = "0.4.0"
array-bytes = "=1.4.1"
arrayref = "0.3.7"
assert_cmd = "2.0"
assert_matches = "1.5.0"
async-channel = "1.9.0"
async-mutex = "1.4.0"
async-trait = "0.1.77"
atty = "0.2.11"
backoff = "0.4.0"
base64 = "0.22.0"
bincode = "1.3.3"
bitflags = { version = "2.4.2", features = ["serde"] }
blake3 = "1.5.1"
block-buffer = "0.10.4"
borsh = { version = "1.2.1", features = ["derive", "unstable__schema"] }
bs58 = "0.4.0"
bv = "0.11.1"
byte-unit = "4.0.19"
bytecount = "0.6.7"
bytemuck = "1.14.3"
byteorder = "1.5.0"
bytes = "1.5"
bzip2 = "0.4.4"
caps = "0.5.5"
cargo_metadata = "0.15.4"
cc = "1.0.94"
chrono = { version = "0.4.37", default-features = false }
chrono-humanize = "0.2.3"
clap = "2.33.1"
console = "0.15.8"
console_error_panic_hook = "0.1.7"
console_log = "0.2.2"
const_format = "0.2.32"
core_affinity = "0.5.10"
cpu-time = "1.0.0"
criterion = "0.5.1"
criterion-stats = "0.3.0"
crossbeam-channel = "0.5.11"
csv = "1.3.0"
ctrlc = "3.4.4"
curve25519-dalek = "3.2.1"
dashmap = "5.5.3"
derivation-path = { version = "0.2.0", default-features = false }
derivative = "2.2.0"
dialoguer = "0.10.4"
digest = "0.10.7"
dir-diff = "0.3.3"
dirs-next = "2.0.0"
dlopen2 = "0.5.0"
eager = "0.1.0"
ed25519-dalek = "=1.0.1"
ed25519-dalek-bip32 = "0.2.0"
either = "1.10.0"
enum-iterator = "1.5.0"
env_logger = "0.9.3"
etcd-client = "0.11.1"
fast-math = "0.1"
fd-lock = "3.0.13"
flate2 = "1.0.28"
fnv = "1.0.7"
fs_extra = "1.3.0"
futures = "0.3.30"
futures-util = "0.3.29"
gag = "1.0.0"
generic-array = { version = "0.14.7", default-features = false }
gethostname = "0.2.3"
getrandom = "0.2.10"
goauth = "0.13.1"
hex = "0.4.3"
hidapi = { version = "2.6.1", default-features = false }
histogram = "0.6.9"
hmac = "0.12.1"
http = "0.2.12"
humantime = "2.0.1"
hyper = "0.14.28"
hyper-proxy = "0.9.1"
im = "15.1.0"
index_list = "0.2.11"
indexmap = "2.2.5"
indicatif = "0.17.8"
itertools = "0.10.5"
jemallocator = { package = "tikv-jemallocator", version = "0.4.1", features = [
    "unprefixed_malloc_on_supported_platforms",
] }
js-sys = "0.3.69"
json5 = "0.4.1"
jsonrpc-core = "18.0.0"
jsonrpc-core-client = "18.0.0"
jsonrpc-derive = "18.0.0"
jsonrpc-http-server = "18.0.0"
jsonrpc-ipc-server = "18.0.0"
jsonrpc-pubsub = "18.0.0"
lazy-lru = "0.1.2"
lazy_static = "1.4.0"
libc = "0.2.153"
libloading = "0.7.4"
libsecp256k1 = "0.6.0"
light-poseidon = "0.2.0"
log = "0.4.21"
lru = "0.7.7"
lz4 = "1.24.0"
memmap2 = "0.5.10"
memoffset = "0.9"
merlin = "3"
min-max-heap = "1.3.0"
mockall = "0.11.4"
modular-bitfield = "0.11.2"
nix = "0.28.0"
num-bigint = "0.4.4"
num-derive = "0.4"
num-traits = "0.2"
num_cpus = "1.16.0"
num_enum = "0.7.2"
openssl = "0.10"
parking_lot = "0.12"
pbkdf2 = { version = "0.11.0", default-features = false }
pem = "1.1.1"
percentage = "0.1.0"
pickledb = { version = "0.5.1", default-features = false }
predicates = "2.1"
pretty-hex = "0.3.0"
prio-graph = "0.2.1"
proc-macro2 = "1.0.79"
procfs = "0.16.0"
proptest = "1.4"
prost = "0.11.9"
prost-build = "0.11.9"
prost-types = "0.11.9"
protobuf-src = "1.1.0"
qstring = "0.7.2"
qualifier_attr = { version = "0.2.2", default-features = false }
quinn = "0.10.2"
quinn-proto = "0.10.6"
quote = "1.0"
rand = "0.8.5"
rand_chacha = "0.3.1"
raptorq = "1.8.1"
rayon = "1.9.0"
reed-solomon-erasure = "6.0.0"
regex = "1.10.3"
reqwest = { version = "0.11.23", default-features = false }
rolling-file = "0.2.0"
rpassword = "7.3"
rustc_version = "0.4"
<<<<<<< HEAD
rustix = "0.38.32"
rustls = { version = "0.21.10", default-features = false, features = ["quic"] }
=======
rustls = { version = "0.21.11", default-features = false, features = ["quic"] }
>>>>>>> 6aacbf36
rustversion = "1.0.14"
scopeguard = "1.2.0"
semver = "1.0.22"
seqlock = "0.2.0"
serde = "1.0.197"
serde_bytes = "0.11.14"
serde_derive = "1.0.103"
serde_json = "1.0.115"
serde_with = { version = "2.3.3", default-features = false }
serde_yaml = "0.9.32"
serial_test = "2.0.0"
sha2 = "0.10.8"
sha3 = "0.10.8"
signal-hook = "0.3.17"
siphasher = "0.3.11"
smallvec = "1.13.2"
smpl_jwt = "0.7.1"
socket2 = "0.5.6"
soketto = "0.7"
solana-account-decoder = { path = "account-decoder", version = "=2.0.0" }
solana-accounts-db = { path = "accounts-db", version = "=2.0.0" }
solana-address-lookup-table-program = { path = "programs/address-lookup-table", version = "=2.0.0" }
solana-banks-client = { path = "banks-client", version = "=2.0.0" }
solana-banks-interface = { path = "banks-interface", version = "=2.0.0" }
solana-banks-server = { path = "banks-server", version = "=2.0.0" }
solana-bench-tps = { path = "bench-tps", version = "=2.0.0" }
solana-bloom = { path = "bloom", version = "=2.0.0" }
solana-bpf-loader-program = { path = "programs/bpf_loader", version = "=2.0.0" }
solana-bucket-map = { path = "bucket_map", version = "=2.0.0" }
agave-cargo-registry = { path = "cargo-registry", version = "=2.0.0" }
solana-clap-utils = { path = "clap-utils", version = "=2.0.0" }
solana-clap-v3-utils = { path = "clap-v3-utils", version = "=2.0.0" }
solana-cli = { path = "cli", version = "=2.0.0" }
solana-cli-config = { path = "cli-config", version = "=2.0.0" }
solana-cli-output = { path = "cli-output", version = "=2.0.0" }
solana-client = { path = "client", version = "=2.0.0" }
solana-compute-budget-program = { path = "programs/compute-budget", version = "=2.0.0" }
solana-config-program = { path = "programs/config", version = "=2.0.0" }
solana-connection-cache = { path = "connection-cache", version = "=2.0.0", default-features = false }
solana-core = { path = "core", version = "=2.0.0" }
solana-cost-model = { path = "cost-model", version = "=2.0.0" }
solana-download-utils = { path = "download-utils", version = "=2.0.0" }
solana-entry = { path = "entry", version = "=2.0.0" }
solana-faucet = { path = "faucet", version = "=2.0.0" }
solana-frozen-abi = { path = "frozen-abi", version = "=2.0.0" }
solana-frozen-abi-macro = { path = "frozen-abi/macro", version = "=2.0.0" }
solana-genesis = { path = "genesis", version = "=2.0.0" }
solana-genesis-utils = { path = "genesis-utils", version = "=2.0.0" }
agave-geyser-plugin-interface = { path = "geyser-plugin-interface", version = "=2.0.0" }
solana-geyser-plugin-manager = { path = "geyser-plugin-manager", version = "=2.0.0" }
solana-gossip = { path = "gossip", version = "=2.0.0" }
solana-inline-spl = { path = "inline-spl", version = "=2.0.0" }
solana-ledger = { path = "ledger", version = "=2.0.0" }
solana-loader-v4-program = { path = "programs/loader-v4", version = "=2.0.0" }
solana-local-cluster = { path = "local-cluster", version = "=2.0.0" }
solana-logger = { path = "logger", version = "=2.0.0" }
solana-measure = { path = "measure", version = "=2.0.0" }
solana-merkle-tree = { path = "merkle-tree", version = "=2.0.0" }
solana-metrics = { path = "metrics", version = "=2.0.0" }
solana-net-utils = { path = "net-utils", version = "=2.0.0" }
solana-nohash-hasher = "0.2.1"
solana-notifier = { path = "notifier", version = "=2.0.0" }
solana-perf = { path = "perf", version = "=2.0.0" }
solana-poh = { path = "poh", version = "=2.0.0" }
solana-program = { path = "sdk/program", version = "=2.0.0" }
solana-program-runtime = { path = "program-runtime", version = "=2.0.0" }
solana-program-test = { path = "program-test", version = "=2.0.0" }
solana-pubsub-client = { path = "pubsub-client", version = "=2.0.0" }
solana-quic-client = { path = "quic-client", version = "=2.0.0" }
solana-rayon-threadlimit = { path = "rayon-threadlimit", version = "=2.0.0" }
solana-remote-wallet = { path = "remote-wallet", version = "=2.0.0", default-features = false }
solana-unified-scheduler-logic = { path = "unified-scheduler-logic", version = "=2.0.0" }
solana-unified-scheduler-pool = { path = "unified-scheduler-pool", version = "=2.0.0" }
solana-rpc = { path = "rpc", version = "=2.0.0" }
solana-rpc-client = { path = "rpc-client", version = "=2.0.0", default-features = false }
solana-rpc-client-api = { path = "rpc-client-api", version = "=2.0.0" }
solana-rpc-client-nonce-utils = { path = "rpc-client-nonce-utils", version = "=2.0.0" }
solana-runtime = { path = "runtime", version = "=2.0.0" }
solana-runtime-transaction = { path = "runtime-transaction", version = "=2.0.0" }
solana-sdk = { path = "sdk", version = "=2.0.0" }
solana-sdk-macro = { path = "sdk/macro", version = "=2.0.0" }
solana-send-transaction-service = { path = "send-transaction-service", version = "=2.0.0" }
solana-stake-program = { path = "programs/stake", version = "=2.0.0" }
solana-storage-bigtable = { path = "storage-bigtable", version = "=2.0.0" }
solana-storage-proto = { path = "storage-proto", version = "=2.0.0" }
solana-streamer = { path = "streamer", version = "=2.0.0" }
solana-svm = { path = "svm", version = "=2.0.0" }
solana-system-program = { path = "programs/system", version = "=2.0.0" }
solana-test-validator = { path = "test-validator", version = "=2.0.0" }
solana-thin-client = { path = "thin-client", version = "=2.0.0" }
solana-tpu-client = { path = "tpu-client", version = "=2.0.0", default-features = false }
solana-transaction-status = { path = "transaction-status", version = "=2.0.0" }
solana-transaction-metrics-tracker = { path = "transaction-metrics-tracker", version = "=2.0.0" }
solana-turbine = { path = "turbine", version = "=2.0.0" }
solana-udp-client = { path = "udp-client", version = "=2.0.0" }
solana-version = { path = "version", version = "=2.0.0" }
solana-vote = { path = "vote", version = "=2.0.0" }
solana-vote-program = { path = "programs/vote", version = "=2.0.0" }
solana-wen-restart = { path = "wen-restart", version = "=2.0.0" }
solana-zk-keygen = { path = "zk-keygen", version = "=2.0.0" }
solana-zk-token-proof-program = { path = "programs/zk-token-proof", version = "=2.0.0" }
solana-zk-token-sdk = { path = "zk-token-sdk", version = "=2.0.0" }
solana_rbpf = "=0.8.0"
spl-associated-token-account = "=2.3.1"
spl-instruction-padding = "0.1"
spl-memo = "=4.0.1"
spl-pod = "=0.1.1"
spl-token = "=4.0.1"
spl-token-2022 = "=2.0.1"
spl-token-group-interface = "=0.1.1"
spl-token-metadata-interface = "=0.2.1"
static_assertions = "1.1.0"
stream-cancel = "0.8.2"
strum = "0.24"
strum_macros = "0.24"
subtle = "2.4.1"
symlink = "0.1.0"
syn = "2.0"
sys-info = "0.9.1"
sysctl = "0.4.6"
systemstat = "0.2.3"
tar = "0.4.40"
tarpc = "0.29.0"
tempfile = "3.10.1"
test-case = "3.3.1"
thiserror = "1.0.58"
tiny-bip39 = "0.8.2"
# Update solana-tokio patch below when updating this version
tokio = "1.29.1"
tokio-serde = "0.8"
tokio-stream = "0.1.14"
tokio-tungstenite = "0.20.1"
tokio-util = "0.6"
toml = "0.8.10"
tonic = "0.9.2"
tonic-build = "0.9.2"
trees = "0.4.2"
tungstenite = "0.20.1"
uriparse = "0.6.4"
url = "2.5.0"
wasm-bindgen = "0.2"
winapi = "0.3.8"
winreg = "0.50"
x509-parser = "0.14.0"
# See "zeroize versioning issues" below if you are updating this version.
zeroize = { version = "1.3", default-features = false }
zstd = "0.11.2"

[patch.crates-io]
# for details, see https://github.com/solana-labs/crossbeam/commit/fd279d707025f0e60951e429bf778b4813d1b6bf
crossbeam-epoch = { git = "https://github.com/solana-labs/crossbeam", rev = "fd279d707025f0e60951e429bf778b4813d1b6bf" }

crossbeam-channel = { git = "https://github.com/ryoqun/crossbeam", rev = "438ec7cdaf6c6a8f593e50344c725fef8a13c7a5" }

# We include the following crates as our dependencies above from crates.io:
#
#  * spl-associated-token-account
#  * spl-instruction-padding
#  * spl-memo
#  * spl-pod
#  * spl-token
#  * spl-token-2022
#  * spl-token-metadata-interface
#
# They, in turn, depend on a number of crates that we also include directly
# using `path` specifications.  For example, `spl-token` depends on
# `solana-program`.  And we explicitly specify `solana-program` above as a local
# path dependency:
#
#     solana-program = { path = "../../sdk/program", version = "=1.16.0" }
#
# Unfortunately, Cargo will try to resolve the `spl-token` `solana-program`
# dependency only using what is available on crates.io.  Crates.io normally
# contains a previous version of these crates, and we end up with two versions
# of `solana-program` and `solana-zk-token-sdk` and all of their dependencies in
# our build tree.
#
# If you are developing downstream using non-crates-io solana-program (local or
# forked repo, or from github rev, eg), duplicate the following patch statements
# in your Cargo.toml. If you still hit duplicate-type errors with the patch
# statements in place, run `cargo update -p solana-program` and/or `cargo update
# -p solana-zk-token-sdk` to remove extraneous versions from your Cargo.lock
# file.
#
# There is a similar override in `programs/sbf/Cargo.toml`.  Please keep both
# comments and the overrides in sync.
solana-program = { path = "sdk/program" }
solana-zk-token-sdk = { path = "zk-token-sdk" }
#
# === zeroize versioning issues ===
#
# A number of packages used explicit upper bound on the `zeroize` package, such
# as `>=1, <1.4`.  The problem is that cargo still does not duplicate `zeroize`
# if a newer version is available and requested by another package and just
# fails the whole dependency resolution process.
#
# This is described in
#
# https://doc.rust-lang.org/cargo/reference/specifying-dependencies.html#multiple-requirements
#
# So we have to patch `zeroize` dependency specifications in the projects that
# introduce these constraints.  They have already removed these constraints in
# newer versions, but we have not updated yet.  As we update, we need to remove
# these patch requests.
#
# When our dependencies are upgraded, we can remove these patches.  Before that
# we might need to maintain these patches in sync with our full dependency tree.

# Our dependency tree has `aes-gcm-siv` v0.10.3 and the `zeroize` restriction
# was removed in the next commit just after the release.  So it seems safe to
# patch to this commit.
#
# `aes-gcm-siv` v0.10.3 release:
#
# https://github.com/RustCrypto/AEADs/releases/tag/aes-gcm-siv-v0.10.3
#
# Corresponds to commit
#
# https://github.com/RustCrypto/AEADs/commit/6f16f4577a1fc839a2346cf8c5531c85a44bf5c0
#
# Comparison with `6105d7a5591aefa646a95d12b5e8d3f55a9214ef` pinned here:
#
# https://github.com/RustCrypto/AEADs/compare/aes-gcm-siv-v0.10.3..6105d7a5591aefa646a95d12b5e8d3f55a9214ef
#
[patch.crates-io.aes-gcm-siv]
git = "https://github.com/RustCrypto/AEADs"
rev = "6105d7a5591aefa646a95d12b5e8d3f55a9214ef"

# Our dependency tree has `curve25519-dalek` v3.2.1.  They have removed the
# constraint in the next major release. The commit that removes the `zeroize`
# constraint was added to multiple release branches, but not to the 3.2 branch.
#
# `curve25519-dalek` maintainers are saying they do not want to invest any more
# time in the 3.2 release:
#
# https://github.com/dalek-cryptography/curve25519-dalek/issues/452#issuecomment-1749809428
#
# So we have to fork and create our own release, based on v3.2.1, with the
# commit that removed `zeroize` constraint on the `main` branch cherry-picked on
# top.
#
# `curve25519-dalek` v3.2.1 release:
#
# https://github.com/dalek-cryptography/curve25519-dalek/releases/tag/3.2.1
#
# Corresponds to commit
#
# https://github.com/dalek-cryptography/curve25519-dalek/commit/29e5c29b0e5c6821e4586af58b0d0891dd2ec639
#
# Comparison with `b500cdc2a920cd5bff9e2dd974d7b97349d61464`:
#
# https://github.com/dalek-cryptography/curve25519-dalek/compare/3.2.1...solana-labs:curve25519-dalek:b500cdc2a920cd5bff9e2dd974d7b97349d61464
#
# Or, using the branch name instead of the hash:
#
# https://github.com/dalek-cryptography/curve25519-dalek/compare/3.2.1...solana-labs:curve25519-dalek:3.2.1-unpin-zeroize
#
[patch.crates-io.curve25519-dalek]
git = "https://github.com/solana-labs/curve25519-dalek.git"
rev = "b500cdc2a920cd5bff9e2dd974d7b97349d61464"

# Solana RPC nodes experience stalls when running with `tokio` containing this
# commit:
# https://github.com/tokio-rs/tokio/commit/4eed411519783ef6f58cbf74f886f91142b5cfa6
#
# Tokio maintainers believe performance degradation is due to application bugs:
# https://github.com/tokio-rs/tokio/issues/4873#issuecomment-1198277677
#
# This may indeed be true of the code in this monorepo, but we haven't yet
# identified the bug or a way to fix. As a stopgap, this patches `tokio` to the
# tagged version specified above with commit `4eed411` reverted.
#
# Comparison:
# https://github.com/tokio-rs/tokio/compare/tokio-1.29.1...solana-labs:solana-tokio:tokio-1.29.1-revert-4eed411
#
[patch.crates-io.tokio]
git = "https://github.com/solana-labs/solana-tokio.git"
rev = "7cf47705faacf7bf0e43e4131a5377b3291fce21"<|MERGE_RESOLUTION|>--- conflicted
+++ resolved
@@ -291,12 +291,8 @@
 rolling-file = "0.2.0"
 rpassword = "7.3"
 rustc_version = "0.4"
-<<<<<<< HEAD
 rustix = "0.38.32"
-rustls = { version = "0.21.10", default-features = false, features = ["quic"] }
-=======
 rustls = { version = "0.21.11", default-features = false, features = ["quic"] }
->>>>>>> 6aacbf36
 rustversion = "1.0.14"
 scopeguard = "1.2.0"
 semver = "1.0.22"
