--- conflicted
+++ resolved
@@ -85,12 +85,9 @@
     "rpc-client-nonce-utils",
     "rpc-test",
     "runtime",
-<<<<<<< HEAD
+    "runtime-transaction",
     "scheduler",
     "scheduler-pool",
-=======
-    "runtime-transaction",
->>>>>>> ded278fb
     "sdk",
     "sdk/cargo-build-bpf",
     "sdk/cargo-build-sbf",
