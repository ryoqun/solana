[package]
name = "solana-runtime"
version = "1.16.0"
description = "Solana runtime"
authors = ["Solana Labs Maintainers <maintainers@solanalabs.com>"]
repository = "https://github.com/solana-labs/solana"
license = "Apache-2.0"
homepage = "https://solana.com/"
documentation = "https://docs.rs/solana-runtime"
edition = "2021"

[dependencies]
arrayref = "0.3.6"
assert_matches = "1.5.0"
atomic_enum = "0.2.0"
bincode = "1.3.3"
blake3 = "1.3.1"
bv = { version = "0.11.1", features = ["serde"] }
bytemuck = "1.11.0"
byteorder = "1.4.3"
bzip2 = "0.4.4"
cpu-time = "1.0.0"
crossbeam-channel = "0.5"
dashmap = { version = "4.0.2", features = ["rayon", "raw-api"] }
dir-diff = "0.3.2"
flate2 = "1.0.24"
fnv = "1.0.7"
im = { version = "15.1.0", features = ["rayon", "serde"] }
index_list = "0.2.7"
itertools = "0.10.5"
lazy_static = "1.4.0"
log = "0.4.17"
lru = "0.7.7"
lz4 = "1.24.0"
memmap2 = "0.5.8"
num-derive = { version = "0.3" }
num-traits = { version = "0.2" }
num_cpus = "1.13.1"
once_cell = "1.13.0"
ouroboros = "0.15.0"
rand = "0.7.0"
rayon = "1.5.3"
regex = "1.6.0"
serde = { version = "1.0.152", features = ["rc"] }
serde_derive = "1.0.103"
<<<<<<< HEAD
serde_json = "1.0.81"
solana-address-lookup-table-program = { path = "../programs/address-lookup-table", version = "=1.15.0" }
solana-bpf-loader-program = { path = "../programs/bpf_loader", version = "=1.15.0" }
solana-bucket-map = { path = "../bucket_map", version = "=1.15.0" }
solana-compute-budget-program = { path = "../programs/compute-budget", version = "=1.15.0" }
solana-config-program = { path = "../programs/config", version = "=1.15.0" }
solana-entry = { path = "../entry", version = "=1.15.0" }
solana-frozen-abi = { path = "../frozen-abi", version = "=1.15.0" }
solana-frozen-abi-macro = { path = "../frozen-abi/macro", version = "=1.15.0" }
solana-measure = { path = "../measure", version = "=1.15.0" }
solana-metrics = { path = "../metrics", version = "=1.15.0" }
solana-perf = { path = "../perf", version = "=1.15.0" }
solana-program-runtime = { path = "../program-runtime", version = "=1.15.0" }
solana-rayon-threadlimit = { path = "../rayon-threadlimit", version = "=1.15.0" }
solana-scheduler = { path = "../scheduler", version = "=1.15.0" }
solana-sdk = { path = "../sdk", version = "=1.15.0" }
solana-stake-program = { path = "../programs/stake", version = "=1.15.0" }
solana-transaction-status = { path = "../transaction-status", version = "=1.15.0" }
solana-vote-program = { path = "../programs/vote", version = "=1.15.0" }
solana-zk-token-proof-program = { path = "../programs/zk-token-proof", version = "=1.15.0" }
solana-zk-token-sdk = { path = "../zk-token-sdk", version = "=1.15.0" }
=======
solana-address-lookup-table-program = { path = "../programs/address-lookup-table", version = "=1.16.0" }
solana-bpf-loader-program = { path = "../programs/bpf_loader", version = "=1.16.0" }
solana-bucket-map = { path = "../bucket_map", version = "=1.16.0" }
solana-compute-budget-program = { path = "../programs/compute-budget", version = "=1.16.0" }
solana-config-program = { path = "../programs/config", version = "=1.16.0" }
solana-frozen-abi = { path = "../frozen-abi", version = "=1.16.0" }
solana-frozen-abi-macro = { path = "../frozen-abi/macro", version = "=1.16.0" }
solana-measure = { path = "../measure", version = "=1.16.0" }
solana-metrics = { path = "../metrics", version = "=1.16.0" }
solana-perf = { path = "../perf", version = "=1.16.0" }
solana-program-runtime = { path = "../program-runtime", version = "=1.16.0" }
solana-rayon-threadlimit = { path = "../rayon-threadlimit", version = "=1.16.0" }
solana-sdk = { path = "../sdk", version = "=1.16.0" }
solana-stake-program = { path = "../programs/stake", version = "=1.16.0" }
solana-vote-program = { path = "../programs/vote", version = "=1.16.0" }
solana-zk-token-proof-program = { path = "../programs/zk-token-proof", version = "=1.16.0" }
solana-zk-token-sdk = { path = "../zk-token-sdk", version = "=1.16.0" }
>>>>>>> 4293f11c
strum = { version = "0.24", features = ["derive"] }
strum_macros = "0.24"
symlink = "0.1.0"
tar = "0.4.38"
tempfile = "3.3.0"
thiserror = "1.0"
thread-priority = "0.9.2"
variant_counter = "0.4.0"
zstd = "0.11.2"

[lib]
crate-type = ["lib"]
name = "solana_runtime"

[dev-dependencies]
ed25519-dalek = "=1.0.1"
libsecp256k1 = "0.6.0"
memoffset = "0.8"
rand_chacha = "0.2.2"
solana-logger = { path = "../logger", version = "=1.16.0" }
static_assertions = "1.1.0"
test-case = "2.2.2"

[package.metadata.docs.rs]
targets = ["x86_64-unknown-linux-gnu"]

[build-dependencies]
rustc_version = "0.4"

[[bench]]
name = "prioritization_fee_cache"<|MERGE_RESOLUTION|>--- conflicted
+++ resolved
@@ -43,34 +43,13 @@
 regex = "1.6.0"
 serde = { version = "1.0.152", features = ["rc"] }
 serde_derive = "1.0.103"
-<<<<<<< HEAD
 serde_json = "1.0.81"
-solana-address-lookup-table-program = { path = "../programs/address-lookup-table", version = "=1.15.0" }
-solana-bpf-loader-program = { path = "../programs/bpf_loader", version = "=1.15.0" }
-solana-bucket-map = { path = "../bucket_map", version = "=1.15.0" }
-solana-compute-budget-program = { path = "../programs/compute-budget", version = "=1.15.0" }
-solana-config-program = { path = "../programs/config", version = "=1.15.0" }
-solana-entry = { path = "../entry", version = "=1.15.0" }
-solana-frozen-abi = { path = "../frozen-abi", version = "=1.15.0" }
-solana-frozen-abi-macro = { path = "../frozen-abi/macro", version = "=1.15.0" }
-solana-measure = { path = "../measure", version = "=1.15.0" }
-solana-metrics = { path = "../metrics", version = "=1.15.0" }
-solana-perf = { path = "../perf", version = "=1.15.0" }
-solana-program-runtime = { path = "../program-runtime", version = "=1.15.0" }
-solana-rayon-threadlimit = { path = "../rayon-threadlimit", version = "=1.15.0" }
-solana-scheduler = { path = "../scheduler", version = "=1.15.0" }
-solana-sdk = { path = "../sdk", version = "=1.15.0" }
-solana-stake-program = { path = "../programs/stake", version = "=1.15.0" }
-solana-transaction-status = { path = "../transaction-status", version = "=1.15.0" }
-solana-vote-program = { path = "../programs/vote", version = "=1.15.0" }
-solana-zk-token-proof-program = { path = "../programs/zk-token-proof", version = "=1.15.0" }
-solana-zk-token-sdk = { path = "../zk-token-sdk", version = "=1.15.0" }
-=======
 solana-address-lookup-table-program = { path = "../programs/address-lookup-table", version = "=1.16.0" }
 solana-bpf-loader-program = { path = "../programs/bpf_loader", version = "=1.16.0" }
 solana-bucket-map = { path = "../bucket_map", version = "=1.16.0" }
 solana-compute-budget-program = { path = "../programs/compute-budget", version = "=1.16.0" }
 solana-config-program = { path = "../programs/config", version = "=1.16.0" }
+ solana-entry = { path = "../entry", version = "=1.16.0" }
 solana-frozen-abi = { path = "../frozen-abi", version = "=1.16.0" }
 solana-frozen-abi-macro = { path = "../frozen-abi/macro", version = "=1.16.0" }
 solana-measure = { path = "../measure", version = "=1.16.0" }
@@ -78,12 +57,13 @@
 solana-perf = { path = "../perf", version = "=1.16.0" }
 solana-program-runtime = { path = "../program-runtime", version = "=1.16.0" }
 solana-rayon-threadlimit = { path = "../rayon-threadlimit", version = "=1.16.0" }
+solana-scheduler = { path = "../scheduler", version = "=1.16.0" }
 solana-sdk = { path = "../sdk", version = "=1.16.0" }
 solana-stake-program = { path = "../programs/stake", version = "=1.16.0" }
+solana-transaction-status = { path = "../transaction-status", version = "=1.16.0" }
 solana-vote-program = { path = "../programs/vote", version = "=1.16.0" }
 solana-zk-token-proof-program = { path = "../programs/zk-token-proof", version = "=1.16.0" }
 solana-zk-token-sdk = { path = "../zk-token-sdk", version = "=1.16.0" }
->>>>>>> 4293f11c
 strum = { version = "0.24", features = ["derive"] }
 strum_macros = "0.24"
 symlink = "0.1.0"
