--- conflicted
+++ resolved
@@ -16,11 +16,7 @@
     solana_sdk::{
         clock::{Epoch, Slot},
         hash::Hash,
-<<<<<<< HEAD
         scheduling::SchedulingMode,
-        timing,
-=======
->>>>>>> 1444baa4
     },
     std::{
         collections::{hash_map::Entry, HashMap, HashSet},
