//! The `bank_forks` module implements BankForks a DAG of checkpointed Banks

use {
    crate::{
        accounts_background_service::{AbsRequestSender, SnapshotRequest, SnapshotRequestKind},
        bank::{epoch_accounts_hash_utils, Bank, SquashTiming},
        installed_scheduler_pool::{
            BankWithScheduler, DefaultScheduleExecutionArg, InstalledSchedulerPoolArc,
            SchedulingContext,
        },
        snapshot_config::SnapshotConfig,
    },
    log::*,
    solana_measure::measure::Measure,
    solana_program_runtime::loaded_programs::{BlockRelation, ForkGraph},
    solana_sdk::{
        clock::{Epoch, Slot},
        hash::Hash,
        scheduling::SchedulingMode,
        timing,
    },
    std::{
        collections::{hash_map::Entry, HashMap, HashSet},
        ops::Index,
        sync::{
            atomic::{AtomicBool, AtomicU64, Ordering},
            Arc, RwLock,
        },
        time::Instant,
    },
};

pub const MAX_ROOT_DISTANCE_FOR_VOTE_ONLY: Slot = 400;
pub type AtomicSlot = AtomicU64;
pub struct ReadOnlyAtomicSlot {
    slot: Arc<AtomicSlot>,
}

impl ReadOnlyAtomicSlot {
    pub fn get(&self) -> Slot {
        // The expectation is that an instance `ReadOnlyAtomicSlot` is on a different thread than
        // BankForks *and* this instance is being accessed *without* locking BankForks first.
        // Thus, to ensure atomic ordering correctness, we must use Acquire-Release semantics.
        self.slot.load(Ordering::Acquire)
    }
}

#[derive(Debug, Default, Copy, Clone)]
struct SetRootMetrics {
    timings: SetRootTimings,
    total_parent_banks: i64,
    tx_count: i64,
    dropped_banks_len: i64,
    accounts_data_len: i64,
}

#[derive(Debug, Default, Copy, Clone)]
struct SetRootTimings {
    total_squash_time: SquashTiming,
    total_snapshot_ms: i64,
    prune_non_rooted_ms: i64,
    drop_parent_banks_ms: i64,
    prune_slots_ms: i64,
    prune_remove_ms: i64,
}

pub struct BankForks {
    banks: HashMap<Slot, BankWithScheduler>,
    descendants: HashMap<Slot, HashSet<Slot>>,
    root: Arc<AtomicSlot>,

    pub snapshot_config: Option<SnapshotConfig>,

    pub accounts_hash_interval_slots: Slot,
    last_accounts_hash_slot: Slot,
    in_vote_only_mode: Arc<AtomicBool>,
    highest_slot_at_startup: Slot,
    scheduler_pool: Option<InstalledSchedulerPoolArc<DefaultScheduleExecutionArg>>,
}

impl Index<u64> for BankForks {
    type Output = Arc<Bank>;
    fn index(&self, bank_slot: Slot) -> &Self::Output {
        &self.banks[&bank_slot]
    }
}

impl BankForks {
    pub fn new_rw_arc(root_bank: Bank) -> Arc<RwLock<Self>> {
        let root_bank = Arc::new(root_bank);
        let root_slot = root_bank.slot();

        let mut banks = HashMap::new();
        banks.insert(
            root_slot,
            BankWithScheduler::new_without_scheduler(root_bank.clone()),
        );

        let parents = root_bank.parents();
        for parent in parents {
            if banks
                .insert(
                    parent.slot(),
                    BankWithScheduler::new_without_scheduler(parent.clone()),
                )
                .is_some()
            {
                // All ancestors have already been inserted by another fork
                break;
            }
        }

        let mut descendants = HashMap::<_, HashSet<_>>::new();
        descendants.entry(root_slot).or_default();
        for parent in root_bank.proper_ancestors() {
            descendants.entry(parent).or_default().insert(root_slot);
        }

        let bank_forks = Arc::new(RwLock::new(Self {
            root: Arc::new(AtomicSlot::new(root_slot)),
            banks,
            descendants,
            snapshot_config: None,
            accounts_hash_interval_slots: std::u64::MAX,
            last_accounts_hash_slot: root_slot,
            in_vote_only_mode: Arc::new(AtomicBool::new(false)),
            highest_slot_at_startup: 0,
            scheduler_pool: None,
        }));

        root_bank
            .loaded_programs_cache
            .write()
            .unwrap()
            .set_fork_graph(bank_forks.clone());

        bank_forks
    }

    pub fn banks(&self) -> &HashMap<Slot, BankWithScheduler> {
        &self.banks
    }

    pub fn get_vote_only_mode_signal(&self) -> Arc<AtomicBool> {
        self.in_vote_only_mode.clone()
    }

    pub fn len(&self) -> usize {
        self.banks.len()
    }

    pub fn is_empty(&self) -> bool {
        self.banks.is_empty()
    }

    /// Create a map of bank slot id to the set of ancestors for the bank slot.
    pub fn ancestors(&self) -> HashMap<Slot, HashSet<Slot>> {
        let root = self.root();
        self.banks
            .iter()
            .map(|(slot, bank)| {
                let ancestors = bank.proper_ancestors().filter(|k| *k >= root);
                (*slot, ancestors.collect())
            })
            .collect()
    }

    /// Create a map of bank slot id to the set of all of its descendants
    pub fn descendants(&self) -> HashMap<Slot, HashSet<Slot>> {
        self.descendants.clone()
    }

    pub fn frozen_banks(&self) -> HashMap<Slot, Arc<Bank>> {
        self.banks
            .iter()
            .filter(|(_, b)| b.is_frozen())
            .map(|(&k, b)| (k, b.clone_without_scheduler()))
            .collect()
    }

    pub fn active_bank_slots(&self) -> Vec<Slot> {
        self.banks
            .iter()
            .filter(|(_, v)| !v.is_frozen())
            .map(|(k, _v)| *k)
            .collect()
    }

    pub fn get_with_scheduler(&self, bank_slot: Slot) -> Option<BankWithScheduler> {
        self.banks.get(&bank_slot).map(|b| b.clone_with_scheduler())
    }

    pub fn get(&self, bank_slot: Slot) -> Option<Arc<Bank>> {
        self.get_with_scheduler(bank_slot)
            .map(|b| b.clone_without_scheduler())
    }

    pub fn get_with_checked_hash(
        &self,
        (bank_slot, expected_hash): (Slot, Hash),
    ) -> Option<Arc<Bank>> {
        let maybe_bank = self.get(bank_slot);
        if let Some(bank) = &maybe_bank {
            assert_eq!(bank.hash(), expected_hash);
        }
        maybe_bank
    }

    pub fn bank_hash(&self, slot: Slot) -> Option<Hash> {
        self.get(slot).map(|bank| bank.hash())
    }

    pub fn root_bank(&self) -> Arc<Bank> {
        self[self.root()].clone()
    }

<<<<<<< HEAD
    pub fn new_from_banks(initial_forks: &[Arc<Bank>], root: Slot) -> Arc<RwLock<Self>> {
        let mut banks = HashMap::new();

        // Iterate through the heads of all the different forks
        for bank in initial_forks {
            banks.insert(
                bank.slot(),
                BankWithScheduler::new_without_scheduler(bank.clone()),
            );
            let parents = bank.parents();
            for parent in parents {
                if banks
                    .insert(
                        parent.slot(),
                        BankWithScheduler::new_without_scheduler(parent.clone()),
                    )
                    .is_some()
                {
                    // All ancestors have already been inserted by another fork
                    break;
                }
            }
        }
        let mut descendants = HashMap::<_, HashSet<_>>::new();
        for (slot, bank) in &banks {
            descendants.entry(*slot).or_default();
            for parent in bank.proper_ancestors() {
                descendants.entry(parent).or_default().insert(*slot);
            }
        }
        let bank_forks = Arc::new(RwLock::new(Self {
            root: Arc::new(AtomicSlot::new(root)),
            banks,
            descendants,
            snapshot_config: None,
            accounts_hash_interval_slots: std::u64::MAX,
            last_accounts_hash_slot: root,
            in_vote_only_mode: Arc::new(AtomicBool::new(false)),
            highest_slot_at_startup: 0,
            scheduler_pool: None,
        }));

        for bank in bank_forks.read().unwrap().banks.values() {
            bank.loaded_programs_cache
                .write()
                .unwrap()
                .set_fork_graph(bank_forks.clone());
        }

        bank_forks
    }

    pub fn install_scheduler_pool(
        &mut self,
        pool: InstalledSchedulerPoolArc<DefaultScheduleExecutionArg>,
    ) {
=======
    pub fn install_scheduler_pool(&mut self, pool: InstalledSchedulerPoolArc) {
>>>>>>> d2b5afc4
        info!("Installed new scheduler_pool into bank_forks: {:?}", pool);
        assert!(
            self.scheduler_pool.replace(pool).is_none(),
            "Reinstalling scheduler pool isn't supported"
        );
    }

    pub fn insert(&mut self, mut bank: Bank) -> BankWithScheduler {
        bank.check_program_modification_slot =
            self.root.load(Ordering::Relaxed) < self.highest_slot_at_startup;

        let bank = Arc::new(bank);
        let bank = if let Some(scheduler_pool) = &self.scheduler_pool {
            let context = SchedulingContext::new(SchedulingMode::BlockVerification, bank.clone());
            let scheduler = scheduler_pool.take_scheduler(context);
            BankWithScheduler::new(bank, Some(scheduler))
        } else {
            BankWithScheduler::new_without_scheduler(bank)
        };
        let prev = self.banks.insert(bank.slot(), bank.clone_with_scheduler());
        assert!(prev.is_none());
        let slot = bank.slot();
        self.descendants.entry(slot).or_default();
        for parent in bank.proper_ancestors() {
            self.descendants.entry(parent).or_default().insert(slot);
        }
        bank
    }

    pub fn insert_from_ledger(&mut self, bank: Bank) -> BankWithScheduler {
        self.highest_slot_at_startup = std::cmp::max(self.highest_slot_at_startup, bank.slot());
        self.insert(bank)
    }

    pub fn remove(&mut self, slot: Slot) -> Option<Arc<Bank>> {
        let bank = self.banks.remove(&slot)?;
        for parent in bank.proper_ancestors() {
            let Entry::Occupied(mut entry) = self.descendants.entry(parent) else {
                panic!("this should not happen!");
            };
            entry.get_mut().remove(&slot);
            if entry.get().is_empty() && !self.banks.contains_key(&parent) {
                entry.remove_entry();
            }
        }
        let Entry::Occupied(entry) = self.descendants.entry(slot) else {
            panic!("this should not happen!");
        };
        if entry.get().is_empty() {
            entry.remove_entry();
        }
        Some(bank.clone_without_scheduler())
    }

    pub fn highest_slot(&self) -> Slot {
        self.banks.values().map(|bank| bank.slot()).max().unwrap()
    }

    pub fn working_bank(&self) -> Arc<Bank> {
        self[self.highest_slot()].clone()
    }

    pub fn working_bank_with_scheduler(&self) -> &BankWithScheduler {
        &self.banks[&self.highest_slot()]
    }

    fn do_set_root_return_metrics(
        &mut self,
        root: Slot,
        accounts_background_request_sender: &AbsRequestSender,
        highest_super_majority_root: Option<Slot>,
    ) -> (Vec<Arc<Bank>>, SetRootMetrics) {
        let old_epoch = self.root_bank().epoch();
        // To support `RootBankCache` (via `ReadOnlyAtomicSlot`) accessing `root` *without* locking
        // BankForks first *and* from a different thread, this store *must* be at least Release to
        // ensure atomic ordering correctness.
        self.root.store(root, Ordering::Release);

        let root_bank = &self
            .get(root)
            .expect("root bank didn't exist in bank_forks");
        let new_epoch = root_bank.epoch();
        if old_epoch != new_epoch {
            info!(
                "Root entering
                    epoch: {},
                    next_epoch_start_slot: {},
                    epoch_stakes: {:#?}",
                new_epoch,
                root_bank
                    .epoch_schedule()
                    .get_first_slot_in_epoch(new_epoch + 1),
                root_bank
                    .epoch_stakes(new_epoch)
                    .unwrap()
                    .node_id_to_vote_accounts()
            );
        }
        let root_tx_count = root_bank
            .parents()
            .last()
            .map(|bank| bank.transaction_count())
            .unwrap_or(0);
        // Calculate the accounts hash at a fixed interval
        let mut is_root_bank_squashed = false;
        let mut banks = vec![root_bank];
        let parents = root_bank.parents();
        banks.extend(parents.iter());
        let total_parent_banks = banks.len();
        let mut squash_timing = SquashTiming::default();
        let mut total_snapshot_ms = 0;

        // handle epoch accounts hash
        // go through all the banks, oldest first
        // find the newest bank where we should do EAH
        // NOTE: Instead of filter-collect-assert, `.find()` could be used instead.  Once
        // sufficient testing guarantees only one bank will ever request an EAH, change to
        // `.find()`.
        let eah_banks: Vec<_> = banks
            .iter()
            .filter(|&&bank| self.should_request_epoch_accounts_hash(bank))
            .collect();
        assert!(
            eah_banks.len() <= 1,
            "At most one bank should request an epoch accounts hash calculation! num banks: {}, bank slots: {:?}",
            eah_banks.len(),
            eah_banks.iter().map(|bank| bank.slot()).collect::<Vec<_>>(),
        );
        if let Some(eah_bank) = eah_banks.first() {
            debug!(
                "sending epoch accounts hash request, slot: {}",
                eah_bank.slot()
            );

            self.last_accounts_hash_slot = eah_bank.slot();
            squash_timing += eah_bank.squash();
            is_root_bank_squashed = eah_bank.slot() == root;

            eah_bank
                .rc
                .accounts
                .accounts_db
                .epoch_accounts_hash_manager
                .set_in_flight(eah_bank.slot());
            accounts_background_request_sender
                .send_snapshot_request(SnapshotRequest {
                    snapshot_root_bank: Arc::clone(eah_bank),
                    status_cache_slot_deltas: Vec::default(),
                    request_kind: SnapshotRequestKind::EpochAccountsHash,
                    enqueued: Instant::now(),
                })
                .expect("send epoch accounts hash request");
        }
        drop(eah_banks);

        // After checking for EAH requests, also check for regular snapshot requests.
        //
        // This is needed when a snapshot request occurs in a slot after an EAH request, and is
        // part of the same set of `banks` in a single `set_root()` invocation.  While (very)
        // unlikely for a validator with default snapshot intervals (and accounts hash verifier
        // intervals), it *is* possible, and there are tests to exercise this possibility.
        if let Some(bank) = banks.iter().find(|bank| {
            bank.slot() > self.last_accounts_hash_slot
                && bank.block_height() % self.accounts_hash_interval_slots == 0
        }) {
            let bank_slot = bank.slot();
            self.last_accounts_hash_slot = bank_slot;
            squash_timing += bank.squash();

            is_root_bank_squashed = bank_slot == root;

            let mut snapshot_time = Measure::start("squash::snapshot_time");
            if self.snapshot_config.is_some()
                && accounts_background_request_sender.is_snapshot_creation_enabled()
            {
                if bank.is_startup_verification_complete() {
                    // Save off the status cache because these may get pruned if another
                    // `set_root()` is called before the snapshots package can be generated
                    let status_cache_slot_deltas =
                        bank.status_cache.read().unwrap().root_slot_deltas();
                    if let Err(e) =
                        accounts_background_request_sender.send_snapshot_request(SnapshotRequest {
                            snapshot_root_bank: Arc::clone(bank),
                            status_cache_slot_deltas,
                            request_kind: SnapshotRequestKind::Snapshot,
                            enqueued: Instant::now(),
                        })
                    {
                        warn!(
                            "Error sending snapshot request for bank: {}, err: {:?}",
                            bank_slot, e
                        );
                    }
                } else {
                    info!("Not sending snapshot request for bank: {}, startup verification is incomplete", bank_slot);
                }
            }
            snapshot_time.stop();
            total_snapshot_ms += snapshot_time.as_ms() as i64;
        }

        if !is_root_bank_squashed {
            squash_timing += root_bank.squash();
        }
        let new_tx_count = root_bank.transaction_count();
        let accounts_data_len = root_bank.load_accounts_data_size() as i64;
        let mut prune_time = Measure::start("set_root::prune");
        let (removed_banks, prune_slots_ms, prune_remove_ms) =
            self.prune_non_rooted(root, highest_super_majority_root);
        prune_time.stop();
        let dropped_banks_len = removed_banks.len();

        let mut drop_parent_banks_time = Measure::start("set_root::drop_banks");
        drop(parents);
        drop_parent_banks_time.stop();

        (
            removed_banks,
            SetRootMetrics {
                timings: SetRootTimings {
                    total_squash_time: squash_timing,
                    total_snapshot_ms,
                    prune_non_rooted_ms: prune_time.as_ms() as i64,
                    drop_parent_banks_ms: drop_parent_banks_time.as_ms() as i64,
                    prune_slots_ms: prune_slots_ms as i64,
                    prune_remove_ms: prune_remove_ms as i64,
                },
                total_parent_banks: total_parent_banks as i64,
                tx_count: (new_tx_count - root_tx_count) as i64,
                dropped_banks_len: dropped_banks_len as i64,
                accounts_data_len,
            },
        )
    }

    pub fn prune_program_cache(&self, root: Slot) {
        if let Some(root_bank) = self.banks.get(&root) {
            root_bank
                .loaded_programs_cache
                .write()
                .unwrap()
                .prune(root, root_bank.epoch());
        }
    }

    pub fn set_root(
        &mut self,
        root: Slot,
        accounts_background_request_sender: &AbsRequestSender,
        highest_super_majority_root: Option<Slot>,
    ) -> Vec<Arc<Bank>> {
        let program_cache_prune_start = Instant::now();
        let set_root_start = Instant::now();
        let (removed_banks, set_root_metrics) = self.do_set_root_return_metrics(
            root,
            accounts_background_request_sender,
            highest_super_majority_root,
        );
        datapoint_info!(
            "bank-forks_set_root",
            (
                "elapsed_ms",
                timing::duration_as_ms(&set_root_start.elapsed()) as usize,
                i64
            ),
            ("slot", root, i64),
            (
                "total_parent_banks",
                set_root_metrics.total_parent_banks,
                i64
            ),
            ("total_banks", self.banks.len(), i64),
            (
                "total_squash_cache_ms",
                set_root_metrics.timings.total_squash_time.squash_cache_ms,
                i64
            ),
            (
                "total_squash_accounts_ms",
                set_root_metrics
                    .timings
                    .total_squash_time
                    .squash_accounts_ms,
                i64
            ),
            (
                "total_squash_accounts_index_ms",
                set_root_metrics
                    .timings
                    .total_squash_time
                    .squash_accounts_index_ms,
                i64
            ),
            (
                "total_squash_accounts_cache_ms",
                set_root_metrics
                    .timings
                    .total_squash_time
                    .squash_accounts_cache_ms,
                i64
            ),
            (
                "total_squash_accounts_store_ms",
                set_root_metrics
                    .timings
                    .total_squash_time
                    .squash_accounts_store_ms,
                i64
            ),
            (
                "total_snapshot_ms",
                set_root_metrics.timings.total_snapshot_ms,
                i64
            ),
            ("tx_count", set_root_metrics.tx_count, i64),
            (
                "prune_non_rooted_ms",
                set_root_metrics.timings.prune_non_rooted_ms,
                i64
            ),
            (
                "drop_parent_banks_ms",
                set_root_metrics.timings.drop_parent_banks_ms,
                i64
            ),
            (
                "prune_slots_ms",
                set_root_metrics.timings.prune_slots_ms,
                i64
            ),
            (
                "prune_remove_ms",
                set_root_metrics.timings.prune_remove_ms,
                i64
            ),
            (
                "program_cache_prune_ms",
                timing::duration_as_ms(&program_cache_prune_start.elapsed()),
                i64
            ),
            ("dropped_banks_len", set_root_metrics.dropped_banks_len, i64),
            ("accounts_data_len", set_root_metrics.accounts_data_len, i64),
        );
        removed_banks
    }

    pub fn root(&self) -> Slot {
        self.root.load(Ordering::Relaxed)
    }

    /// Gets a read-only wrapper to an atomic slot holding the root slot.
    pub fn get_atomic_root(&self) -> ReadOnlyAtomicSlot {
        ReadOnlyAtomicSlot {
            slot: self.root.clone(),
        }
    }

    /// After setting a new root, prune the banks that are no longer on rooted paths
    ///
    /// Given the following banks and slots...
    ///
    /// ```text
    /// slot 6                   * (G)
    ///                         /
    /// slot 5        (F)  *   /
    ///                    |  /
    /// slot 4    (E) *    | /
    ///               |    |/
    /// slot 3        |    * (D) <-- root, from set_root()
    ///               |    |
    /// slot 2    (C) *    |
    ///                \   |
    /// slot 1          \  * (B)
    ///                  \ |
    /// slot 0             * (A)  <-- highest confirmed root [1]
    /// ```
    ///
    /// ...where (D) is set as root, clean up (C) and (E), since they are not rooted.
    ///
    /// (A) is kept because it is greater-than-or-equal-to the highest confirmed root, and (D) is
    ///     one of its descendants
    /// (B) is kept for the same reason as (A)
    /// (C) is pruned since it is a lower slot than (D), but (D) is _not_ one of its descendants
    /// (D) is kept since it is the root
    /// (E) is pruned since it is not a descendant of (D)
    /// (F) is kept since it is a descendant of (D)
    /// (G) is kept for the same reason as (F)
    ///
    /// and in table form...
    ///
    /// ```text
    ///       |          |  is root a  | is a descendant ||
    ///  slot | is root? | descendant? |    of root?     || keep?
    /// ------+----------+-------------+-----------------++-------
    ///   (A) |     N    |      Y      |        N        ||   Y
    ///   (B) |     N    |      Y      |        N        ||   Y
    ///   (C) |     N    |      N      |        N        ||   N
    ///   (D) |     Y    |      N      |        N        ||   Y
    ///   (E) |     N    |      N      |        N        ||   N
    ///   (F) |     N    |      N      |        Y        ||   Y
    ///   (G) |     N    |      N      |        Y        ||   Y
    /// ```
    ///
    /// [1] RPC has the concept of commitment level, which is based on the highest confirmed root,
    /// i.e. the cluster-confirmed root.  This commitment is stronger than the local node's root.
    /// So (A) and (B) are kept to facilitate RPC at different commitment levels.  Everything below
    /// the highest confirmed root can be pruned.
    fn prune_non_rooted(
        &mut self,
        root: Slot,
        highest_super_majority_root: Option<Slot>,
    ) -> (Vec<Arc<Bank>>, u64, u64) {
        // Clippy doesn't like separating the two collects below,
        // but we want to collect timing separately, and the 2nd requires
        // a unique borrow to self which is already borrowed by self.banks
        #![allow(clippy::needless_collect)]
        let mut prune_slots_time = Measure::start("prune_slots");
        let highest_super_majority_root = highest_super_majority_root.unwrap_or(root);
        let prune_slots: Vec<_> = self
            .banks
            .keys()
            .copied()
            .filter(|slot| {
                let keep = *slot == root
                    || self.descendants[&root].contains(slot)
                    || (*slot < root
                        && *slot >= highest_super_majority_root
                        && self.descendants[slot].contains(&root));
                !keep
            })
            .collect();
        prune_slots_time.stop();

        let mut prune_remove_time = Measure::start("prune_slots");
        let removed_banks = prune_slots
            .into_iter()
            .filter_map(|slot| self.remove(slot))
            .collect();
        prune_remove_time.stop();

        (
            removed_banks,
            prune_slots_time.as_ms(),
            prune_remove_time.as_ms(),
        )
    }

    pub fn set_snapshot_config(&mut self, snapshot_config: Option<SnapshotConfig>) {
        self.snapshot_config = snapshot_config;
    }

    pub fn set_accounts_hash_interval_slots(&mut self, accounts_interval_slots: u64) {
        self.accounts_hash_interval_slots = accounts_interval_slots;
    }

    /// Determine if this bank should request an epoch accounts hash
    #[must_use]
    fn should_request_epoch_accounts_hash(&self, bank: &Bank) -> bool {
        if !epoch_accounts_hash_utils::is_enabled_this_epoch(bank) {
            return false;
        }

        let start_slot = epoch_accounts_hash_utils::calculation_start(bank);
        bank.slot() > self.last_accounts_hash_slot
            && bank.parent_slot() < start_slot
            && bank.slot() >= start_slot
    }
}

impl ForkGraph for BankForks {
    fn relationship(&self, a: Slot, b: Slot) -> BlockRelation {
        let known_slot_range = self.root()..=self.highest_slot();
        (known_slot_range.contains(&a) && known_slot_range.contains(&b))
            .then(|| {
                (a == b)
                    .then_some(BlockRelation::Equal)
                    .or_else(|| {
                        self.banks.get(&b).and_then(|bank| {
                            bank.ancestors
                                .contains_key(&a)
                                .then_some(BlockRelation::Ancestor)
                        })
                    })
                    .or_else(|| {
                        self.descendants.get(&b).and_then(|slots| {
                            slots.contains(&a).then_some(BlockRelation::Descendant)
                        })
                    })
                    .unwrap_or(BlockRelation::Unrelated)
            })
            .unwrap_or(BlockRelation::Unknown)
    }

    fn slot_epoch(&self, slot: Slot) -> Option<Epoch> {
        self.banks.get(&slot).map(|bank| bank.epoch())
    }
}

#[cfg(test)]
mod tests {
    use {
        super::*,
        crate::{
            bank::test_utils::update_vote_account_timestamp,
            genesis_utils::{
                create_genesis_config, create_genesis_config_with_leader, GenesisConfigInfo,
            },
        },
        assert_matches::assert_matches,
        solana_accounts_db::epoch_accounts_hash::EpochAccountsHash,
        solana_sdk::{
            clock::UnixTimestamp,
            epoch_schedule::EpochSchedule,
            hash::Hash,
            pubkey::Pubkey,
            signature::{Keypair, Signer},
        },
        solana_vote_program::vote_state::BlockTimestamp,
        std::{sync::atomic::Ordering::Relaxed, time::Duration},
    };

    #[test]
    fn test_bank_forks_new() {
        let GenesisConfigInfo { genesis_config, .. } = create_genesis_config(10_000);
        let bank = Bank::new_for_tests(&genesis_config);
        let bank_forks = BankForks::new_rw_arc(bank);
        let mut bank_forks = bank_forks.write().unwrap();
        let child_bank = Bank::new_from_parent(bank_forks[0].clone(), &Pubkey::default(), 1);
        child_bank.register_default_tick_for_test();
        bank_forks.insert(child_bank);
        assert_eq!(bank_forks[1u64].tick_height(), 1);
        assert_eq!(bank_forks.working_bank().tick_height(), 1);
    }

    #[test]
    fn test_bank_forks_descendants() {
        let GenesisConfigInfo { genesis_config, .. } = create_genesis_config(10_000);
        let bank = Bank::new_for_tests(&genesis_config);
        let bank_forks = BankForks::new_rw_arc(bank);
        let mut bank_forks = bank_forks.write().unwrap();
        let bank0 = bank_forks[0].clone();
        let bank = Bank::new_from_parent(bank0.clone(), &Pubkey::default(), 1);
        bank_forks.insert(bank);
        let bank = Bank::new_from_parent(bank0, &Pubkey::default(), 2);
        bank_forks.insert(bank);
        let descendants = bank_forks.descendants();
        let children: HashSet<u64> = [1u64, 2u64].iter().copied().collect();
        assert_eq!(children, *descendants.get(&0).unwrap());
        assert!(descendants[&1].is_empty());
        assert!(descendants[&2].is_empty());
    }

    #[test]
    fn test_bank_forks_ancestors() {
        let GenesisConfigInfo { genesis_config, .. } = create_genesis_config(10_000);
        let bank = Bank::new_for_tests(&genesis_config);
        let bank_forks = BankForks::new_rw_arc(bank);
        let mut bank_forks = bank_forks.write().unwrap();
        let bank0 = bank_forks[0].clone();
        let bank = Bank::new_from_parent(bank0.clone(), &Pubkey::default(), 1);
        bank_forks.insert(bank);
        let bank = Bank::new_from_parent(bank0, &Pubkey::default(), 2);
        bank_forks.insert(bank);
        let ancestors = bank_forks.ancestors();
        assert!(ancestors[&0].is_empty());
        let parents: Vec<u64> = ancestors[&1].iter().cloned().collect();
        assert_eq!(parents, vec![0]);
        let parents: Vec<u64> = ancestors[&2].iter().cloned().collect();
        assert_eq!(parents, vec![0]);
    }

    #[test]
    fn test_bank_forks_frozen_banks() {
        let GenesisConfigInfo { genesis_config, .. } = create_genesis_config(10_000);
        let bank = Bank::new_for_tests(&genesis_config);
        let bank_forks = BankForks::new_rw_arc(bank);
        let mut bank_forks = bank_forks.write().unwrap();
        let bank0 = bank_forks[0].clone();
        let child_bank = Bank::new_from_parent(bank0, &Pubkey::default(), 1);
        bank_forks.insert(child_bank);
        assert!(bank_forks.frozen_banks().get(&0).is_some());
        assert!(bank_forks.frozen_banks().get(&1).is_none());
    }

    #[test]
    fn test_bank_forks_active_banks() {
        let GenesisConfigInfo { genesis_config, .. } = create_genesis_config(10_000);
        let bank = Bank::new_for_tests(&genesis_config);
        let bank_forks = BankForks::new_rw_arc(bank);
        let mut bank_forks = bank_forks.write().unwrap();
        let bank0 = bank_forks[0].clone();
        let child_bank = Bank::new_from_parent(bank0, &Pubkey::default(), 1);
        bank_forks.insert(child_bank);
        assert_eq!(bank_forks.active_bank_slots(), vec![1]);
    }

    #[test]
    fn test_bank_forks_different_set_root() {
        solana_logger::setup();
        let leader_keypair = Keypair::new();
        let GenesisConfigInfo {
            mut genesis_config,
            voting_keypair,
            ..
        } = create_genesis_config_with_leader(10_000, &leader_keypair.pubkey(), 1_000);
        let slots_in_epoch = 32;
        genesis_config.epoch_schedule = EpochSchedule::new(slots_in_epoch);

        // Spin up a thread to be a fake Accounts Background Service.  Need to intercept and handle
        // all EpochAccountsHash requests so future rooted banks do not hang in Bank::freeze()
        // waiting for an in-flight EAH calculation to complete.
        let (snapshot_request_sender, snapshot_request_receiver) = crossbeam_channel::unbounded();
        let abs_request_sender = AbsRequestSender::new(snapshot_request_sender);
        let bg_exit = Arc::new(AtomicBool::new(false));
        let bg_thread = {
            let exit = Arc::clone(&bg_exit);
            std::thread::spawn(move || {
                while !exit.load(Relaxed) {
                    snapshot_request_receiver
                        .try_iter()
                        .filter(|snapshot_request| {
                            snapshot_request.request_kind == SnapshotRequestKind::EpochAccountsHash
                        })
                        .for_each(|snapshot_request| {
                            snapshot_request
                                .snapshot_root_bank
                                .rc
                                .accounts
                                .accounts_db
                                .epoch_accounts_hash_manager
                                .set_valid(
                                    EpochAccountsHash::new(Hash::new_unique()),
                                    snapshot_request.snapshot_root_bank.slot(),
                                )
                        });
                    std::thread::sleep(Duration::from_millis(100));
                }
            })
        };

        let bank0 = Bank::new_for_tests(&genesis_config);
        let bank_forks0 = BankForks::new_rw_arc(bank0);
        let mut bank_forks0 = bank_forks0.write().unwrap();
        bank_forks0.set_root(0, &abs_request_sender, None);

        let bank1 = Bank::new_for_tests(&genesis_config);
        let bank_forks1 = BankForks::new_rw_arc(bank1);
        let mut bank_forks1 = bank_forks1.write().unwrap();

        let additional_timestamp_secs = 2;

        let num_slots = slots_in_epoch + 1; // Advance past first epoch boundary
        for slot in 1..num_slots {
            // Just after the epoch boundary, timestamp a vote that will shift
            // Clock::unix_timestamp from Bank::unix_timestamp_from_genesis()
            let update_timestamp_case = slot == slots_in_epoch;

            let child1 =
                Bank::new_from_parent(bank_forks0[slot - 1].clone(), &Pubkey::default(), slot);
            let child2 =
                Bank::new_from_parent(bank_forks1[slot - 1].clone(), &Pubkey::default(), slot);

            if update_timestamp_case {
                for child in &[&child1, &child2] {
                    let recent_timestamp: UnixTimestamp = child.unix_timestamp_from_genesis();
                    update_vote_account_timestamp(
                        BlockTimestamp {
                            slot: child.slot(),
                            timestamp: recent_timestamp + additional_timestamp_secs,
                        },
                        child,
                        &voting_keypair.pubkey(),
                    );
                }
            }

            // Set root in bank_forks0 to truncate the ancestor history
            bank_forks0.insert(child1);
            bank_forks0.set_root(slot, &abs_request_sender, None);

            // Don't set root in bank_forks1 to keep the ancestor history
            bank_forks1.insert(child2);
        }
        let child1 = &bank_forks0.working_bank();
        let child2 = &bank_forks1.working_bank();

        child1.freeze();
        child2.freeze();

        info!("child0.ancestors: {:?}", child1.ancestors);
        info!("child1.ancestors: {:?}", child2.ancestors);
        assert_eq!(child1.hash(), child2.hash());

        bg_exit.store(true, Relaxed);
        bg_thread.join().unwrap();
    }

    fn make_hash_map(data: Vec<(Slot, Vec<Slot>)>) -> HashMap<Slot, HashSet<Slot>> {
        data.into_iter()
            .map(|(k, v)| (k, v.into_iter().collect()))
            .collect()
    }

    fn extend_bank_forks(bank_forks: Arc<RwLock<BankForks>>, parent_child_pairs: &[(Slot, Slot)]) {
        for (parent, child) in parent_child_pairs.iter() {
            let parent: Arc<Bank> = bank_forks.read().unwrap().banks[parent].clone();
            bank_forks.write().unwrap().insert(Bank::new_from_parent(
                parent,
                &Pubkey::default(),
                *child,
            ));
        }
    }

    #[test]
    fn test_bank_forks_with_set_root() {
        let GenesisConfigInfo { genesis_config, .. } = create_genesis_config(10_000);
        let bank = Bank::new_for_tests(&genesis_config);
        let bank_forks = BankForks::new_rw_arc(bank);

        let parent_child_pairs = vec![(0, 1), (1, 2), (0, 3), (3, 4)];
        extend_bank_forks(bank_forks.clone(), &parent_child_pairs);

        assert_eq!(
            bank_forks.read().unwrap().ancestors(),
            make_hash_map(vec![
                (0, vec![]),
                (1, vec![0]),
                (2, vec![0, 1]),
                (3, vec![0]),
                (4, vec![0, 3]),
            ])
        );
        assert_eq!(
            bank_forks.read().unwrap().descendants(),
            make_hash_map(vec![
                (0, vec![1, 2, 3, 4]),
                (1, vec![2]),
                (2, vec![]),
                (3, vec![4]),
                (4, vec![]),
            ])
        );
        bank_forks.write().unwrap().set_root(
            2,
            &AbsRequestSender::default(),
            None, // highest confirmed root
        );
        bank_forks.read().unwrap().get(2).unwrap().squash();
        assert_eq!(
            bank_forks.read().unwrap().ancestors(),
            make_hash_map(vec![(2, vec![]),])
        );
        assert_eq!(
            bank_forks.read().unwrap().descendants(),
            make_hash_map(vec![(0, vec![2]), (1, vec![2]), (2, vec![]),])
        );

        let parent_child_pairs = vec![(2, 5), (5, 6)];
        extend_bank_forks(bank_forks.clone(), &parent_child_pairs);
        assert_eq!(
            bank_forks.read().unwrap().ancestors(),
            make_hash_map(vec![(2, vec![]), (5, vec![2]), (6, vec![2, 5])])
        );
        assert_eq!(
            bank_forks.read().unwrap().descendants(),
            make_hash_map(vec![
                (0, vec![2]),
                (1, vec![2]),
                (2, vec![5, 6]),
                (5, vec![6]),
                (6, vec![])
            ])
        );
    }

    #[test]
    fn test_bank_forks_with_highest_super_majority_root() {
        let GenesisConfigInfo { genesis_config, .. } = create_genesis_config(10_000);
        let bank = Bank::new_for_tests(&genesis_config);
        assert_eq!(bank.slot(), 0);
        let bank_forks = BankForks::new_rw_arc(bank);

        let parent_child_pairs = vec![(0, 1), (1, 2), (0, 3), (3, 4)];
        extend_bank_forks(bank_forks.clone(), &parent_child_pairs);

        assert_eq!(
            bank_forks.read().unwrap().ancestors(),
            make_hash_map(vec![
                (0, vec![]),
                (1, vec![0]),
                (2, vec![0, 1]),
                (3, vec![0]),
                (4, vec![0, 3]),
            ])
        );
        assert_eq!(
            bank_forks.read().unwrap().descendants(),
            make_hash_map(vec![
                (0, vec![1, 2, 3, 4]),
                (1, vec![2]),
                (2, vec![]),
                (3, vec![4]),
                (4, vec![]),
            ])
        );
        bank_forks.write().unwrap().set_root(
            2,
            &AbsRequestSender::default(),
            Some(1), // highest confirmed root
        );
        bank_forks.read().unwrap().get(2).unwrap().squash();
        assert_eq!(
            bank_forks.read().unwrap().ancestors(),
            make_hash_map(vec![(1, vec![]), (2, vec![]),])
        );
        assert_eq!(
            bank_forks.read().unwrap().descendants(),
            make_hash_map(vec![(0, vec![1, 2]), (1, vec![2]), (2, vec![]),])
        );

        let parent_child_pairs = vec![(2, 5), (5, 6)];
        extend_bank_forks(bank_forks.clone(), &parent_child_pairs);
        assert_eq!(
            bank_forks.read().unwrap().ancestors(),
            make_hash_map(vec![
                (1, vec![]),
                (2, vec![]),
                (5, vec![2]),
                (6, vec![2, 5])
            ])
        );
        assert_eq!(
            bank_forks.read().unwrap().descendants(),
            make_hash_map(vec![
                (0, vec![1, 2]),
                (1, vec![2]),
                (2, vec![5, 6]),
                (5, vec![6]),
                (6, vec![])
            ])
        );
    }

    #[test]
    fn test_fork_graph() {
        let GenesisConfigInfo { genesis_config, .. } = create_genesis_config(10_000);
        let bank = Bank::new_for_tests(&genesis_config);
        let bank_forks = BankForks::new_rw_arc(bank);

        let parent_child_pairs = vec![
            (0, 1),
            (1, 3),
            (3, 8),
            (0, 2),
            (2, 4),
            (4, 5),
            (5, 10),
            (4, 6),
            (6, 12),
        ];
        extend_bank_forks(bank_forks.clone(), &parent_child_pairs);

        // Fork graph created for the test
        //                   0
        //                 /   \
        //                1     2
        //                |     |
        //                3     4
        //                |     | \
        //                8     5  6
        //                      |   |
        //                      10  12
        let mut bank_forks = bank_forks.write().unwrap();
        assert_matches!(bank_forks.relationship(0, 3), BlockRelation::Ancestor);
        assert_matches!(bank_forks.relationship(0, 10), BlockRelation::Ancestor);
        assert_matches!(bank_forks.relationship(0, 12), BlockRelation::Ancestor);
        assert_matches!(bank_forks.relationship(1, 3), BlockRelation::Ancestor);
        assert_matches!(bank_forks.relationship(2, 10), BlockRelation::Ancestor);
        assert_matches!(bank_forks.relationship(2, 12), BlockRelation::Ancestor);
        assert_matches!(bank_forks.relationship(4, 10), BlockRelation::Ancestor);
        assert_matches!(bank_forks.relationship(4, 12), BlockRelation::Ancestor);
        assert_matches!(bank_forks.relationship(6, 10), BlockRelation::Unrelated);
        assert_matches!(bank_forks.relationship(5, 12), BlockRelation::Unrelated);
        assert_matches!(bank_forks.relationship(6, 12), BlockRelation::Ancestor);

        assert_matches!(bank_forks.relationship(6, 2), BlockRelation::Descendant);
        assert_matches!(bank_forks.relationship(10, 2), BlockRelation::Descendant);
        assert_matches!(bank_forks.relationship(8, 3), BlockRelation::Descendant);
        assert_matches!(bank_forks.relationship(6, 3), BlockRelation::Unrelated);
        assert_matches!(bank_forks.relationship(12, 2), BlockRelation::Descendant);
        assert_matches!(bank_forks.relationship(12, 1), BlockRelation::Unrelated);
        assert_matches!(bank_forks.relationship(1, 2), BlockRelation::Unrelated);

        assert_matches!(bank_forks.relationship(1, 13), BlockRelation::Unknown);
        assert_matches!(bank_forks.relationship(13, 2), BlockRelation::Unknown);
        bank_forks.set_root(
            2,
            &AbsRequestSender::default(),
            Some(1), // highest confirmed root
        );
        assert_matches!(bank_forks.relationship(1, 2), BlockRelation::Unknown);
        assert_matches!(bank_forks.relationship(2, 0), BlockRelation::Unknown);
    }
}<|MERGE_RESOLUTION|>--- conflicted
+++ resolved
@@ -214,66 +214,10 @@
         self[self.root()].clone()
     }
 
-<<<<<<< HEAD
-    pub fn new_from_banks(initial_forks: &[Arc<Bank>], root: Slot) -> Arc<RwLock<Self>> {
-        let mut banks = HashMap::new();
-
-        // Iterate through the heads of all the different forks
-        for bank in initial_forks {
-            banks.insert(
-                bank.slot(),
-                BankWithScheduler::new_without_scheduler(bank.clone()),
-            );
-            let parents = bank.parents();
-            for parent in parents {
-                if banks
-                    .insert(
-                        parent.slot(),
-                        BankWithScheduler::new_without_scheduler(parent.clone()),
-                    )
-                    .is_some()
-                {
-                    // All ancestors have already been inserted by another fork
-                    break;
-                }
-            }
-        }
-        let mut descendants = HashMap::<_, HashSet<_>>::new();
-        for (slot, bank) in &banks {
-            descendants.entry(*slot).or_default();
-            for parent in bank.proper_ancestors() {
-                descendants.entry(parent).or_default().insert(*slot);
-            }
-        }
-        let bank_forks = Arc::new(RwLock::new(Self {
-            root: Arc::new(AtomicSlot::new(root)),
-            banks,
-            descendants,
-            snapshot_config: None,
-            accounts_hash_interval_slots: std::u64::MAX,
-            last_accounts_hash_slot: root,
-            in_vote_only_mode: Arc::new(AtomicBool::new(false)),
-            highest_slot_at_startup: 0,
-            scheduler_pool: None,
-        }));
-
-        for bank in bank_forks.read().unwrap().banks.values() {
-            bank.loaded_programs_cache
-                .write()
-                .unwrap()
-                .set_fork_graph(bank_forks.clone());
-        }
-
-        bank_forks
-    }
-
     pub fn install_scheduler_pool(
         &mut self,
         pool: InstalledSchedulerPoolArc<DefaultScheduleExecutionArg>,
     ) {
-=======
-    pub fn install_scheduler_pool(&mut self, pool: InstalledSchedulerPoolArc) {
->>>>>>> d2b5afc4
         info!("Installed new scheduler_pool into bank_forks: {:?}", pool);
         assert!(
             self.scheduler_pool.replace(pool).is_none(),
