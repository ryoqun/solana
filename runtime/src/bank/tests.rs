#![cfg(test)]
#[allow(deprecated)]
use solana_sdk::sysvar::fees::Fees;
use {
    super::{
        test_utils::{goto_end_of_slot, update_vote_account_timestamp},
        *,
    },
    crate::{
        accounts_background_service::{
            AbsRequestSender, PrunedBanksRequestHandler, SendDroppedBankCallback,
        },
        bank_client::BankClient,
        bank_forks::BankForks,
        epoch_rewards_hasher::hash_rewards_into_partitions,
        genesis_utils::{
            self, activate_all_features, activate_feature, bootstrap_validator_stake_lamports,
            create_genesis_config_with_leader, create_genesis_config_with_vote_accounts,
            genesis_sysvar_and_builtin_program_lamports, GenesisConfigInfo, ValidatorVoteKeypairs,
        },
        status_cache::MAX_CACHE_ENTRIES,
    },
    assert_matches::assert_matches,
    crossbeam_channel::{bounded, unbounded},
    itertools::Itertools,
    rand::Rng,
    rayon::ThreadPoolBuilder,
    serde::{Deserialize, Serialize},
    solana_accounts_db::{
        accounts::{AccountAddressFilter, RewardInterval},
        accounts_db::{AccountShrinkThreshold, DEFAULT_ACCOUNTS_SHRINK_RATIO},
        accounts_index::{
            AccountIndex, AccountSecondaryIndexes, IndexKey, ScanConfig, ScanError, ITER_BATCH_SIZE,
        },
        accounts_partition::{self, PartitionIndex, RentPayingAccountsByPartition},
        ancestors::Ancestors,
        inline_spl_token,
        nonce_info::NonceFull,
        partitioned_rewards::TestPartitionedEpochRewards,
        rent_collector::RENT_EXEMPT_RENT_EPOCH,
        transaction_error_metrics::TransactionErrorMetrics,
    },
    solana_logger,
    solana_program_runtime::{
        compute_budget::ComputeBudget,
        compute_budget_processor::{self, MAX_COMPUTE_UNIT_LIMIT},
        declare_process_instruction,
        invoke_context::mock_process_instruction,
        loaded_programs::{LoadedProgram, LoadedProgramType, DELAY_VISIBILITY_SLOT_OFFSET},
        prioritization_fee::{PrioritizationFeeDetails, PrioritizationFeeType},
        timings::ExecuteTimings,
    },
    solana_sdk::{
        account::{
            accounts_equal, create_account_shared_data_with_fields as create_account, from_account,
            Account, AccountSharedData, ReadableAccount, WritableAccount,
        },
        account_utils::StateMut,
        bpf_loader,
        bpf_loader_upgradeable::{self, UpgradeableLoaderState},
        client::SyncClient,
        clock::{
            BankId, Epoch, Slot, UnixTimestamp, DEFAULT_HASHES_PER_TICK, DEFAULT_SLOTS_PER_EPOCH,
            DEFAULT_TICKS_PER_SLOT, INITIAL_RENT_EPOCH, MAX_PROCESSING_AGE, MAX_RECENT_BLOCKHASHES,
            UPDATED_HASHES_PER_TICK2, UPDATED_HASHES_PER_TICK3, UPDATED_HASHES_PER_TICK4,
            UPDATED_HASHES_PER_TICK5, UPDATED_HASHES_PER_TICK6,
        },
        compute_budget::ComputeBudgetInstruction,
        entrypoint::MAX_PERMITTED_DATA_INCREASE,
        epoch_schedule::{EpochSchedule, MINIMUM_SLOTS_PER_EPOCH},
        feature::{self, Feature},
        feature_set::{self, FeatureSet},
        fee::FeeStructure,
        fee_calculator::FeeRateGovernor,
        genesis_config::{create_genesis_config, ClusterType, GenesisConfig},
        hash::{hash, Hash},
        incinerator,
        instruction::{AccountMeta, CompiledInstruction, Instruction, InstructionError},
        loader_upgradeable_instruction::UpgradeableLoaderInstruction,
        message::{Message, MessageHeader, SanitizedMessage},
        native_loader,
        native_token::{sol_to_lamports, LAMPORTS_PER_SOL},
        nonce::{self, state::DurableNonce},
        packet::PACKET_DATA_SIZE,
        poh_config::PohConfig,
        program::MAX_RETURN_DATA,
        pubkey::Pubkey,
        rent::Rent,
        reward_type::RewardType,
        secp256k1_program,
        signature::{keypair_from_seed, Keypair, Signature, Signer},
        stake::{
            instruction as stake_instruction,
            state::{Authorized, Delegation, Lockup, Stake},
        },
        system_instruction::{
            self, SystemError, MAX_PERMITTED_ACCOUNTS_DATA_ALLOCATIONS_PER_TRANSACTION,
            MAX_PERMITTED_DATA_LENGTH,
        },
        system_program, system_transaction, sysvar,
        timing::{duration_as_s, years_as_slots},
        transaction::{
            Result, SanitizedTransaction, Transaction, TransactionError,
            TransactionVerificationMode,
        },
        transaction_context::{TransactionAccount, TransactionContext},
    },
    solana_stake_program::stake_state::{self, StakeStateV2},
    solana_vote_program::{
        vote_instruction,
        vote_state::{
            self, BlockTimestamp, Vote, VoteInit, VoteState, VoteStateVersions, MAX_LOCKOUT_HISTORY,
        },
        vote_transaction,
    },
    std::{
        collections::{HashMap, HashSet},
        convert::{TryFrom, TryInto},
        fs::File,
        io::Read,
        str::FromStr,
        sync::{
            atomic::{
                AtomicBool, AtomicU64,
                Ordering::{Relaxed, Release},
            },
            Arc,
        },
        thread::Builder,
        time::{Duration, Instant},
    },
    test_case::test_case,
};

impl VoteReward {
    pub fn new_random() -> Self {
        let mut rng = rand::thread_rng();

        let validator_pubkey = solana_sdk::pubkey::new_rand();
        let validator_stake_lamports = rng.gen_range(1..200);
        let validator_voting_keypair = Keypair::new();

        let validator_vote_account = vote_state::create_account(
            &validator_voting_keypair.pubkey(),
            &validator_pubkey,
            rng.gen_range(1..20),
            validator_stake_lamports,
        );

        Self {
            vote_account: validator_vote_account,
            commission: rng.gen_range(1..20),
            vote_rewards: rng.gen_range(1..200),
            vote_needs_store: rng.gen_range(1..20) > 10,
        }
    }
}

#[test]
fn test_race_register_tick_freeze() {
    solana_logger::setup();

    let (mut genesis_config, _) = create_genesis_config(50);
    genesis_config.ticks_per_slot = 1;
    let p = solana_sdk::pubkey::new_rand();
    let hash = hash(p.as_ref());

    for _ in 0..1000 {
        let bank0 = Arc::new(Bank::new_for_tests(&genesis_config));
        let bank0_ = bank0.clone();
        let freeze_thread = Builder::new()
            .name("freeze".to_string())
            .spawn(move || loop {
                if bank0_.is_complete() {
                    assert_eq!(bank0_.last_blockhash(), hash);
                    break;
                }
            })
            .unwrap();

        let bank0_ = bank0.clone();
        let register_tick_thread = Builder::new()
            .name("register_tick".to_string())
            .spawn(move || {
                bank0_.register_tick_for_test(&hash);
            })
            .unwrap();

        register_tick_thread.join().unwrap();
        freeze_thread.join().unwrap();
    }
}

fn new_execution_result(
    status: Result<()>,
    nonce: Option<&NonceFull>,
) -> TransactionExecutionResult {
    TransactionExecutionResult::Executed {
        details: TransactionExecutionDetails {
            status,
            log_messages: None,
            inner_instructions: None,
            durable_nonce_fee: nonce.map(DurableNonceFee::from),
            return_data: None,
            executed_units: 0,
            accounts_data_len_delta: 0,
        },
        programs_modified_by_tx: Box::<LoadedProgramsForTxBatch>::default(),
        programs_updated_only_for_global_cache: Box::<LoadedProgramsForTxBatch>::default(),
    }
}

impl Bank {
    fn clean_accounts_for_tests(&self) {
        self.rc.accounts.accounts_db.clean_accounts_for_tests()
    }
}

#[test]
fn test_bank_unix_timestamp_from_genesis() {
    let (genesis_config, _mint_keypair) = create_genesis_config(1);
    let mut bank = Arc::new(Bank::new_for_tests(&genesis_config));

    assert_eq!(
        genesis_config.creation_time,
        bank.unix_timestamp_from_genesis()
    );
    let slots_per_sec = 1.0
        / (duration_as_s(&genesis_config.poh_config.target_tick_duration)
            * genesis_config.ticks_per_slot as f32);

    for _i in 0..slots_per_sec as usize + 1 {
        bank = Arc::new(new_from_parent(bank));
    }

    assert!(bank.unix_timestamp_from_genesis() - genesis_config.creation_time >= 1);
}

#[test]
#[allow(clippy::float_cmp)]
fn test_bank_new() {
    let dummy_leader_pubkey = solana_sdk::pubkey::new_rand();
    let dummy_leader_stake_lamports = bootstrap_validator_stake_lamports();
    let mint_lamports = 10_000;
    let GenesisConfigInfo {
        mut genesis_config,
        mint_keypair,
        voting_keypair,
        ..
    } = create_genesis_config_with_leader(
        mint_lamports,
        &dummy_leader_pubkey,
        dummy_leader_stake_lamports,
    );

    genesis_config.rent = Rent {
        lamports_per_byte_year: 5,
        exemption_threshold: 1.2,
        burn_percent: 5,
    };

    let bank = Bank::new_for_tests(&genesis_config);
    assert_eq!(bank.get_balance(&mint_keypair.pubkey()), mint_lamports);
    assert_eq!(
        bank.get_balance(&voting_keypair.pubkey()),
        dummy_leader_stake_lamports /* 1 token goes to the vote account associated with dummy_leader_lamports */
    );

    let rent_account = bank.get_account(&sysvar::rent::id()).unwrap();
    let rent = from_account::<sysvar::rent::Rent, _>(&rent_account).unwrap();

    assert_eq!(rent.burn_percent, 5);
    assert_eq!(rent.exemption_threshold, 1.2);
    assert_eq!(rent.lamports_per_byte_year, 5);
}

<<<<<<< HEAD
#[cfg(feature = "dev-context-only-utils")]
=======
>>>>>>> 136ab21f
pub(crate) fn create_simple_test_bank(lamports: u64) -> Bank {
    let (genesis_config, _mint_keypair) = create_genesis_config(lamports);
    Bank::new_for_tests(&genesis_config)
}

fn create_simple_test_arc_bank(lamports: u64) -> Arc<Bank> {
    Arc::new(create_simple_test_bank(lamports))
}

#[test]
fn test_bank_block_height() {
    let bank0 = create_simple_test_arc_bank(1);
    assert_eq!(bank0.block_height(), 0);
    let bank1 = Arc::new(new_from_parent(bank0));
    assert_eq!(bank1.block_height(), 1);
}

#[test]
fn test_bank_update_epoch_stakes() {
    impl Bank {
        fn epoch_stake_keys(&self) -> Vec<Epoch> {
            let mut keys: Vec<Epoch> = self.epoch_stakes.keys().copied().collect();
            keys.sort_unstable();
            keys
        }

        fn epoch_stake_key_info(&self) -> (Epoch, Epoch, usize) {
            let mut keys: Vec<Epoch> = self.epoch_stakes.keys().copied().collect();
            keys.sort_unstable();
            (*keys.first().unwrap(), *keys.last().unwrap(), keys.len())
        }
    }

    let mut bank = create_simple_test_bank(100_000);

    let initial_epochs = bank.epoch_stake_keys();
    assert_eq!(initial_epochs, vec![0, 1]);

    for existing_epoch in &initial_epochs {
        bank.update_epoch_stakes(*existing_epoch);
        assert_eq!(bank.epoch_stake_keys(), initial_epochs);
    }

    for epoch in (initial_epochs.len() as Epoch)..MAX_LEADER_SCHEDULE_STAKES {
        bank.update_epoch_stakes(epoch);
        assert_eq!(bank.epoch_stakes.len() as Epoch, epoch + 1);
    }

    assert_eq!(
        bank.epoch_stake_key_info(),
        (
            0,
            MAX_LEADER_SCHEDULE_STAKES - 1,
            MAX_LEADER_SCHEDULE_STAKES as usize
        )
    );

    bank.update_epoch_stakes(MAX_LEADER_SCHEDULE_STAKES);
    assert_eq!(
        bank.epoch_stake_key_info(),
        (
            0,
            MAX_LEADER_SCHEDULE_STAKES,
            MAX_LEADER_SCHEDULE_STAKES as usize + 1
        )
    );

    bank.update_epoch_stakes(MAX_LEADER_SCHEDULE_STAKES + 1);
    assert_eq!(
        bank.epoch_stake_key_info(),
        (
            1,
            MAX_LEADER_SCHEDULE_STAKES + 1,
            MAX_LEADER_SCHEDULE_STAKES as usize + 1
        )
    );
}

fn bank0_sysvar_delta() -> u64 {
    const SLOT_HISTORY_SYSVAR_MIN_BALANCE: u64 = 913_326_000;
    SLOT_HISTORY_SYSVAR_MIN_BALANCE
}

fn bank1_sysvar_delta() -> u64 {
    const SLOT_HASHES_SYSVAR_MIN_BALANCE: u64 = 143_487_360;
    SLOT_HASHES_SYSVAR_MIN_BALANCE
}

#[test]
fn test_bank_capitalization() {
    let bank0 = Arc::new(Bank::new_for_tests(&GenesisConfig {
        accounts: (0..42)
            .map(|_| {
                (
                    solana_sdk::pubkey::new_rand(),
                    Account::new(42, 0, &Pubkey::default()),
                )
            })
            .collect(),
        cluster_type: ClusterType::MainnetBeta,
        ..GenesisConfig::default()
    }));

    assert_eq!(
        bank0.capitalization(),
        42 * 42 + genesis_sysvar_and_builtin_program_lamports(),
    );

    bank0.freeze();

    assert_eq!(
        bank0.capitalization(),
        42 * 42 + genesis_sysvar_and_builtin_program_lamports() + bank0_sysvar_delta(),
    );

    let bank1 = Bank::new_from_parent(bank0, &Pubkey::default(), 1);
    assert_eq!(
        bank1.capitalization(),
        42 * 42
            + genesis_sysvar_and_builtin_program_lamports()
            + bank0_sysvar_delta()
            + bank1_sysvar_delta(),
    );
}

fn rent_with_exemption_threshold(exemption_threshold: f64) -> Rent {
    Rent {
        lamports_per_byte_year: 1,
        exemption_threshold,
        burn_percent: 10,
    }
}

#[test]
/// one thing being tested here is that a failed tx (due to rent collection using up all lamports) followed by rent collection
/// results in the same state as if just rent collection ran (and emptied the accounts that have too few lamports)
fn test_credit_debit_rent_no_side_effect_on_hash() {
    for set_exempt_rent_epoch_max in [false, true] {
        solana_logger::setup();

        let (mut genesis_config, _mint_keypair) = create_genesis_config(10);

        genesis_config.rent = rent_with_exemption_threshold(21.0);

        let slot = years_as_slots(
            2.0,
            &genesis_config.poh_config.target_tick_duration,
            genesis_config.ticks_per_slot,
        ) as u64;
        let root_bank = Arc::new(Bank::new_for_tests(&genesis_config));
        let bank = Bank::new_from_parent(root_bank, &Pubkey::default(), slot);

        let root_bank_2 = Arc::new(Bank::new_for_tests(&genesis_config));
        let bank_with_success_txs = Bank::new_from_parent(root_bank_2, &Pubkey::default(), slot);

        assert_eq!(bank.last_blockhash(), genesis_config.hash());

        let plenty_of_lamports = 264;
        let too_few_lamports = 10;
        // Initialize credit-debit and credit only accounts
        let accounts = [
            AccountSharedData::new(plenty_of_lamports, 0, &Pubkey::default()),
            AccountSharedData::new(plenty_of_lamports, 1, &Pubkey::default()),
            AccountSharedData::new(plenty_of_lamports, 0, &Pubkey::default()),
            AccountSharedData::new(plenty_of_lamports, 1, &Pubkey::default()),
            // Transaction between these two accounts will fail
            AccountSharedData::new(too_few_lamports, 0, &Pubkey::default()),
            AccountSharedData::new(too_few_lamports, 1, &Pubkey::default()),
        ];

        let keypairs = accounts.iter().map(|_| Keypair::new()).collect::<Vec<_>>();
        {
            // make sure rent and epoch change are such that we collect all lamports in accounts 4 & 5
            let mut account_copy = accounts[4].clone();
            let expected_rent = bank.rent_collector().collect_from_existing_account(
                &keypairs[4].pubkey(),
                &mut account_copy,
                None,
                set_exempt_rent_epoch_max,
            );
            assert_eq!(expected_rent.rent_amount, too_few_lamports);
            assert_eq!(account_copy.lamports(), 0);
        }

        for i in 0..accounts.len() {
            let account = &accounts[i];
            bank.store_account(&keypairs[i].pubkey(), account);
            bank_with_success_txs.store_account(&keypairs[i].pubkey(), account);
        }

        // Make builtin instruction loader rent exempt
        let system_program_id = system_program::id();
        let mut system_program_account = bank.get_account(&system_program_id).unwrap();
        system_program_account.set_lamports(
            bank.get_minimum_balance_for_rent_exemption(system_program_account.data().len()),
        );
        bank.store_account(&system_program_id, &system_program_account);
        bank_with_success_txs.store_account(&system_program_id, &system_program_account);

        let t1 = system_transaction::transfer(
            &keypairs[0],
            &keypairs[1].pubkey(),
            1,
            genesis_config.hash(),
        );
        let t2 = system_transaction::transfer(
            &keypairs[2],
            &keypairs[3].pubkey(),
            1,
            genesis_config.hash(),
        );
        // the idea is this transaction will result in both accounts being drained of all lamports due to rent collection
        let t3 = system_transaction::transfer(
            &keypairs[4],
            &keypairs[5].pubkey(),
            1,
            genesis_config.hash(),
        );

        let txs = vec![t1.clone(), t2.clone(), t3];
        let res = bank.process_transactions(txs.iter());

        assert_eq!(res.len(), 3);
        assert_eq!(res[0], Ok(()));
        assert_eq!(res[1], Ok(()));
        assert_eq!(res[2], Err(TransactionError::AccountNotFound));

        bank.freeze();

        let rwlockguard_bank_hash = bank.hash.read().unwrap();
        let bank_hash = rwlockguard_bank_hash.as_ref();

        let txs = vec![t2, t1];
        let res = bank_with_success_txs.process_transactions(txs.iter());

        assert_eq!(res.len(), 2);
        assert_eq!(res[0], Ok(()));
        assert_eq!(res[1], Ok(()));

        bank_with_success_txs.freeze();

        let rwlockguard_bank_with_success_txs_hash = bank_with_success_txs.hash.read().unwrap();
        let bank_with_success_txs_hash = rwlockguard_bank_with_success_txs_hash.as_ref();

        assert_eq!(bank_with_success_txs_hash, bank_hash);
    }
}

fn store_accounts_for_rent_test(
    bank: &Bank,
    keypairs: &[Keypair],
    mock_program_id: Pubkey,
    generic_rent_due_for_system_account: u64,
) {
    let mut account_pairs: Vec<TransactionAccount> = Vec::with_capacity(keypairs.len() - 1);
    account_pairs.push((
        keypairs[0].pubkey(),
        AccountSharedData::new(
            generic_rent_due_for_system_account + 2,
            0,
            &Pubkey::default(),
        ),
    ));
    account_pairs.push((
        keypairs[1].pubkey(),
        AccountSharedData::new(
            generic_rent_due_for_system_account + 2,
            0,
            &Pubkey::default(),
        ),
    ));
    account_pairs.push((
        keypairs[2].pubkey(),
        AccountSharedData::new(
            generic_rent_due_for_system_account + 2,
            0,
            &Pubkey::default(),
        ),
    ));
    account_pairs.push((
        keypairs[3].pubkey(),
        AccountSharedData::new(
            generic_rent_due_for_system_account + 2,
            0,
            &Pubkey::default(),
        ),
    ));
    account_pairs.push((
        keypairs[4].pubkey(),
        AccountSharedData::new(10, 0, &Pubkey::default()),
    ));
    account_pairs.push((
        keypairs[5].pubkey(),
        AccountSharedData::new(10, 0, &Pubkey::default()),
    ));
    account_pairs.push((
        keypairs[6].pubkey(),
        AccountSharedData::new(
            (2 * generic_rent_due_for_system_account) + 24,
            0,
            &Pubkey::default(),
        ),
    ));

    account_pairs.push((
        keypairs[8].pubkey(),
        AccountSharedData::new(
            generic_rent_due_for_system_account + 2 + 929,
            0,
            &Pubkey::default(),
        ),
    ));
    account_pairs.push((
        keypairs[9].pubkey(),
        AccountSharedData::new(10, 0, &Pubkey::default()),
    ));

    // Feeding to MockProgram to test read only rent behaviour
    account_pairs.push((
        keypairs[10].pubkey(),
        AccountSharedData::new(
            generic_rent_due_for_system_account + 3,
            0,
            &Pubkey::default(),
        ),
    ));
    account_pairs.push((
        keypairs[11].pubkey(),
        AccountSharedData::new(generic_rent_due_for_system_account + 3, 0, &mock_program_id),
    ));
    account_pairs.push((
        keypairs[12].pubkey(),
        AccountSharedData::new(generic_rent_due_for_system_account + 3, 0, &mock_program_id),
    ));
    account_pairs.push((
        keypairs[13].pubkey(),
        AccountSharedData::new(14, 22, &mock_program_id),
    ));

    for account_pair in account_pairs.iter() {
        bank.store_account(&account_pair.0, &account_pair.1);
    }
}

fn create_child_bank_for_rent_test(root_bank: Arc<Bank>, genesis_config: &GenesisConfig) -> Bank {
    let mut bank = Bank::new_from_parent(
        root_bank,
        &Pubkey::default(),
        years_as_slots(
            2.0,
            &genesis_config.poh_config.target_tick_duration,
            genesis_config.ticks_per_slot,
        ) as u64,
    );
    bank.rent_collector.slots_per_year = 421_812.0;
    bank
}

/// if asserter returns true, check the capitalization
/// Checking the capitalization requires that the bank be a root and the slot be flushed.
/// All tests are getting converted to use the write cache, so over time, each caller will be visited to throttle this input.
/// Flushing the cache has a side effects on the test, so often the test has to be restarted to continue to function correctly.
fn assert_capitalization_diff(
    bank: &Bank,
    updater: impl Fn(),
    asserter: impl Fn(u64, u64) -> bool,
) {
    let old = bank.capitalization();
    updater();
    let new = bank.capitalization();
    if asserter(old, new) {
        add_root_and_flush_write_cache(bank);
        assert_eq!(bank.capitalization(), bank.calculate_capitalization(true));
    }
}

declare_process_instruction!(MockBuiltin, 1, |_invoke_context| {
    // Default for all tests which don't bring their own processor
    Ok(())
});

#[test]
fn test_store_account_and_update_capitalization_missing() {
    let bank = create_simple_test_bank(0);
    let pubkey = solana_sdk::pubkey::new_rand();

    let some_lamports = 400;
    let account = AccountSharedData::new(some_lamports, 0, &system_program::id());

    assert_capitalization_diff(
        &bank,
        || bank.store_account_and_update_capitalization(&pubkey, &account),
        |old, new| {
            assert_eq!(old + some_lamports, new);
            true
        },
    );
    assert_eq!(account, bank.get_account(&pubkey).unwrap());
}

#[test]
fn test_store_account_and_update_capitalization_increased() {
    let old_lamports = 400;
    let (genesis_config, mint_keypair) = create_genesis_config(old_lamports);
    let bank = Bank::new_for_tests(&genesis_config);
    let pubkey = mint_keypair.pubkey();

    let new_lamports = 500;
    let account = AccountSharedData::new(new_lamports, 0, &system_program::id());

    assert_capitalization_diff(
        &bank,
        || bank.store_account_and_update_capitalization(&pubkey, &account),
        |old, new| {
            assert_eq!(old + 100, new);
            true
        },
    );
    assert_eq!(account, bank.get_account(&pubkey).unwrap());
}

#[test]
fn test_store_account_and_update_capitalization_decreased() {
    let old_lamports = 400;
    let (genesis_config, mint_keypair) = create_genesis_config(old_lamports);
    let bank = Bank::new_for_tests(&genesis_config);
    let pubkey = mint_keypair.pubkey();

    let new_lamports = 100;
    let account = AccountSharedData::new(new_lamports, 0, &system_program::id());

    assert_capitalization_diff(
        &bank,
        || bank.store_account_and_update_capitalization(&pubkey, &account),
        |old, new| {
            assert_eq!(old - 300, new);
            true
        },
    );
    assert_eq!(account, bank.get_account(&pubkey).unwrap());
}

#[test]
fn test_store_account_and_update_capitalization_unchanged() {
    let lamports = 400;
    let (genesis_config, mint_keypair) = create_genesis_config(lamports);
    let bank = Bank::new_for_tests(&genesis_config);
    let pubkey = mint_keypair.pubkey();

    let account = AccountSharedData::new(lamports, 1, &system_program::id());

    assert_capitalization_diff(
        &bank,
        || bank.store_account_and_update_capitalization(&pubkey, &account),
        |old, new| {
            assert_eq!(old, new);
            true
        },
    );
    assert_eq!(account, bank.get_account(&pubkey).unwrap());
}

#[test]
#[ignore]
fn test_rent_distribution() {
    solana_logger::setup();

    let bootstrap_validator_pubkey = solana_sdk::pubkey::new_rand();
    let bootstrap_validator_stake_lamports = 30;
    let mut genesis_config = create_genesis_config_with_leader(
        10,
        &bootstrap_validator_pubkey,
        bootstrap_validator_stake_lamports,
    )
    .genesis_config;
    // While we are preventing new accounts left in a rent-paying state, not quite ready to rip
    // out all the rent assessment tests. Just deactivate the feature for now.
    genesis_config
        .accounts
        .remove(&feature_set::require_rent_exempt_accounts::id())
        .unwrap();

    genesis_config.epoch_schedule = EpochSchedule::custom(
        MINIMUM_SLOTS_PER_EPOCH,
        genesis_config.epoch_schedule.leader_schedule_slot_offset,
        false,
    );

    genesis_config.rent = rent_with_exemption_threshold(2.0);

    let rent = Rent::free();

    let validator_1_pubkey = solana_sdk::pubkey::new_rand();
    let validator_1_stake_lamports = 20;
    let validator_1_staking_keypair = Keypair::new();
    let validator_1_voting_keypair = Keypair::new();

    let validator_1_vote_account = vote_state::create_account(
        &validator_1_voting_keypair.pubkey(),
        &validator_1_pubkey,
        0,
        validator_1_stake_lamports,
    );

    let validator_1_stake_account = stake_state::create_account(
        &validator_1_staking_keypair.pubkey(),
        &validator_1_voting_keypair.pubkey(),
        &validator_1_vote_account,
        &rent,
        validator_1_stake_lamports,
    );

    genesis_config.accounts.insert(
        validator_1_pubkey,
        Account::new(42, 0, &system_program::id()),
    );
    genesis_config.accounts.insert(
        validator_1_staking_keypair.pubkey(),
        Account::from(validator_1_stake_account),
    );
    genesis_config.accounts.insert(
        validator_1_voting_keypair.pubkey(),
        Account::from(validator_1_vote_account),
    );

    let validator_2_pubkey = solana_sdk::pubkey::new_rand();
    let validator_2_stake_lamports = 20;
    let validator_2_staking_keypair = Keypair::new();
    let validator_2_voting_keypair = Keypair::new();

    let validator_2_vote_account = vote_state::create_account(
        &validator_2_voting_keypair.pubkey(),
        &validator_2_pubkey,
        0,
        validator_2_stake_lamports,
    );

    let validator_2_stake_account = stake_state::create_account(
        &validator_2_staking_keypair.pubkey(),
        &validator_2_voting_keypair.pubkey(),
        &validator_2_vote_account,
        &rent,
        validator_2_stake_lamports,
    );

    genesis_config.accounts.insert(
        validator_2_pubkey,
        Account::new(42, 0, &system_program::id()),
    );
    genesis_config.accounts.insert(
        validator_2_staking_keypair.pubkey(),
        Account::from(validator_2_stake_account),
    );
    genesis_config.accounts.insert(
        validator_2_voting_keypair.pubkey(),
        Account::from(validator_2_vote_account),
    );

    let validator_3_pubkey = solana_sdk::pubkey::new_rand();
    let validator_3_stake_lamports = 30;
    let validator_3_staking_keypair = Keypair::new();
    let validator_3_voting_keypair = Keypair::new();

    let validator_3_vote_account = vote_state::create_account(
        &validator_3_voting_keypair.pubkey(),
        &validator_3_pubkey,
        0,
        validator_3_stake_lamports,
    );

    let validator_3_stake_account = stake_state::create_account(
        &validator_3_staking_keypair.pubkey(),
        &validator_3_voting_keypair.pubkey(),
        &validator_3_vote_account,
        &rent,
        validator_3_stake_lamports,
    );

    genesis_config.accounts.insert(
        validator_3_pubkey,
        Account::new(42, 0, &system_program::id()),
    );
    genesis_config.accounts.insert(
        validator_3_staking_keypair.pubkey(),
        Account::from(validator_3_stake_account),
    );
    genesis_config.accounts.insert(
        validator_3_voting_keypair.pubkey(),
        Account::from(validator_3_vote_account),
    );

    genesis_config.rent = rent_with_exemption_threshold(10.0);

    let mut bank = Bank::new_for_tests(&genesis_config);
    // Enable rent collection
    bank.rent_collector.epoch = 5;
    bank.rent_collector.slots_per_year = 192.0;

    let payer = Keypair::new();
    let payer_account = AccountSharedData::new(400, 0, &system_program::id());
    bank.store_account_and_update_capitalization(&payer.pubkey(), &payer_account);

    let payee = Keypair::new();
    let payee_account = AccountSharedData::new(70, 1, &system_program::id());
    bank.store_account_and_update_capitalization(&payee.pubkey(), &payee_account);

    let bootstrap_validator_initial_balance = bank.get_balance(&bootstrap_validator_pubkey);

    let tx = system_transaction::transfer(&payer, &payee.pubkey(), 180, genesis_config.hash());

    let result = bank.process_transaction(&tx);
    assert_eq!(result, Ok(()));

    let mut total_rent_deducted = 0;

    // 400 - 128(Rent) - 180(Transfer)
    assert_eq!(bank.get_balance(&payer.pubkey()), 92);
    total_rent_deducted += 128;

    // 70 - 70(Rent) + 180(Transfer) - 21(Rent)
    assert_eq!(bank.get_balance(&payee.pubkey()), 159);
    total_rent_deducted += 70 + 21;

    let previous_capitalization = bank.capitalization.load(Relaxed);

    bank.freeze();

    assert_eq!(bank.collected_rent.load(Relaxed), total_rent_deducted);

    let burned_portion =
        total_rent_deducted * u64::from(bank.rent_collector.rent.burn_percent) / 100;
    let rent_to_be_distributed = total_rent_deducted - burned_portion;

    let bootstrap_validator_portion =
        ((bootstrap_validator_stake_lamports * rent_to_be_distributed) as f64 / 100.0) as u64 + 1; // Leftover lamport
    assert_eq!(
        bank.get_balance(&bootstrap_validator_pubkey),
        bootstrap_validator_portion + bootstrap_validator_initial_balance
    );

    // Since, validator 1 and validator 2 has equal smallest stake, it comes down to comparison
    // between their pubkey.
    let tweak_1 = u64::from(validator_1_pubkey > validator_2_pubkey);
    let validator_1_portion =
        ((validator_1_stake_lamports * rent_to_be_distributed) as f64 / 100.0) as u64 + tweak_1;
    assert_eq!(
        bank.get_balance(&validator_1_pubkey),
        validator_1_portion + 42 - tweak_1,
    );

    // Since, validator 1 and validator 2 has equal smallest stake, it comes down to comparison
    // between their pubkey.
    let tweak_2 = u64::from(validator_2_pubkey > validator_1_pubkey);
    let validator_2_portion =
        ((validator_2_stake_lamports * rent_to_be_distributed) as f64 / 100.0) as u64 + tweak_2;
    assert_eq!(
        bank.get_balance(&validator_2_pubkey),
        validator_2_portion + 42 - tweak_2,
    );

    let validator_3_portion =
        ((validator_3_stake_lamports * rent_to_be_distributed) as f64 / 100.0) as u64 + 1;
    assert_eq!(
        bank.get_balance(&validator_3_pubkey),
        validator_3_portion + 42
    );

    let current_capitalization = bank.capitalization.load(Relaxed);

    // only slot history is newly created
    let sysvar_and_builtin_program_delta =
        min_rent_exempt_balance_for_sysvars(&bank, &[sysvar::slot_history::id()]);
    assert_eq!(
        previous_capitalization - (current_capitalization - sysvar_and_builtin_program_delta),
        burned_portion
    );

    assert!(bank.calculate_and_verify_capitalization(true));

    assert_eq!(
        rent_to_be_distributed,
        bank.rewards
            .read()
            .unwrap()
            .iter()
            .map(|(address, reward)| {
                if reward.lamports > 0 {
                    assert_eq!(reward.reward_type, RewardType::Rent);
                    if *address == validator_2_pubkey {
                        assert_eq!(reward.post_balance, validator_2_portion + 42 - tweak_2);
                    } else if *address == validator_3_pubkey {
                        assert_eq!(reward.post_balance, validator_3_portion + 42);
                    }
                    reward.lamports as u64
                } else {
                    0
                }
            })
            .sum::<u64>()
    );
}

#[test]
fn test_distribute_rent_to_validators_overflow() {
    solana_logger::setup();

    // These values are taken from the real cluster (testnet)
    const RENT_TO_BE_DISTRIBUTED: u64 = 120_525;
    const VALIDATOR_STAKE: u64 = 374_999_998_287_840;

    let validator_pubkey = solana_sdk::pubkey::new_rand();
    let mut genesis_config =
        create_genesis_config_with_leader(10, &validator_pubkey, VALIDATOR_STAKE).genesis_config;

    let bank = Bank::new_for_tests(&genesis_config);
    let old_validator_lamports = bank.get_balance(&validator_pubkey);
    bank.distribute_rent_to_validators(&bank.vote_accounts(), RENT_TO_BE_DISTRIBUTED);
    let new_validator_lamports = bank.get_balance(&validator_pubkey);
    assert_eq!(
        new_validator_lamports,
        old_validator_lamports + RENT_TO_BE_DISTRIBUTED
    );

    genesis_config
        .accounts
        .remove(&feature_set::no_overflow_rent_distribution::id())
        .unwrap();
    let bank = std::panic::AssertUnwindSafe(Bank::new_for_tests(&genesis_config));
    let old_validator_lamports = bank.get_balance(&validator_pubkey);
    let new_validator_lamports = std::panic::catch_unwind(|| {
        bank.distribute_rent_to_validators(&bank.vote_accounts(), RENT_TO_BE_DISTRIBUTED);
        bank.get_balance(&validator_pubkey)
    });

    if let Ok(new_validator_lamports) = new_validator_lamports {
        info!("asserting overflowing incorrect rent distribution");
        assert_ne!(
            new_validator_lamports,
            old_validator_lamports + RENT_TO_BE_DISTRIBUTED
        );
    } else {
        info!("NOT-asserting overflowing incorrect rent distribution");
    }
}

#[test]
fn test_distribute_rent_to_validators_rent_paying() {
    solana_logger::setup();

    const RENT_PER_VALIDATOR: u64 = 55;
    const TOTAL_RENT: u64 = RENT_PER_VALIDATOR * 4;

    let empty_validator = ValidatorVoteKeypairs::new_rand();
    let rent_paying_validator = ValidatorVoteKeypairs::new_rand();
    let becomes_rent_exempt_validator = ValidatorVoteKeypairs::new_rand();
    let rent_exempt_validator = ValidatorVoteKeypairs::new_rand();
    let keypairs = vec![
        &empty_validator,
        &rent_paying_validator,
        &becomes_rent_exempt_validator,
        &rent_exempt_validator,
    ];
    let genesis_config_info = create_genesis_config_with_vote_accounts(
        sol_to_lamports(1000.),
        &keypairs,
        vec![sol_to_lamports(1000.); 4],
    );
    let mut genesis_config = genesis_config_info.genesis_config;
    genesis_config.rent = Rent::default(); // Ensure rent is non-zero, as genesis_utils sets Rent::free by default

    for deactivate_feature in [false, true] {
        if deactivate_feature {
            genesis_config
                .accounts
                .remove(&feature_set::prevent_rent_paying_rent_recipients::id())
                .unwrap();
        }
        let bank = Bank::new_for_tests(&genesis_config);
        let rent = bank.rent_collector().rent;
        let rent_exempt_minimum = rent.minimum_balance(0);

        // Make one validator have an empty identity account
        let mut empty_validator_account = bank
            .get_account_with_fixed_root(&empty_validator.node_keypair.pubkey())
            .unwrap();
        empty_validator_account.set_lamports(0);
        bank.store_account(
            &empty_validator.node_keypair.pubkey(),
            &empty_validator_account,
        );

        // Make one validator almost rent-exempt, less RENT_PER_VALIDATOR
        let mut becomes_rent_exempt_validator_account = bank
            .get_account_with_fixed_root(&becomes_rent_exempt_validator.node_keypair.pubkey())
            .unwrap();
        becomes_rent_exempt_validator_account
            .set_lamports(rent_exempt_minimum - RENT_PER_VALIDATOR);
        bank.store_account(
            &becomes_rent_exempt_validator.node_keypair.pubkey(),
            &becomes_rent_exempt_validator_account,
        );

        // Make one validator rent-exempt
        let mut rent_exempt_validator_account = bank
            .get_account_with_fixed_root(&rent_exempt_validator.node_keypair.pubkey())
            .unwrap();
        rent_exempt_validator_account.set_lamports(rent_exempt_minimum);
        bank.store_account(
            &rent_exempt_validator.node_keypair.pubkey(),
            &rent_exempt_validator_account,
        );

        let get_rent_state = |bank: &Bank, address: &Pubkey| -> RentState {
            let account = bank
                .get_account_with_fixed_root(address)
                .unwrap_or_default();
            RentState::from_account(&account, &rent)
        };

        // Assert starting RentStates
        assert_eq!(
            get_rent_state(&bank, &empty_validator.node_keypair.pubkey()),
            RentState::Uninitialized
        );
        assert_eq!(
            get_rent_state(&bank, &rent_paying_validator.node_keypair.pubkey()),
            RentState::RentPaying {
                lamports: 42,
                data_size: 0,
            }
        );
        assert_eq!(
            get_rent_state(&bank, &becomes_rent_exempt_validator.node_keypair.pubkey()),
            RentState::RentPaying {
                lamports: rent_exempt_minimum - RENT_PER_VALIDATOR,
                data_size: 0,
            }
        );
        assert_eq!(
            get_rent_state(&bank, &rent_exempt_validator.node_keypair.pubkey()),
            RentState::RentExempt
        );

        let old_empty_validator_lamports = bank.get_balance(&empty_validator.node_keypair.pubkey());
        let old_rent_paying_validator_lamports =
            bank.get_balance(&rent_paying_validator.node_keypair.pubkey());
        let old_becomes_rent_exempt_validator_lamports =
            bank.get_balance(&becomes_rent_exempt_validator.node_keypair.pubkey());
        let old_rent_exempt_validator_lamports =
            bank.get_balance(&rent_exempt_validator.node_keypair.pubkey());

        bank.distribute_rent_to_validators(&bank.vote_accounts(), TOTAL_RENT);

        let new_empty_validator_lamports = bank.get_balance(&empty_validator.node_keypair.pubkey());
        let new_rent_paying_validator_lamports =
            bank.get_balance(&rent_paying_validator.node_keypair.pubkey());
        let new_becomes_rent_exempt_validator_lamports =
            bank.get_balance(&becomes_rent_exempt_validator.node_keypair.pubkey());
        let new_rent_exempt_validator_lamports =
            bank.get_balance(&rent_exempt_validator.node_keypair.pubkey());

        // Assert ending balances; rent should be withheld if test is active and ending RentState
        // is RentPaying, ie. empty_validator and rent_paying_validator
        assert_eq!(
            if deactivate_feature {
                old_empty_validator_lamports + RENT_PER_VALIDATOR
            } else {
                old_empty_validator_lamports
            },
            new_empty_validator_lamports
        );

        assert_eq!(
            if deactivate_feature {
                old_rent_paying_validator_lamports + RENT_PER_VALIDATOR
            } else {
                old_rent_paying_validator_lamports
            },
            new_rent_paying_validator_lamports
        );

        assert_eq!(
            old_becomes_rent_exempt_validator_lamports + RENT_PER_VALIDATOR,
            new_becomes_rent_exempt_validator_lamports
        );

        assert_eq!(
            old_rent_exempt_validator_lamports + RENT_PER_VALIDATOR,
            new_rent_exempt_validator_lamports
        );

        // Assert ending RentStates
        assert_eq!(
            if deactivate_feature {
                RentState::RentPaying {
                    lamports: RENT_PER_VALIDATOR,
                    data_size: 0,
                }
            } else {
                RentState::Uninitialized
            },
            get_rent_state(&bank, &empty_validator.node_keypair.pubkey()),
        );
        assert_eq!(
            if deactivate_feature {
                RentState::RentPaying {
                    lamports: old_rent_paying_validator_lamports + RENT_PER_VALIDATOR,
                    data_size: 0,
                }
            } else {
                RentState::RentPaying {
                    lamports: old_rent_paying_validator_lamports,
                    data_size: 0,
                }
            },
            get_rent_state(&bank, &rent_paying_validator.node_keypair.pubkey()),
        );
        assert_eq!(
            RentState::RentExempt,
            get_rent_state(&bank, &becomes_rent_exempt_validator.node_keypair.pubkey()),
        );
        assert_eq!(
            RentState::RentExempt,
            get_rent_state(&bank, &rent_exempt_validator.node_keypair.pubkey()),
        );
    }
}

#[test]
fn test_rent_exempt_executable_account() {
    let (mut genesis_config, mint_keypair) = create_genesis_config(100_000);
    genesis_config.rent = rent_with_exemption_threshold(1000.0);

    let root_bank = Arc::new(Bank::new_for_tests(&genesis_config));
    let bank = create_child_bank_for_rent_test(root_bank, &genesis_config);

    let account_pubkey = solana_sdk::pubkey::new_rand();
    let account_balance = 1;
    let mut account = AccountSharedData::new(account_balance, 0, &solana_sdk::pubkey::new_rand());
    account.set_executable(true);
    bank.store_account(&account_pubkey, &account);

    let transfer_lamports = 1;
    let tx = system_transaction::transfer(
        &mint_keypair,
        &account_pubkey,
        transfer_lamports,
        genesis_config.hash(),
    );

    assert_eq!(
        bank.process_transaction(&tx),
        Err(TransactionError::InvalidWritableAccount)
    );
    assert_eq!(bank.get_balance(&account_pubkey), account_balance);
}

#[test]
#[ignore]
#[allow(clippy::cognitive_complexity)]
fn test_rent_complex() {
    solana_logger::setup();
    let mock_program_id = Pubkey::from([2u8; 32]);

    #[derive(Serialize, Deserialize)]
    enum MockInstruction {
        Deduction,
    }

    declare_process_instruction!(MockBuiltin, 1, |invoke_context| {
        let transaction_context = &invoke_context.transaction_context;
        let instruction_context = transaction_context.get_current_instruction_context()?;
        let instruction_data = instruction_context.get_instruction_data();
        if let Ok(instruction) = bincode::deserialize(instruction_data) {
            match instruction {
                MockInstruction::Deduction => {
                    instruction_context
                        .try_borrow_instruction_account(transaction_context, 1)?
                        .checked_add_lamports(1)?;
                    instruction_context
                        .try_borrow_instruction_account(transaction_context, 2)?
                        .checked_sub_lamports(1)?;
                    Ok(())
                }
            }
        } else {
            Err(InstructionError::InvalidInstructionData)
        }
    });

    let (mut genesis_config, _mint_keypair) = create_genesis_config(10);
    let mut keypairs: Vec<Keypair> = Vec::with_capacity(14);
    for _i in 0..14 {
        keypairs.push(Keypair::new());
    }

    genesis_config.rent = rent_with_exemption_threshold(1000.0);

    let root_bank = Bank::new_for_tests(&genesis_config);
    // until we completely transition to the eager rent collection,
    // we must ensure lazy rent collection doens't get broken!
    root_bank.restore_old_behavior_for_fragile_tests();
    let root_bank = Arc::new(root_bank);
    let mut bank = create_child_bank_for_rent_test(root_bank, &genesis_config);
    bank.add_mockup_builtin(mock_program_id, MockBuiltin::vm);

    assert_eq!(bank.last_blockhash(), genesis_config.hash());

    let slots_elapsed: u64 = (0..=bank.epoch)
        .map(|epoch| {
            bank.rent_collector
                .epoch_schedule
                .get_slots_in_epoch(epoch + 1)
        })
        .sum();
    let generic_rent_due_for_system_account = bank
        .rent_collector
        .rent
        .due(
            bank.get_minimum_balance_for_rent_exemption(0) - 1,
            0,
            slots_elapsed as f64 / bank.rent_collector.slots_per_year,
        )
        .lamports();

    store_accounts_for_rent_test(
        &bank,
        &keypairs,
        mock_program_id,
        generic_rent_due_for_system_account,
    );

    let magic_rent_number = 131; // yuck, derive this value programmatically one day

    let t1 = system_transaction::transfer(
        &keypairs[0],
        &keypairs[1].pubkey(),
        1,
        genesis_config.hash(),
    );
    let t2 = system_transaction::transfer(
        &keypairs[2],
        &keypairs[3].pubkey(),
        1,
        genesis_config.hash(),
    );
    let t3 = system_transaction::transfer(
        &keypairs[4],
        &keypairs[5].pubkey(),
        1,
        genesis_config.hash(),
    );
    let t4 = system_transaction::transfer(
        &keypairs[6],
        &keypairs[7].pubkey(),
        generic_rent_due_for_system_account + 1,
        genesis_config.hash(),
    );
    let t5 = system_transaction::transfer(
        &keypairs[8],
        &keypairs[9].pubkey(),
        929,
        genesis_config.hash(),
    );

    let account_metas = vec![
        AccountMeta::new(keypairs[10].pubkey(), true),
        AccountMeta::new(keypairs[11].pubkey(), true),
        AccountMeta::new(keypairs[12].pubkey(), true),
        AccountMeta::new_readonly(keypairs[13].pubkey(), false),
    ];
    let deduct_instruction =
        Instruction::new_with_bincode(mock_program_id, &MockInstruction::Deduction, account_metas);
    let t6 = Transaction::new_signed_with_payer(
        &[deduct_instruction],
        Some(&keypairs[10].pubkey()),
        &[&keypairs[10], &keypairs[11], &keypairs[12]],
        genesis_config.hash(),
    );

    let txs = vec![t6, t5, t1, t2, t3, t4];
    let res = bank.process_transactions(txs.iter());

    assert_eq!(res.len(), 6);
    assert_eq!(res[0], Ok(()));
    assert_eq!(res[1], Ok(()));
    assert_eq!(res[2], Ok(()));
    assert_eq!(res[3], Ok(()));
    assert_eq!(res[4], Err(TransactionError::AccountNotFound));
    assert_eq!(res[5], Ok(()));

    bank.freeze();

    let mut rent_collected = 0;

    // 48992 - generic_rent_due_for_system_account(Rent) - 1(transfer)
    assert_eq!(bank.get_balance(&keypairs[0].pubkey()), 1);
    rent_collected += generic_rent_due_for_system_account;

    // 48992 - generic_rent_due_for_system_account(Rent) + 1(transfer)
    assert_eq!(bank.get_balance(&keypairs[1].pubkey()), 3);
    rent_collected += generic_rent_due_for_system_account;

    // 48992 - generic_rent_due_for_system_account(Rent) - 1(transfer)
    assert_eq!(bank.get_balance(&keypairs[2].pubkey()), 1);
    rent_collected += generic_rent_due_for_system_account;

    // 48992 - generic_rent_due_for_system_account(Rent) + 1(transfer)
    assert_eq!(bank.get_balance(&keypairs[3].pubkey()), 3);
    rent_collected += generic_rent_due_for_system_account;

    // No rent deducted
    assert_eq!(bank.get_balance(&keypairs[4].pubkey()), 10);
    assert_eq!(bank.get_balance(&keypairs[5].pubkey()), 10);

    // 98004 - generic_rent_due_for_system_account(Rent) - 48991(transfer)
    assert_eq!(bank.get_balance(&keypairs[6].pubkey()), 23);
    rent_collected += generic_rent_due_for_system_account;

    // 0 + 48990(transfer) - magic_rent_number(Rent)
    assert_eq!(
        bank.get_balance(&keypairs[7].pubkey()),
        generic_rent_due_for_system_account + 1 - magic_rent_number
    );

    // Epoch should be updated
    // Rent deducted on store side
    let account8 = bank.get_account(&keypairs[7].pubkey()).unwrap();
    // Epoch should be set correctly.
    assert_eq!(account8.rent_epoch(), bank.epoch + 1);
    rent_collected += magic_rent_number;

    // 49921 - generic_rent_due_for_system_account(Rent) - 929(Transfer)
    assert_eq!(bank.get_balance(&keypairs[8].pubkey()), 2);
    rent_collected += generic_rent_due_for_system_account;

    let account10 = bank.get_account(&keypairs[9].pubkey()).unwrap();
    // Account was overwritten at load time, since it didn't have sufficient balance to pay rent
    // Then, at store time we deducted `magic_rent_number` rent for the current epoch, once it has balance
    assert_eq!(account10.rent_epoch(), bank.epoch + 1);
    // account data is blank now
    assert_eq!(account10.data().len(), 0);
    // 10 - 10(Rent) + 929(Transfer) - magic_rent_number(Rent)
    assert_eq!(account10.lamports(), 929 - magic_rent_number);
    rent_collected += magic_rent_number + 10;

    // 48993 - generic_rent_due_for_system_account(Rent)
    assert_eq!(bank.get_balance(&keypairs[10].pubkey()), 3);
    rent_collected += generic_rent_due_for_system_account;

    // 48993 - generic_rent_due_for_system_account(Rent) + 1(Addition by program)
    assert_eq!(bank.get_balance(&keypairs[11].pubkey()), 4);
    rent_collected += generic_rent_due_for_system_account;

    // 48993 - generic_rent_due_for_system_account(Rent) - 1(Deduction by program)
    assert_eq!(bank.get_balance(&keypairs[12].pubkey()), 2);
    rent_collected += generic_rent_due_for_system_account;

    // No rent for read-only account
    assert_eq!(bank.get_balance(&keypairs[13].pubkey()), 14);

    // Bank's collected rent should be sum of rent collected from all accounts
    assert_eq!(bank.collected_rent.load(Relaxed), rent_collected);
}

fn test_rent_collection_partitions(bank: &Bank) -> Vec<Partition> {
    let partitions = bank.rent_collection_partitions();
    let slot = bank.slot();
    if slot.saturating_sub(1) == bank.parent_slot() {
        let partition = accounts_partition::variable_cycle_partition_from_previous_slot(
            bank.epoch_schedule(),
            bank.slot(),
        );
        assert_eq!(
            partitions.last().unwrap(),
            &partition,
            "slot: {}, slots per epoch: {}, partitions: {:?}",
            bank.slot(),
            bank.epoch_schedule().slots_per_epoch,
            partitions
        );
    }
    partitions
}

#[test]
fn test_rent_eager_across_epoch_without_gap() {
    let mut bank = create_simple_test_arc_bank(1);
    assert_eq!(bank.rent_collection_partitions(), vec![(0, 0, 32)]);

    bank = Arc::new(new_from_parent(bank));
    assert_eq!(bank.rent_collection_partitions(), vec![(0, 1, 32)]);
    for _ in 2..32 {
        bank = Arc::new(new_from_parent(bank));
    }
    assert_eq!(bank.rent_collection_partitions(), vec![(30, 31, 32)]);
    bank = Arc::new(new_from_parent(bank));
    assert_eq!(bank.rent_collection_partitions(), vec![(0, 0, 64)]);
}

#[test]
fn test_rent_eager_across_epoch_without_gap_mnb() {
    solana_logger::setup();
    let (mut genesis_config, _mint_keypair) = create_genesis_config(1);
    genesis_config.cluster_type = ClusterType::MainnetBeta;

    let mut bank = Arc::new(Bank::new_for_tests(&genesis_config));
    assert_eq!(test_rent_collection_partitions(&bank), vec![(0, 0, 32)]);

    bank = Arc::new(new_from_parent(bank));
    assert_eq!(test_rent_collection_partitions(&bank), vec![(0, 1, 32)]);
    for _ in 2..32 {
        bank = Arc::new(new_from_parent(bank));
    }
    assert_eq!(test_rent_collection_partitions(&bank), vec![(30, 31, 32)]);
    bank = Arc::new(new_from_parent(bank));
    assert_eq!(test_rent_collection_partitions(&bank), vec![(0, 0, 64)]);
}

#[test]
fn test_rent_eager_across_epoch_with_full_gap() {
    let (mut genesis_config, _mint_keypair) = create_genesis_config(1);
    activate_all_features(&mut genesis_config);

    let mut bank = Arc::new(Bank::new_for_tests(&genesis_config));
    assert_eq!(bank.rent_collection_partitions(), vec![(0, 0, 32)]);

    bank = Arc::new(new_from_parent(bank));
    assert_eq!(bank.rent_collection_partitions(), vec![(0, 1, 32)]);
    for _ in 2..15 {
        bank = Arc::new(new_from_parent(bank));
    }
    assert_eq!(bank.rent_collection_partitions(), vec![(13, 14, 32)]);
    bank = Arc::new(Bank::new_from_parent(bank, &Pubkey::default(), 49));
    assert_eq!(
        bank.rent_collection_partitions(),
        vec![(14, 31, 32), (0, 0, 64), (0, 17, 64)]
    );
    bank = Arc::new(new_from_parent(bank));
    assert_eq!(bank.rent_collection_partitions(), vec![(17, 18, 64)]);
}

#[test]
fn test_rent_eager_across_epoch_with_half_gap() {
    let (mut genesis_config, _mint_keypair) = create_genesis_config(1);
    activate_all_features(&mut genesis_config);

    let mut bank = Arc::new(Bank::new_for_tests(&genesis_config));
    assert_eq!(bank.rent_collection_partitions(), vec![(0, 0, 32)]);

    bank = Arc::new(new_from_parent(bank));
    assert_eq!(bank.rent_collection_partitions(), vec![(0, 1, 32)]);
    for _ in 2..15 {
        bank = Arc::new(new_from_parent(bank));
    }
    assert_eq!(bank.rent_collection_partitions(), vec![(13, 14, 32)]);
    bank = Arc::new(Bank::new_from_parent(bank, &Pubkey::default(), 32));
    assert_eq!(
        bank.rent_collection_partitions(),
        vec![(14, 31, 32), (0, 0, 64)]
    );
    bank = Arc::new(new_from_parent(bank));
    assert_eq!(bank.rent_collection_partitions(), vec![(0, 1, 64)]);
}

#[test]
#[allow(clippy::cognitive_complexity)]
fn test_rent_eager_across_epoch_without_gap_under_multi_epoch_cycle() {
    let leader_pubkey = solana_sdk::pubkey::new_rand();
    let leader_lamports = 3;
    let mut genesis_config =
        create_genesis_config_with_leader(5, &leader_pubkey, leader_lamports).genesis_config;
    genesis_config.cluster_type = ClusterType::MainnetBeta;

    const SLOTS_PER_EPOCH: u64 = MINIMUM_SLOTS_PER_EPOCH;
    const LEADER_SCHEDULE_SLOT_OFFSET: u64 = SLOTS_PER_EPOCH * 3 - 3;
    genesis_config.epoch_schedule =
        EpochSchedule::custom(SLOTS_PER_EPOCH, LEADER_SCHEDULE_SLOT_OFFSET, false);

    let mut bank = Arc::new(Bank::new_for_tests(&genesis_config));
    assert_eq!(DEFAULT_SLOTS_PER_EPOCH, 432_000);
    assert_eq!(bank.get_slots_in_epoch(bank.epoch()), 32);
    assert_eq!(bank.get_epoch_and_slot_index(bank.slot()), (0, 0));
    assert_eq!(bank.rent_collection_partitions(), vec![(0, 0, 432_000)]);

    bank = Arc::new(new_from_parent(bank));
    assert_eq!(bank.get_slots_in_epoch(bank.epoch()), 32);
    assert_eq!(bank.get_epoch_and_slot_index(bank.slot()), (0, 1));
    assert_eq!(bank.rent_collection_partitions(), vec![(0, 1, 432_000)]);

    for _ in 2..32 {
        bank = Arc::new(new_from_parent(bank));
    }
    assert_eq!(bank.get_slots_in_epoch(bank.epoch()), 32);
    assert_eq!(bank.get_epoch_and_slot_index(bank.slot()), (0, 31));
    assert_eq!(bank.rent_collection_partitions(), vec![(30, 31, 432_000)]);

    bank = Arc::new(new_from_parent(bank));
    assert_eq!(bank.get_slots_in_epoch(bank.epoch()), 32);
    assert_eq!(bank.get_epoch_and_slot_index(bank.slot()), (1, 0));
    assert_eq!(bank.rent_collection_partitions(), vec![(31, 32, 432_000)]);

    bank = Arc::new(new_from_parent(bank));
    assert_eq!(bank.get_slots_in_epoch(bank.epoch()), 32);
    assert_eq!(bank.get_epoch_and_slot_index(bank.slot()), (1, 1));
    assert_eq!(bank.rent_collection_partitions(), vec![(32, 33, 432_000)]);

    bank = Arc::new(Bank::new_from_parent(bank, &Pubkey::default(), 1000));
    bank = Arc::new(Bank::new_from_parent(bank, &Pubkey::default(), 1001));
    assert_eq!(bank.get_slots_in_epoch(bank.epoch()), 32);
    assert_eq!(bank.get_epoch_and_slot_index(bank.slot()), (31, 9));
    assert_eq!(
        bank.rent_collection_partitions(),
        vec![(1000, 1001, 432_000)]
    );

    bank = Arc::new(Bank::new_from_parent(bank, &Pubkey::default(), 431_998));
    bank = Arc::new(Bank::new_from_parent(bank, &Pubkey::default(), 431_999));
    assert_eq!(bank.get_slots_in_epoch(bank.epoch()), 32);
    assert_eq!(bank.get_epoch_and_slot_index(bank.slot()), (13499, 31));
    assert_eq!(
        bank.rent_collection_partitions(),
        vec![(431_998, 431_999, 432_000)]
    );

    bank = Arc::new(new_from_parent(bank));
    assert_eq!(bank.get_slots_in_epoch(bank.epoch()), 32);
    assert_eq!(bank.get_epoch_and_slot_index(bank.slot()), (13500, 0));
    assert_eq!(bank.rent_collection_partitions(), vec![(0, 0, 432_000)]);

    bank = Arc::new(new_from_parent(bank));
    assert_eq!(bank.get_slots_in_epoch(bank.epoch()), 32);
    assert_eq!(bank.get_epoch_and_slot_index(bank.slot()), (13500, 1));
    assert_eq!(bank.rent_collection_partitions(), vec![(0, 1, 432_000)]);
}

#[test]
fn test_rent_eager_across_epoch_with_gap_under_multi_epoch_cycle() {
    let leader_pubkey = solana_sdk::pubkey::new_rand();
    let leader_lamports = 3;
    let mut genesis_config =
        create_genesis_config_with_leader(5, &leader_pubkey, leader_lamports).genesis_config;
    genesis_config.cluster_type = ClusterType::MainnetBeta;

    const SLOTS_PER_EPOCH: u64 = MINIMUM_SLOTS_PER_EPOCH;
    const LEADER_SCHEDULE_SLOT_OFFSET: u64 = SLOTS_PER_EPOCH * 3 - 3;
    genesis_config.epoch_schedule =
        EpochSchedule::custom(SLOTS_PER_EPOCH, LEADER_SCHEDULE_SLOT_OFFSET, false);

    let mut bank = Arc::new(Bank::new_for_tests(&genesis_config));
    assert_eq!(DEFAULT_SLOTS_PER_EPOCH, 432_000);
    assert_eq!(bank.get_slots_in_epoch(bank.epoch()), 32);
    assert_eq!(bank.get_epoch_and_slot_index(bank.slot()), (0, 0));
    assert_eq!(bank.rent_collection_partitions(), vec![(0, 0, 432_000)]);

    bank = Arc::new(new_from_parent(bank));
    assert_eq!(bank.get_slots_in_epoch(bank.epoch()), 32);
    assert_eq!(bank.get_epoch_and_slot_index(bank.slot()), (0, 1));
    assert_eq!(bank.rent_collection_partitions(), vec![(0, 1, 432_000)]);

    for _ in 2..19 {
        bank = Arc::new(new_from_parent(bank));
    }
    assert_eq!(bank.get_slots_in_epoch(bank.epoch()), 32);
    assert_eq!(bank.get_epoch_and_slot_index(bank.slot()), (0, 18));
    assert_eq!(bank.rent_collection_partitions(), vec![(17, 18, 432_000)]);

    bank = Arc::new(Bank::new_from_parent(bank, &Pubkey::default(), 44));
    assert_eq!(bank.get_slots_in_epoch(bank.epoch()), 32);
    assert_eq!(bank.get_epoch_and_slot_index(bank.slot()), (1, 12));
    assert_eq!(
        bank.rent_collection_partitions(),
        vec![(18, 31, 432_000), (31, 31, 432_000), (31, 44, 432_000)]
    );

    bank = Arc::new(new_from_parent(bank));
    assert_eq!(bank.get_slots_in_epoch(bank.epoch()), 32);
    assert_eq!(bank.get_epoch_and_slot_index(bank.slot()), (1, 13));
    assert_eq!(bank.rent_collection_partitions(), vec![(44, 45, 432_000)]);

    bank = Arc::new(Bank::new_from_parent(bank, &Pubkey::default(), 431_993));
    bank = Arc::new(Bank::new_from_parent(bank, &Pubkey::default(), 432_011));
    assert_eq!(bank.get_slots_in_epoch(bank.epoch()), 32);
    assert_eq!(bank.get_epoch_and_slot_index(bank.slot()), (13500, 11));
    assert_eq!(
        bank.rent_collection_partitions(),
        vec![
            (431_993, 431_999, 432_000),
            (0, 0, 432_000),
            (0, 11, 432_000)
        ]
    );
}

#[test]
fn test_rent_eager_with_warmup_epochs_under_multi_epoch_cycle() {
    let leader_pubkey = solana_sdk::pubkey::new_rand();
    let leader_lamports = 3;
    let mut genesis_config =
        create_genesis_config_with_leader(5, &leader_pubkey, leader_lamports).genesis_config;
    genesis_config.cluster_type = ClusterType::MainnetBeta;

    const SLOTS_PER_EPOCH: u64 = MINIMUM_SLOTS_PER_EPOCH * 8;
    const LEADER_SCHEDULE_SLOT_OFFSET: u64 = SLOTS_PER_EPOCH * 3 - 3;
    genesis_config.epoch_schedule =
        EpochSchedule::custom(SLOTS_PER_EPOCH, LEADER_SCHEDULE_SLOT_OFFSET, true);

    let mut bank = Arc::new(Bank::new_for_tests(&genesis_config));
    assert_eq!(DEFAULT_SLOTS_PER_EPOCH, 432_000);
    assert_eq!(bank.get_slots_in_epoch(bank.epoch()), 32);
    assert_eq!(bank.first_normal_epoch(), 3);
    assert_eq!(bank.get_epoch_and_slot_index(bank.slot()), (0, 0));
    assert_eq!(bank.rent_collection_partitions(), vec![(0, 0, 32)]);

    bank = Arc::new(Bank::new_from_parent(bank, &Pubkey::default(), 222));
    bank = Arc::new(new_from_parent(bank));
    assert_eq!(bank.get_slots_in_epoch(bank.epoch()), 128);
    assert_eq!(bank.get_epoch_and_slot_index(bank.slot()), (2, 127));
    assert_eq!(bank.rent_collection_partitions(), vec![(126, 127, 128)]);

    bank = Arc::new(new_from_parent(bank));
    assert_eq!(bank.get_slots_in_epoch(bank.epoch()), 256);
    assert_eq!(bank.get_epoch_and_slot_index(bank.slot()), (3, 0));
    assert_eq!(bank.rent_collection_partitions(), vec![(0, 0, 431_872)]);
    assert_eq!(431_872 % bank.get_slots_in_epoch(bank.epoch()), 0);

    bank = Arc::new(new_from_parent(bank));
    assert_eq!(bank.get_slots_in_epoch(bank.epoch()), 256);
    assert_eq!(bank.get_epoch_and_slot_index(bank.slot()), (3, 1));
    assert_eq!(bank.rent_collection_partitions(), vec![(0, 1, 431_872)]);

    bank = Arc::new(Bank::new_from_parent(
        bank,
        &Pubkey::default(),
        431_872 + 223 - 1,
    ));
    bank = Arc::new(new_from_parent(bank));
    assert_eq!(bank.get_slots_in_epoch(bank.epoch()), 256);
    assert_eq!(bank.get_epoch_and_slot_index(bank.slot()), (1689, 255));
    assert_eq!(
        bank.rent_collection_partitions(),
        vec![(431_870, 431_871, 431_872)]
    );

    bank = Arc::new(new_from_parent(bank));
    assert_eq!(bank.get_slots_in_epoch(bank.epoch()), 256);
    assert_eq!(bank.get_epoch_and_slot_index(bank.slot()), (1690, 0));
    assert_eq!(bank.rent_collection_partitions(), vec![(0, 0, 431_872)]);
}

#[test]
fn test_rent_eager_under_fixed_cycle_for_development() {
    solana_logger::setup();
    let leader_pubkey = solana_sdk::pubkey::new_rand();
    let leader_lamports = 3;
    let mut genesis_config =
        create_genesis_config_with_leader(5, &leader_pubkey, leader_lamports).genesis_config;

    const SLOTS_PER_EPOCH: u64 = MINIMUM_SLOTS_PER_EPOCH * 8;
    const LEADER_SCHEDULE_SLOT_OFFSET: u64 = SLOTS_PER_EPOCH * 3 - 3;
    genesis_config.epoch_schedule =
        EpochSchedule::custom(SLOTS_PER_EPOCH, LEADER_SCHEDULE_SLOT_OFFSET, true);

    let mut bank = Arc::new(Bank::new_for_tests(&genesis_config));
    assert_eq!(bank.get_slots_in_epoch(bank.epoch()), 32);
    assert_eq!(bank.first_normal_epoch(), 3);
    assert_eq!(bank.get_epoch_and_slot_index(bank.slot()), (0, 0));
    assert_eq!(bank.rent_collection_partitions(), vec![(0, 0, 432_000)]);

    bank = Arc::new(Bank::new_from_parent(bank, &Pubkey::default(), 222));
    bank = Arc::new(new_from_parent(bank));
    assert_eq!(bank.get_slots_in_epoch(bank.epoch()), 128);
    assert_eq!(bank.get_epoch_and_slot_index(bank.slot()), (2, 127));
    assert_eq!(bank.rent_collection_partitions(), vec![(222, 223, 432_000)]);

    bank = Arc::new(new_from_parent(bank));
    assert_eq!(bank.get_slots_in_epoch(bank.epoch()), 256);
    assert_eq!(bank.get_epoch_and_slot_index(bank.slot()), (3, 0));
    assert_eq!(bank.rent_collection_partitions(), vec![(223, 224, 432_000)]);

    bank = Arc::new(new_from_parent(bank));
    assert_eq!(bank.get_slots_in_epoch(bank.epoch()), 256);
    assert_eq!(bank.get_epoch_and_slot_index(bank.slot()), (3, 1));
    assert_eq!(bank.rent_collection_partitions(), vec![(224, 225, 432_000)]);

    bank = Arc::new(Bank::new_from_parent(bank, &Pubkey::default(), 432_000 - 2));
    bank = Arc::new(new_from_parent(bank));
    assert_eq!(
        bank.rent_collection_partitions(),
        vec![(431_998, 431_999, 432_000)]
    );
    bank = Arc::new(new_from_parent(bank));
    assert_eq!(bank.rent_collection_partitions(), vec![(0, 0, 432_000)]);
    bank = Arc::new(new_from_parent(bank));
    assert_eq!(bank.rent_collection_partitions(), vec![(0, 1, 432_000)]);

    bank = Arc::new(Bank::new_from_parent(
        bank,
        &Pubkey::default(),
        864_000 - 20,
    ));
    bank = Arc::new(Bank::new_from_parent(
        bank,
        &Pubkey::default(),
        864_000 + 39,
    ));
    assert_eq!(
        bank.rent_collection_partitions(),
        vec![
            (431_980, 431_999, 432_000),
            (0, 0, 432_000),
            (0, 39, 432_000)
        ]
    );
}

impl Bank {
    fn slots_by_pubkey(&self, pubkey: &Pubkey, ancestors: &Ancestors) -> Vec<Slot> {
        let (locked_entry, _) = self
            .rc
            .accounts
            .accounts_db
            .accounts_index
            .get(pubkey, Some(ancestors), None)
            .unwrap();
        locked_entry
            .slot_list()
            .iter()
            .map(|(slot, _)| *slot)
            .collect::<Vec<Slot>>()
    }
}

#[test]
fn test_rent_eager_collect_rent_in_partition() {
    solana_logger::setup();

    let (mut genesis_config, _mint_keypair) = create_genesis_config(1_000_000);
    for feature_id in FeatureSet::default().inactive {
        if feature_id != solana_sdk::feature_set::set_exempt_rent_epoch_max::id() {
            activate_feature(&mut genesis_config, feature_id);
        }
    }

    let zero_lamport_pubkey = solana_sdk::pubkey::new_rand();
    let rent_due_pubkey = solana_sdk::pubkey::new_rand();
    let rent_exempt_pubkey = solana_sdk::pubkey::new_rand();
    let mut bank = Arc::new(Bank::new_for_tests(&genesis_config));
    let zero_lamports = 0;
    let little_lamports = 1234;
    let large_lamports = 123_456_789;
    // genesis_config.epoch_schedule.slots_per_epoch == 432_000 and is unsuitable for this test
    let some_slot = MINIMUM_SLOTS_PER_EPOCH; // chosen to cause epoch to be +1
    let rent_collected = 1; // this is a function of 'some_slot'

    bank.store_account(
        &zero_lamport_pubkey,
        &AccountSharedData::new(zero_lamports, 0, &Pubkey::default()),
    );
    bank.store_account(
        &rent_due_pubkey,
        &AccountSharedData::new(little_lamports, 0, &Pubkey::default()),
    );
    bank.store_account(
        &rent_exempt_pubkey,
        &AccountSharedData::new(large_lamports, 0, &Pubkey::default()),
    );

    let genesis_slot = 0;
    let ancestors = vec![(some_slot, 0), (0, 1)].into_iter().collect();

    let previous_epoch = bank.epoch();
    bank = Arc::new(Bank::new_from_parent(bank, &Pubkey::default(), some_slot));
    let current_epoch = bank.epoch();
    assert_eq!(previous_epoch + 1, current_epoch);

    assert_eq!(bank.collected_rent.load(Relaxed), 0);
    assert_eq!(
        bank.get_account(&rent_due_pubkey).unwrap().lamports(),
        little_lamports
    );
    assert_eq!(bank.get_account(&rent_due_pubkey).unwrap().rent_epoch(), 0);
    assert_eq!(
        bank.slots_by_pubkey(&rent_due_pubkey, &ancestors),
        vec![genesis_slot]
    );
    assert_eq!(
        bank.slots_by_pubkey(&rent_exempt_pubkey, &ancestors),
        vec![genesis_slot]
    );
    assert_eq!(
        bank.slots_by_pubkey(&zero_lamport_pubkey, &ancestors),
        vec![genesis_slot]
    );

    assert_eq!(bank.collected_rent.load(Relaxed), 0);
    bank.collect_rent_in_partition((0, 0, 1), &RentMetrics::default()); // all range

    assert_eq!(bank.collected_rent.load(Relaxed), rent_collected);
    assert_eq!(
        bank.get_account(&rent_due_pubkey).unwrap().lamports(),
        little_lamports - rent_collected
    );
    assert_eq!(
        bank.get_account(&rent_due_pubkey).unwrap().rent_epoch(),
        current_epoch + 1
    );
    assert_eq!(
        bank.get_account(&rent_exempt_pubkey).unwrap().lamports(),
        large_lamports
    );
    // Once preserve_rent_epoch_for_rent_exempt_accounts is activated,
    // rent_epoch of rent-exempt accounts will no longer advance.
    assert_eq!(
        bank.get_account(&rent_exempt_pubkey).unwrap().rent_epoch(),
        0
    );
    assert_eq!(
        bank.slots_by_pubkey(&rent_due_pubkey, &ancestors),
        vec![genesis_slot, some_slot]
    );
    assert_eq!(
        bank.slots_by_pubkey(&rent_exempt_pubkey, &ancestors),
        vec![genesis_slot, some_slot]
    );
    assert_eq!(
        bank.slots_by_pubkey(&zero_lamport_pubkey, &ancestors),
        vec![genesis_slot]
    );
}

fn new_from_parent_next_epoch(parent: Arc<Bank>, epochs: Epoch) -> Bank {
    let mut slot = parent.slot();
    let mut epoch = parent.epoch();
    for _ in 0..epochs {
        slot += parent.epoch_schedule().get_slots_in_epoch(epoch);
        epoch = parent.epoch_schedule().get_epoch(slot);
    }

    Bank::new_from_parent(parent, &Pubkey::default(), slot)
}

#[test]
/// tests that an account which has already had rent collected IN this slot does not skip rewrites
fn test_collect_rent_from_accounts() {
    solana_logger::setup();

    for skip_rewrites in [false, true] {
        let zero_lamport_pubkey = Pubkey::from([0; 32]);

        let genesis_bank = create_simple_test_arc_bank(100000);
        let mut first_bank = new_from_parent(genesis_bank.clone());
        if skip_rewrites {
            first_bank.activate_feature(&feature_set::skip_rent_rewrites::id());
        }
        let first_bank = Arc::new(first_bank);

        let first_slot = 1;
        assert_eq!(first_slot, first_bank.slot());
        let epoch_delta = 4;
        let later_bank = Arc::new(new_from_parent_next_epoch(first_bank, epoch_delta)); // a bank a few epochs in the future
        let later_slot = later_bank.slot();
        assert!(later_bank.epoch() == genesis_bank.epoch() + epoch_delta);

        let data_size = 0; // make sure we're rent exempt
        let lamports = later_bank.get_minimum_balance_for_rent_exemption(data_size); // cannot be 0 or we zero out rent_epoch in rent collection and we need to be rent exempt
        let mut account = AccountSharedData::new(lamports, data_size, &Pubkey::default());
        account.set_rent_epoch(later_bank.epoch() - 1); // non-zero, but less than later_bank's epoch

        // loaded from previous slot, so we skip rent collection on it
        let _result = later_bank.collect_rent_from_accounts(
            vec![(zero_lamport_pubkey, account, later_slot - 1)],
            None,
            PartitionIndex::default(),
        );

        let deltas = later_bank
            .rc
            .accounts
            .accounts_db
            .get_pubkey_hash_for_slot(later_slot)
            .0;
        assert_eq!(
            !deltas
                .iter()
                .any(|(pubkey, _)| pubkey == &zero_lamport_pubkey),
            skip_rewrites
        );
    }
}

#[test]
fn test_rent_eager_collect_rent_zero_lamport_deterministic() {
    solana_logger::setup();

    let (genesis_config, _mint_keypair) = create_genesis_config(1);

    let zero_lamport_pubkey = solana_sdk::pubkey::new_rand();

    let genesis_bank1 = Arc::new(Bank::new_for_tests(&genesis_config));
    let genesis_bank2 = Arc::new(Bank::new_for_tests(&genesis_config));
    let bank1_with_zero = Arc::new(new_from_parent(genesis_bank1.clone()));
    let bank1_without_zero = Arc::new(new_from_parent(genesis_bank2));

    let zero_lamports = 0;
    let data_size = 12345; // use non-zero data size to also test accounts_data_size
    let account = AccountSharedData::new(zero_lamports, data_size, &Pubkey::default());
    bank1_with_zero.store_account(&zero_lamport_pubkey, &account);
    bank1_without_zero.store_account(&zero_lamport_pubkey, &account);

    bank1_without_zero
        .rc
        .accounts
        .accounts_db
        .accounts_index
        .add_root(genesis_bank1.slot() + 1);
    bank1_without_zero
        .rc
        .accounts
        .accounts_db
        .accounts_index
        .purge_roots(&zero_lamport_pubkey);

    // genesis_config.epoch_schedule.slots_per_epoch == 432_000 and is unsuitable for this test
    let some_slot = MINIMUM_SLOTS_PER_EPOCH; // 1 epoch
    let bank2_with_zero = Arc::new(Bank::new_from_parent(
        bank1_with_zero.clone(),
        &Pubkey::default(),
        some_slot,
    ));
    assert_eq!(bank1_with_zero.epoch() + 1, bank2_with_zero.epoch());
    let bank2_without_zero = Arc::new(Bank::new_from_parent(
        bank1_without_zero.clone(),
        &Pubkey::default(),
        some_slot,
    ));
    let hash1_with_zero = bank1_with_zero.hash();
    let hash1_without_zero = bank1_without_zero.hash();
    assert_eq!(hash1_with_zero, hash1_without_zero);
    assert_ne!(hash1_with_zero, Hash::default());

    bank2_with_zero.collect_rent_in_partition((0, 0, 1), &RentMetrics::default()); // all
    bank2_without_zero.collect_rent_in_partition((0, 0, 1), &RentMetrics::default()); // all

    bank2_with_zero.freeze();
    let hash2_with_zero = bank2_with_zero.hash();
    bank2_without_zero.freeze();
    let hash2_without_zero = bank2_without_zero.hash();

    assert_eq!(hash2_with_zero, hash2_without_zero);
    assert_ne!(hash2_with_zero, Hash::default());
}

#[test]
fn test_bank_update_vote_stake_rewards() {
    let thread_pool = ThreadPoolBuilder::new().num_threads(1).build().unwrap();
    check_bank_update_vote_stake_rewards(|bank: &Bank| {
        bank._load_vote_and_stake_accounts(&thread_pool, null_tracer())
    });
}
#[cfg(test)]
fn check_bank_update_vote_stake_rewards<F>(load_vote_and_stake_accounts: F)
where
    F: Fn(&Bank) -> LoadVoteAndStakeAccountsResult,
{
    solana_logger::setup();

    // create a bank that ticks really slowly...
    let bank0 = Arc::new(Bank::new_for_tests(&GenesisConfig {
        accounts: (0..42)
            .map(|_| {
                (
                    solana_sdk::pubkey::new_rand(),
                    Account::new(1_000_000_000, 0, &Pubkey::default()),
                )
            })
            .collect(),
        // set it up so the first epoch is a full year long
        poh_config: PohConfig {
            target_tick_duration: Duration::from_secs(
                SECONDS_PER_YEAR as u64 / MINIMUM_SLOTS_PER_EPOCH / DEFAULT_TICKS_PER_SLOT,
            ),
            hashes_per_tick: None,
            target_tick_count: None,
        },
        cluster_type: ClusterType::MainnetBeta,

        ..GenesisConfig::default()
    }));

    // enable lazy rent collection because this test depends on rent-due accounts
    // not being eagerly-collected for exact rewards calculation
    bank0.restore_old_behavior_for_fragile_tests();

    assert_eq!(
        bank0.capitalization(),
        42 * 1_000_000_000 + genesis_sysvar_and_builtin_program_lamports(),
    );

    let ((vote_id, mut vote_account), (stake_id, stake_account)) =
        crate::stakes::tests::create_staked_node_accounts(10_000);
    let starting_vote_and_stake_balance = 10_000 + 1;

    // set up accounts
    bank0.store_account_and_update_capitalization(&stake_id, &stake_account);

    // generate some rewards
    let mut vote_state = Some(vote_state::from(&vote_account).unwrap());
    for i in 0..MAX_LOCKOUT_HISTORY + 42 {
        if let Some(v) = vote_state.as_mut() {
            vote_state::process_slot_vote_unchecked(v, i as u64)
        }
        let versioned = VoteStateVersions::Current(Box::new(vote_state.take().unwrap()));
        vote_state::to(&versioned, &mut vote_account).unwrap();
        bank0.store_account_and_update_capitalization(&vote_id, &vote_account);
        match versioned {
            VoteStateVersions::Current(v) => {
                vote_state = Some(*v);
            }
            _ => panic!("Has to be of type Current"),
        };
    }
    bank0.store_account_and_update_capitalization(&vote_id, &vote_account);
    bank0.freeze();

    assert_eq!(
        bank0.capitalization(),
        42 * 1_000_000_000
            + genesis_sysvar_and_builtin_program_lamports()
            + starting_vote_and_stake_balance
            + bank0_sysvar_delta(),
    );
    assert!(bank0.rewards.read().unwrap().is_empty());

    load_vote_and_stake_accounts(&bank0);

    // put a child bank in epoch 1, which calls update_rewards()...
    let bank1 = Bank::new_from_parent(
        bank0.clone(),
        &Pubkey::default(),
        bank0.get_slots_in_epoch(bank0.epoch()) + 1,
    );
    // verify that there's inflation
    assert_ne!(bank1.capitalization(), bank0.capitalization());

    // verify the inflation is represented in validator_points
    let paid_rewards = bank1.capitalization() - bank0.capitalization() - bank1_sysvar_delta();

    // this assumes that no new builtins or precompiles were activated in bank1
    let PrevEpochInflationRewards {
        validator_rewards, ..
    } = bank1.calculate_previous_epoch_inflation_rewards(bank0.capitalization(), bank0.epoch());

    // verify the stake and vote accounts are the right size
    assert!(
        ((bank1.get_balance(&stake_id) - stake_account.lamports() + bank1.get_balance(&vote_id)
            - vote_account.lamports()) as f64
            - validator_rewards as f64)
            .abs()
            < 1.0
    );

    // verify the rewards are the right size
    assert!((validator_rewards as f64 - paid_rewards as f64).abs() < 1.0); // rounding, truncating

    // verify validator rewards show up in bank1.rewards vector
    assert_eq!(
        *bank1.rewards.read().unwrap(),
        vec![
            (
                vote_id,
                RewardInfo {
                    reward_type: RewardType::Voting,
                    lamports: 0,
                    post_balance: bank1.get_balance(&vote_id),
                    commission: Some(0),
                }
            ),
            (
                stake_id,
                RewardInfo {
                    reward_type: RewardType::Staking,
                    lamports: validator_rewards as i64,
                    post_balance: bank1.get_balance(&stake_id),
                    commission: Some(0),
                }
            )
        ]
    );
    bank1.freeze();
    add_root_and_flush_write_cache(&bank0);
    add_root_and_flush_write_cache(&bank1);
    assert!(bank1.calculate_and_verify_capitalization(true));
}

fn do_test_bank_update_rewards_determinism() -> u64 {
    // create a bank that ticks really slowly...
    let bank = Arc::new(Bank::new_for_tests(&GenesisConfig {
        accounts: (0..42)
            .map(|_| {
                (
                    solana_sdk::pubkey::new_rand(),
                    Account::new(1_000_000_000, 0, &Pubkey::default()),
                )
            })
            .collect(),
        // set it up so the first epoch is a full year long
        poh_config: PohConfig {
            target_tick_duration: Duration::from_secs(
                SECONDS_PER_YEAR as u64 / MINIMUM_SLOTS_PER_EPOCH / DEFAULT_TICKS_PER_SLOT,
            ),
            hashes_per_tick: None,
            target_tick_count: None,
        },
        cluster_type: ClusterType::MainnetBeta,

        ..GenesisConfig::default()
    }));

    // enable lazy rent collection because this test depends on rent-due accounts
    // not being eagerly-collected for exact rewards calculation
    bank.restore_old_behavior_for_fragile_tests();

    assert_eq!(
        bank.capitalization(),
        42 * 1_000_000_000 + genesis_sysvar_and_builtin_program_lamports()
    );

    let vote_id = solana_sdk::pubkey::new_rand();
    let mut vote_account =
        vote_state::create_account(&vote_id, &solana_sdk::pubkey::new_rand(), 0, 100);
    let stake_id1 = solana_sdk::pubkey::new_rand();
    let stake_account1 = crate::stakes::tests::create_stake_account(123, &vote_id, &stake_id1);
    let stake_id2 = solana_sdk::pubkey::new_rand();
    let stake_account2 = crate::stakes::tests::create_stake_account(456, &vote_id, &stake_id2);

    // set up accounts
    bank.store_account_and_update_capitalization(&stake_id1, &stake_account1);
    bank.store_account_and_update_capitalization(&stake_id2, &stake_account2);

    // generate some rewards
    let mut vote_state = Some(vote_state::from(&vote_account).unwrap());
    for i in 0..MAX_LOCKOUT_HISTORY + 42 {
        if let Some(v) = vote_state.as_mut() {
            vote_state::process_slot_vote_unchecked(v, i as u64)
        }
        let versioned = VoteStateVersions::Current(Box::new(vote_state.take().unwrap()));
        vote_state::to(&versioned, &mut vote_account).unwrap();
        bank.store_account_and_update_capitalization(&vote_id, &vote_account);
        match versioned {
            VoteStateVersions::Current(v) => {
                vote_state = Some(*v);
            }
            _ => panic!("Has to be of type Current"),
        };
    }
    bank.store_account_and_update_capitalization(&vote_id, &vote_account);

    // put a child bank in epoch 1, which calls update_rewards()...
    let bank1 = Bank::new_from_parent(
        bank.clone(),
        &Pubkey::default(),
        bank.get_slots_in_epoch(bank.epoch()) + 1,
    );
    // verify that there's inflation
    assert_ne!(bank1.capitalization(), bank.capitalization());

    bank1.freeze();
    add_root_and_flush_write_cache(&bank);
    add_root_and_flush_write_cache(&bank1);
    assert!(bank1.calculate_and_verify_capitalization(true));

    // verify voting and staking rewards are recorded
    let rewards = bank1.rewards.read().unwrap();
    rewards
        .iter()
        .find(|(_address, reward)| reward.reward_type == RewardType::Voting)
        .unwrap();
    rewards
        .iter()
        .find(|(_address, reward)| reward.reward_type == RewardType::Staking)
        .unwrap();

    bank1.capitalization()
}

#[test]
fn test_bank_update_rewards_determinism() {
    solana_logger::setup();

    // The same reward should be distributed given same credits
    let expected_capitalization = do_test_bank_update_rewards_determinism();
    // Repeat somewhat large number of iterations to expose possible different behavior
    // depending on the randomly-seeded HashMap ordering
    for _ in 0..30 {
        let actual_capitalization = do_test_bank_update_rewards_determinism();
        assert_eq!(actual_capitalization, expected_capitalization);
    }
}

impl VerifyAccountsHashConfig {
    fn default_for_test() -> Self {
        Self {
            test_hash_calculation: true,
            ignore_mismatch: false,
            require_rooted_bank: false,
            run_in_background: false,
            store_hash_raw_data_for_debug: false,
        }
    }
}

// Test that purging 0 lamports accounts works.
#[test]
fn test_purge_empty_accounts() {
    // When using the write cache, flushing is destructive/cannot be undone
    //  so we have to stop at various points and restart to actively test.
    for pass in 0..3 {
        solana_logger::setup();
        let (genesis_config, mint_keypair) = create_genesis_config(sol_to_lamports(1.));
        let amount = genesis_config.rent.minimum_balance(0);
        let parent = Arc::new(Bank::new_for_tests_with_config(
            &genesis_config,
            BankTestConfig::default(),
        ));
        let mut bank = parent;
        for _ in 0..10 {
            let blockhash = bank.last_blockhash();
            let pubkey = solana_sdk::pubkey::new_rand();
            let tx = system_transaction::transfer(&mint_keypair, &pubkey, 0, blockhash);
            bank.process_transaction(&tx).unwrap();
            bank.freeze();
            bank.squash();
            bank = Arc::new(new_from_parent(bank));
        }

        bank.freeze();
        bank.squash();
        bank.force_flush_accounts_cache();
        let hash = bank.update_accounts_hash_for_tests();
        bank.clean_accounts_for_tests();
        assert_eq!(bank.update_accounts_hash_for_tests(), hash);

        let bank0 = Arc::new(new_from_parent(bank.clone()));
        let blockhash = bank.last_blockhash();
        let keypair = Keypair::new();
        let tx = system_transaction::transfer(&mint_keypair, &keypair.pubkey(), amount, blockhash);
        bank0.process_transaction(&tx).unwrap();

        let bank1 = Arc::new(new_from_parent(bank0.clone()));
        let pubkey = solana_sdk::pubkey::new_rand();
        let blockhash = bank.last_blockhash();
        let tx = system_transaction::transfer(&keypair, &pubkey, amount, blockhash);
        bank1.process_transaction(&tx).unwrap();

        assert_eq!(
            bank0.get_account(&keypair.pubkey()).unwrap().lamports(),
            amount
        );
        assert_eq!(bank1.get_account(&keypair.pubkey()), None);

        info!("bank0 purge");
        let hash = bank0.update_accounts_hash_for_tests();
        bank0.clean_accounts_for_tests();
        assert_eq!(bank0.update_accounts_hash_for_tests(), hash);

        assert_eq!(
            bank0.get_account(&keypair.pubkey()).unwrap().lamports(),
            amount
        );
        assert_eq!(bank1.get_account(&keypair.pubkey()), None);

        info!("bank1 purge");
        bank1.clean_accounts_for_tests();

        assert_eq!(
            bank0.get_account(&keypair.pubkey()).unwrap().lamports(),
            amount
        );
        assert_eq!(bank1.get_account(&keypair.pubkey()), None);

        if pass == 0 {
            add_root_and_flush_write_cache(&bank0);
            assert!(bank0.verify_accounts_hash(None, VerifyAccountsHashConfig::default_for_test()));
            continue;
        }

        // Squash and then verify hash_internal value
        bank0.freeze();
        bank0.squash();
        add_root_and_flush_write_cache(&bank0);
        if pass == 1 {
            assert!(bank0.verify_accounts_hash(None, VerifyAccountsHashConfig::default_for_test()));
            continue;
        }

        bank1.freeze();
        bank1.squash();
        add_root_and_flush_write_cache(&bank1);
        bank1.update_accounts_hash_for_tests();
        assert!(bank1.verify_accounts_hash(None, VerifyAccountsHashConfig::default_for_test()));

        // keypair should have 0 tokens on both forks
        assert_eq!(bank0.get_account(&keypair.pubkey()), None);
        assert_eq!(bank1.get_account(&keypair.pubkey()), None);

        bank1.clean_accounts_for_tests();

        assert!(bank1.verify_accounts_hash(None, VerifyAccountsHashConfig::default_for_test()));
    }
}

#[test]
fn test_two_payments_to_one_party() {
    let (genesis_config, mint_keypair) = create_genesis_config(sol_to_lamports(1.));
    let pubkey = solana_sdk::pubkey::new_rand();
    let bank = Bank::new_for_tests(&genesis_config);
    let amount = genesis_config.rent.minimum_balance(0);
    assert_eq!(bank.last_blockhash(), genesis_config.hash());

    bank.transfer(amount, &mint_keypair, &pubkey).unwrap();
    assert_eq!(bank.get_balance(&pubkey), amount);

    bank.transfer(amount * 2, &mint_keypair, &pubkey).unwrap();
    assert_eq!(bank.get_balance(&pubkey), amount * 3);
    assert_eq!(bank.transaction_count(), 2);
    assert_eq!(bank.non_vote_transaction_count_since_restart(), 2);
}

#[test]
fn test_one_source_two_tx_one_batch() {
    let (genesis_config, mint_keypair) = create_genesis_config(sol_to_lamports(1.));
    let key1 = solana_sdk::pubkey::new_rand();
    let key2 = solana_sdk::pubkey::new_rand();
    let bank = Bank::new_for_tests(&genesis_config);
    let amount = genesis_config.rent.minimum_balance(0);
    assert_eq!(bank.last_blockhash(), genesis_config.hash());

    let t1 = system_transaction::transfer(&mint_keypair, &key1, amount, genesis_config.hash());
    let t2 = system_transaction::transfer(&mint_keypair, &key2, amount, genesis_config.hash());
    let txs = vec![t1.clone(), t2.clone()];
    let res = bank.process_transactions(txs.iter());

    assert_eq!(res.len(), 2);
    assert_eq!(res[0], Ok(()));
    assert_eq!(res[1], Err(TransactionError::AccountInUse));
    assert_eq!(
        bank.get_balance(&mint_keypair.pubkey()),
        sol_to_lamports(1.) - amount
    );
    assert_eq!(bank.get_balance(&key1), amount);
    assert_eq!(bank.get_balance(&key2), 0);
    assert_eq!(bank.get_signature_status(&t1.signatures[0]), Some(Ok(())));
    // TODO: Transactions that fail to pay a fee could be dropped silently.
    // Non-instruction errors don't get logged in the signature cache
    assert_eq!(bank.get_signature_status(&t2.signatures[0]), None);
}

#[test]
fn test_one_tx_two_out_atomic_fail() {
    let amount = sol_to_lamports(1.);
    let (genesis_config, mint_keypair) = create_genesis_config(amount);
    let key1 = solana_sdk::pubkey::new_rand();
    let key2 = solana_sdk::pubkey::new_rand();
    let bank = Bank::new_for_tests(&genesis_config);
    let instructions = system_instruction::transfer_many(
        &mint_keypair.pubkey(),
        &[(key1, amount), (key2, amount)],
    );
    let message = Message::new(&instructions, Some(&mint_keypair.pubkey()));
    let tx = Transaction::new(&[&mint_keypair], message, genesis_config.hash());
    assert_eq!(
        bank.process_transaction(&tx).unwrap_err(),
        TransactionError::InstructionError(1, SystemError::ResultWithNegativeLamports.into())
    );
    assert_eq!(bank.get_balance(&mint_keypair.pubkey()), amount);
    assert_eq!(bank.get_balance(&key1), 0);
    assert_eq!(bank.get_balance(&key2), 0);
}

#[test]
fn test_one_tx_two_out_atomic_pass() {
    let (genesis_config, mint_keypair) = create_genesis_config(sol_to_lamports(1.));
    let key1 = solana_sdk::pubkey::new_rand();
    let key2 = solana_sdk::pubkey::new_rand();
    let bank = Bank::new_for_tests(&genesis_config);
    let amount = genesis_config.rent.minimum_balance(0);
    let instructions = system_instruction::transfer_many(
        &mint_keypair.pubkey(),
        &[(key1, amount), (key2, amount)],
    );
    let message = Message::new(&instructions, Some(&mint_keypair.pubkey()));
    let tx = Transaction::new(&[&mint_keypair], message, genesis_config.hash());
    bank.process_transaction(&tx).unwrap();
    assert_eq!(
        bank.get_balance(&mint_keypair.pubkey()),
        sol_to_lamports(1.) - (2 * amount)
    );
    assert_eq!(bank.get_balance(&key1), amount);
    assert_eq!(bank.get_balance(&key2), amount);
}

// This test demonstrates that fees are paid even when a program fails.
#[test]
fn test_detect_failed_duplicate_transactions() {
    let (mut genesis_config, mint_keypair) = create_genesis_config(10_000);
    genesis_config.fee_rate_governor = FeeRateGovernor::new(5_000, 0);
    let bank = Bank::new_for_tests(&genesis_config);

    let dest = Keypair::new();

    // source with 0 program context
    let tx =
        system_transaction::transfer(&mint_keypair, &dest.pubkey(), 10_000, genesis_config.hash());
    let signature = tx.signatures[0];
    assert!(!bank.has_signature(&signature));

    assert_eq!(
        bank.process_transaction(&tx),
        Err(TransactionError::InstructionError(
            0,
            SystemError::ResultWithNegativeLamports.into(),
        ))
    );

    // The lamports didn't move, but the from address paid the transaction fee.
    assert_eq!(bank.get_balance(&dest.pubkey()), 0);

    // This should be the original balance minus the transaction fee.
    assert_eq!(bank.get_balance(&mint_keypair.pubkey()), 5000);
}

#[test]
fn test_account_not_found() {
    solana_logger::setup();
    let (genesis_config, mint_keypair) = create_genesis_config(0);
    let bank = Bank::new_for_tests(&genesis_config);
    let keypair = Keypair::new();
    assert_eq!(
        bank.transfer(
            genesis_config.rent.minimum_balance(0),
            &keypair,
            &mint_keypair.pubkey()
        ),
        Err(TransactionError::AccountNotFound)
    );
    assert_eq!(bank.transaction_count(), 0);
    assert_eq!(bank.non_vote_transaction_count_since_restart(), 0);
}

#[test]
fn test_insufficient_funds() {
    let mint_amount = sol_to_lamports(1.);
    let (genesis_config, mint_keypair) = create_genesis_config(mint_amount);
    let bank = Bank::new_for_tests(&genesis_config);
    let pubkey = solana_sdk::pubkey::new_rand();
    let amount = genesis_config.rent.minimum_balance(0);
    bank.transfer(amount, &mint_keypair, &pubkey).unwrap();
    assert_eq!(bank.transaction_count(), 1);
    assert_eq!(bank.non_vote_transaction_count_since_restart(), 1);
    assert_eq!(bank.get_balance(&pubkey), amount);
    assert_eq!(
        bank.transfer((mint_amount - amount) + 1, &mint_keypair, &pubkey),
        Err(TransactionError::InstructionError(
            0,
            SystemError::ResultWithNegativeLamports.into(),
        ))
    );
    // transaction_count returns the count of all committed transactions since
    // bank_transaction_count_fix was activated, regardless of success
    assert_eq!(bank.transaction_count(), 2);
    assert_eq!(bank.non_vote_transaction_count_since_restart(), 1);

    let mint_pubkey = mint_keypair.pubkey();
    assert_eq!(bank.get_balance(&mint_pubkey), mint_amount - amount);
    assert_eq!(bank.get_balance(&pubkey), amount);
}

#[test]
fn test_executed_transaction_count_post_bank_transaction_count_fix() {
    let mint_amount = sol_to_lamports(1.);
    let (genesis_config, mint_keypair) = create_genesis_config(mint_amount);
    let bank = Bank::new_for_tests(&genesis_config);
    let pubkey = solana_sdk::pubkey::new_rand();
    let amount = genesis_config.rent.minimum_balance(0);
    bank.transfer(amount, &mint_keypair, &pubkey).unwrap();
    assert_eq!(
        bank.transfer((mint_amount - amount) + 1, &mint_keypair, &pubkey),
        Err(TransactionError::InstructionError(
            0,
            SystemError::ResultWithNegativeLamports.into(),
        ))
    );

    // With bank_transaction_count_fix, transaction_count should include both the successful and
    // failed transactions.
    assert_eq!(bank.transaction_count(), 2);
    assert_eq!(bank.executed_transaction_count(), 2);
    assert_eq!(bank.transaction_error_count(), 1);

    let bank = Arc::new(bank);
    let bank2 = Bank::new_from_parent(
        bank,
        &Pubkey::default(),
        genesis_config.epoch_schedule.first_normal_slot,
    );

    assert_eq!(
        bank2.transfer((mint_amount - amount) + 2, &mint_keypair, &pubkey),
        Err(TransactionError::InstructionError(
            0,
            SystemError::ResultWithNegativeLamports.into(),
        ))
    );

    // The transaction_count inherited from parent bank is 3: 2 from the parent bank and 1 at this bank2
    assert_eq!(bank2.transaction_count(), 3);
    assert_eq!(bank2.executed_transaction_count(), 1);
    assert_eq!(bank2.transaction_error_count(), 1);
}

#[test]
fn test_transfer_to_newb() {
    solana_logger::setup();
    let (genesis_config, mint_keypair) = create_genesis_config(sol_to_lamports(1.));
    let bank = Bank::new_for_tests(&genesis_config);
    let amount = genesis_config.rent.minimum_balance(0);
    let pubkey = solana_sdk::pubkey::new_rand();
    bank.transfer(amount, &mint_keypair, &pubkey).unwrap();
    assert_eq!(bank.get_balance(&pubkey), amount);
}

#[test]
fn test_transfer_to_sysvar() {
    solana_logger::setup();
    let (genesis_config, mint_keypair) = create_genesis_config(sol_to_lamports(1.));
    let bank = Arc::new(Bank::new_for_tests(&genesis_config));
    let amount = genesis_config.rent.minimum_balance(0);

    let normal_pubkey = solana_sdk::pubkey::new_rand();
    let sysvar_pubkey = sysvar::clock::id();
    assert_eq!(bank.get_balance(&normal_pubkey), 0);
    assert_eq!(bank.get_balance(&sysvar_pubkey), 1_169_280);

    bank.transfer(amount, &mint_keypair, &normal_pubkey)
        .unwrap();
    bank.transfer(amount, &mint_keypair, &sysvar_pubkey)
        .unwrap_err();
    assert_eq!(bank.get_balance(&normal_pubkey), amount);
    assert_eq!(bank.get_balance(&sysvar_pubkey), 1_169_280);

    let bank = Arc::new(new_from_parent(bank));
    assert_eq!(bank.get_balance(&normal_pubkey), amount);
    assert_eq!(bank.get_balance(&sysvar_pubkey), 1_169_280);
}

#[test]
fn test_bank_deposit() {
    let bank = create_simple_test_bank(100);

    // Test new account
    let key = solana_sdk::pubkey::new_rand();
    let new_balance = bank.deposit(&key, 10).unwrap();
    assert_eq!(new_balance, 10);
    assert_eq!(bank.get_balance(&key), 10);

    // Existing account
    let new_balance = bank.deposit(&key, 3).unwrap();
    assert_eq!(new_balance, 13);
    assert_eq!(bank.get_balance(&key), 13);
}

#[test]
fn test_bank_withdraw() {
    let bank = create_simple_test_bank(100);

    // Test no account
    let key = solana_sdk::pubkey::new_rand();
    assert_eq!(
        bank.withdraw(&key, 10),
        Err(TransactionError::AccountNotFound)
    );

    bank.deposit(&key, 3).unwrap();
    assert_eq!(bank.get_balance(&key), 3);

    // Low balance
    assert_eq!(
        bank.withdraw(&key, 10),
        Err(TransactionError::InsufficientFundsForFee)
    );

    // Enough balance
    assert_eq!(bank.withdraw(&key, 2), Ok(()));
    assert_eq!(bank.get_balance(&key), 1);
}

#[test]
fn test_bank_withdraw_from_nonce_account() {
    let (mut genesis_config, _mint_keypair) = create_genesis_config(100_000);
    genesis_config.rent.lamports_per_byte_year = 42;
    let bank = Bank::new_for_tests(&genesis_config);

    let min_balance = bank.get_minimum_balance_for_rent_exemption(nonce::State::size());
    let nonce = Keypair::new();
    let nonce_account = AccountSharedData::new_data(
        min_balance + 42,
        &nonce::state::Versions::new(nonce::State::Initialized(nonce::state::Data::default())),
        &system_program::id(),
    )
    .unwrap();
    bank.store_account(&nonce.pubkey(), &nonce_account);
    assert_eq!(bank.get_balance(&nonce.pubkey()), min_balance + 42);

    // Resulting in non-zero, but sub-min_balance balance fails
    assert_eq!(
        bank.withdraw(&nonce.pubkey(), min_balance / 2),
        Err(TransactionError::InsufficientFundsForFee)
    );
    assert_eq!(bank.get_balance(&nonce.pubkey()), min_balance + 42);

    // Resulting in exactly rent-exempt balance succeeds
    bank.withdraw(&nonce.pubkey(), 42).unwrap();
    assert_eq!(bank.get_balance(&nonce.pubkey()), min_balance);

    // Account closure fails
    assert_eq!(
        bank.withdraw(&nonce.pubkey(), min_balance),
        Err(TransactionError::InsufficientFundsForFee),
    );
}

#[test]
fn test_bank_tx_fee() {
    solana_logger::setup();

    let arbitrary_transfer_amount = 42_000;
    let mint = arbitrary_transfer_amount * 100;
    let leader = solana_sdk::pubkey::new_rand();
    let GenesisConfigInfo {
        mut genesis_config,
        mint_keypair,
        ..
    } = create_genesis_config_with_leader(mint, &leader, 3);
    genesis_config.fee_rate_governor = FeeRateGovernor::new(5000, 0); // something divisible by 2

    let expected_fee_paid = genesis_config
        .fee_rate_governor
        .create_fee_calculator()
        .lamports_per_signature;
    let (expected_fee_collected, expected_fee_burned) =
        genesis_config.fee_rate_governor.burn(expected_fee_paid);

    let bank = Arc::new(Bank::new_for_tests(&genesis_config));

    let capitalization = bank.capitalization();

    let key = solana_sdk::pubkey::new_rand();
    let tx = system_transaction::transfer(
        &mint_keypair,
        &key,
        arbitrary_transfer_amount,
        bank.last_blockhash(),
    );

    let initial_balance = bank.get_balance(&leader);
    assert_eq!(bank.process_transaction(&tx), Ok(()));
    assert_eq!(bank.get_balance(&key), arbitrary_transfer_amount);
    assert_eq!(
        bank.get_balance(&mint_keypair.pubkey()),
        mint - arbitrary_transfer_amount - expected_fee_paid
    );

    assert_eq!(bank.get_balance(&leader), initial_balance);
    goto_end_of_slot(bank.clone());
    assert_eq!(bank.signature_count(), 1);
    assert_eq!(
        bank.get_balance(&leader),
        initial_balance + expected_fee_collected
    ); // Leader collects fee after the bank is frozen

    // verify capitalization
    let sysvar_and_builtin_program_delta = 1;
    assert_eq!(
        capitalization - expected_fee_burned + sysvar_and_builtin_program_delta,
        bank.capitalization()
    );

    assert_eq!(
        *bank.rewards.read().unwrap(),
        vec![(
            leader,
            RewardInfo {
                reward_type: RewardType::Fee,
                lamports: expected_fee_collected as i64,
                post_balance: initial_balance + expected_fee_collected,
                commission: None,
            }
        )]
    );

    // Verify that an InstructionError collects fees, too
    let bank = Arc::new(Bank::new_from_parent(bank, &leader, 1));
    let mut tx = system_transaction::transfer(&mint_keypair, &key, 1, bank.last_blockhash());
    // Create a bogus instruction to system_program to cause an instruction error
    tx.message.instructions[0].data[0] = 40;

    bank.process_transaction(&tx)
        .expect_err("instruction error");
    assert_eq!(bank.get_balance(&key), arbitrary_transfer_amount); // no change
    assert_eq!(
        bank.get_balance(&mint_keypair.pubkey()),
        mint - arbitrary_transfer_amount - 2 * expected_fee_paid
    ); // mint_keypair still pays a fee
    goto_end_of_slot(bank.clone());
    assert_eq!(bank.signature_count(), 1);

    // Profit! 2 transaction signatures processed at 3 lamports each
    assert_eq!(
        bank.get_balance(&leader),
        initial_balance + 2 * expected_fee_collected
    );

    assert_eq!(
        *bank.rewards.read().unwrap(),
        vec![(
            leader,
            RewardInfo {
                reward_type: RewardType::Fee,
                lamports: expected_fee_collected as i64,
                post_balance: initial_balance + 2 * expected_fee_collected,
                commission: None,
            }
        )]
    );
}

#[test]
fn test_bank_tx_compute_unit_fee() {
    solana_logger::setup();

    let key = solana_sdk::pubkey::new_rand();
    let arbitrary_transfer_amount = 42;
    let mint = arbitrary_transfer_amount * 10_000_000;
    let leader = solana_sdk::pubkey::new_rand();
    let GenesisConfigInfo {
        mut genesis_config,
        mint_keypair,
        ..
    } = create_genesis_config_with_leader(mint, &leader, 3);
    genesis_config.fee_rate_governor = FeeRateGovernor::new(4, 0); // something divisible by 2

    let expected_fee_paid = calculate_test_fee(
        &SanitizedMessage::try_from(Message::new(&[], Some(&Pubkey::new_unique()))).unwrap(),
        genesis_config
            .fee_rate_governor
            .create_fee_calculator()
            .lamports_per_signature,
        &FeeStructure::default(),
        false,
        true,
    );

    let (expected_fee_collected, expected_fee_burned) =
        genesis_config.fee_rate_governor.burn(expected_fee_paid);

    let bank = Arc::new(Bank::new_for_tests(&genesis_config));

    let capitalization = bank.capitalization();

    let tx = system_transaction::transfer(
        &mint_keypair,
        &key,
        arbitrary_transfer_amount,
        bank.last_blockhash(),
    );

    let initial_balance = bank.get_balance(&leader);
    assert_eq!(bank.process_transaction(&tx), Ok(()));
    assert_eq!(bank.get_balance(&key), arbitrary_transfer_amount);
    assert_eq!(
        bank.get_balance(&mint_keypair.pubkey()),
        mint - arbitrary_transfer_amount - expected_fee_paid
    );

    assert_eq!(bank.get_balance(&leader), initial_balance);
    goto_end_of_slot(bank.clone());
    assert_eq!(bank.signature_count(), 1);
    assert_eq!(
        bank.get_balance(&leader),
        initial_balance + expected_fee_collected
    ); // Leader collects fee after the bank is frozen

    // verify capitalization
    let sysvar_and_builtin_program_delta = 1;
    assert_eq!(
        capitalization - expected_fee_burned + sysvar_and_builtin_program_delta,
        bank.capitalization()
    );

    assert_eq!(
        *bank.rewards.read().unwrap(),
        vec![(
            leader,
            RewardInfo {
                reward_type: RewardType::Fee,
                lamports: expected_fee_collected as i64,
                post_balance: initial_balance + expected_fee_collected,
                commission: None,
            }
        )]
    );

    // Verify that an InstructionError collects fees, too
    let bank = Arc::new(Bank::new_from_parent(bank, &leader, 1));
    let mut tx = system_transaction::transfer(&mint_keypair, &key, 1, bank.last_blockhash());
    // Create a bogus instruction to system_program to cause an instruction error
    tx.message.instructions[0].data[0] = 40;

    bank.process_transaction(&tx)
        .expect_err("instruction error");
    assert_eq!(bank.get_balance(&key), arbitrary_transfer_amount); // no change
    assert_eq!(
        bank.get_balance(&mint_keypair.pubkey()),
        mint - arbitrary_transfer_amount - 2 * expected_fee_paid
    ); // mint_keypair still pays a fee
    goto_end_of_slot(bank.clone());
    assert_eq!(bank.signature_count(), 1);

    // Profit! 2 transaction signatures processed at 3 lamports each
    assert_eq!(
        bank.get_balance(&leader),
        initial_balance + 2 * expected_fee_collected
    );

    assert_eq!(
        *bank.rewards.read().unwrap(),
        vec![(
            leader,
            RewardInfo {
                reward_type: RewardType::Fee,
                lamports: expected_fee_collected as i64,
                post_balance: initial_balance + 2 * expected_fee_collected,
                commission: None,
            }
        )]
    );
}

#[test]
fn test_bank_blockhash_fee_structure() {
    //solana_logger::setup();

    let leader = solana_sdk::pubkey::new_rand();
    let GenesisConfigInfo {
        mut genesis_config,
        mint_keypair,
        ..
    } = create_genesis_config_with_leader(1_000_000, &leader, 3);
    genesis_config
        .fee_rate_governor
        .target_lamports_per_signature = 5000;
    genesis_config.fee_rate_governor.target_signatures_per_slot = 0;

    let bank = Arc::new(Bank::new_for_tests(&genesis_config));
    goto_end_of_slot(bank.clone());
    let cheap_blockhash = bank.last_blockhash();
    let cheap_lamports_per_signature = bank.get_lamports_per_signature();
    assert_eq!(cheap_lamports_per_signature, 0);

    let bank = Arc::new(Bank::new_from_parent(bank, &leader, 1));
    goto_end_of_slot(bank.clone());
    let expensive_blockhash = bank.last_blockhash();
    let expensive_lamports_per_signature = bank.get_lamports_per_signature();
    assert!(cheap_lamports_per_signature < expensive_lamports_per_signature);

    let bank = Bank::new_from_parent(bank, &leader, 2);

    // Send a transfer using cheap_blockhash
    let key = solana_sdk::pubkey::new_rand();
    let initial_mint_balance = bank.get_balance(&mint_keypair.pubkey());
    let tx = system_transaction::transfer(&mint_keypair, &key, 1, cheap_blockhash);
    assert_eq!(bank.process_transaction(&tx), Ok(()));
    assert_eq!(bank.get_balance(&key), 1);
    assert_eq!(
        bank.get_balance(&mint_keypair.pubkey()),
        initial_mint_balance - 1 - cheap_lamports_per_signature
    );

    // Send a transfer using expensive_blockhash
    let key = solana_sdk::pubkey::new_rand();
    let initial_mint_balance = bank.get_balance(&mint_keypair.pubkey());
    let tx = system_transaction::transfer(&mint_keypair, &key, 1, expensive_blockhash);
    assert_eq!(bank.process_transaction(&tx), Ok(()));
    assert_eq!(bank.get_balance(&key), 1);
    assert_eq!(
        bank.get_balance(&mint_keypair.pubkey()),
        initial_mint_balance - 1 - expensive_lamports_per_signature
    );
}

#[test]
fn test_bank_blockhash_compute_unit_fee_structure() {
    //solana_logger::setup();

    let leader = solana_sdk::pubkey::new_rand();
    let GenesisConfigInfo {
        mut genesis_config,
        mint_keypair,
        ..
    } = create_genesis_config_with_leader(1_000_000_000, &leader, 3);
    genesis_config
        .fee_rate_governor
        .target_lamports_per_signature = 1000;
    genesis_config.fee_rate_governor.target_signatures_per_slot = 1;

    let bank = Arc::new(Bank::new_for_tests(&genesis_config));
    goto_end_of_slot(bank.clone());
    let cheap_blockhash = bank.last_blockhash();
    let cheap_lamports_per_signature = bank.get_lamports_per_signature();
    assert_eq!(cheap_lamports_per_signature, 0);

    let bank = Arc::new(Bank::new_from_parent(bank, &leader, 1));
    goto_end_of_slot(bank.clone());
    let expensive_blockhash = bank.last_blockhash();
    let expensive_lamports_per_signature = bank.get_lamports_per_signature();
    assert!(cheap_lamports_per_signature < expensive_lamports_per_signature);

    let bank = Bank::new_from_parent(bank, &leader, 2);

    // Send a transfer using cheap_blockhash
    let key = solana_sdk::pubkey::new_rand();
    let initial_mint_balance = bank.get_balance(&mint_keypair.pubkey());
    let tx = system_transaction::transfer(&mint_keypair, &key, 1, cheap_blockhash);
    assert_eq!(bank.process_transaction(&tx), Ok(()));
    assert_eq!(bank.get_balance(&key), 1);
    let cheap_fee = calculate_test_fee(
        &SanitizedMessage::try_from(Message::new(&[], Some(&Pubkey::new_unique()))).unwrap(),
        cheap_lamports_per_signature,
        &FeeStructure::default(),
        false,
        true,
    );
    assert_eq!(
        bank.get_balance(&mint_keypair.pubkey()),
        initial_mint_balance - 1 - cheap_fee
    );

    // Send a transfer using expensive_blockhash
    let key = solana_sdk::pubkey::new_rand();
    let initial_mint_balance = bank.get_balance(&mint_keypair.pubkey());
    let tx = system_transaction::transfer(&mint_keypair, &key, 1, expensive_blockhash);
    assert_eq!(bank.process_transaction(&tx), Ok(()));
    assert_eq!(bank.get_balance(&key), 1);
    let expensive_fee = calculate_test_fee(
        &SanitizedMessage::try_from(Message::new(&[], Some(&Pubkey::new_unique()))).unwrap(),
        expensive_lamports_per_signature,
        &FeeStructure::default(),
        false,
        true,
    );
    assert_eq!(
        bank.get_balance(&mint_keypair.pubkey()),
        initial_mint_balance - 1 - expensive_fee
    );
}

#[test]
fn test_filter_program_errors_and_collect_fee() {
    let leader = solana_sdk::pubkey::new_rand();
    let GenesisConfigInfo {
        mut genesis_config,
        mint_keypair,
        ..
    } = create_genesis_config_with_leader(100_000, &leader, 3);
    genesis_config.fee_rate_governor = FeeRateGovernor::new(5000, 0);
    let bank = Bank::new_for_tests(&genesis_config);

    let key = solana_sdk::pubkey::new_rand();
    let tx1 = SanitizedTransaction::from_transaction_for_tests(system_transaction::transfer(
        &mint_keypair,
        &key,
        2,
        genesis_config.hash(),
    ));
    let tx2 = SanitizedTransaction::from_transaction_for_tests(system_transaction::transfer(
        &mint_keypair,
        &key,
        5,
        genesis_config.hash(),
    ));

    let results = vec![
        new_execution_result(Ok(()), None),
        new_execution_result(
            Err(TransactionError::InstructionError(
                1,
                SystemError::ResultWithNegativeLamports.into(),
            )),
            None,
        ),
    ];
    let initial_balance = bank.get_balance(&leader);

    let results = bank.filter_program_errors_and_collect_fee(&[tx1, tx2], &results);
    bank.freeze();
    assert_eq!(
        bank.get_balance(&leader),
        initial_balance
            + bank
                .fee_rate_governor
                .burn(bank.fee_rate_governor.lamports_per_signature * 2)
                .0
    );
    assert_eq!(results[0], Ok(()));
    assert_eq!(results[1], Ok(()));
}

#[test]
fn test_filter_program_errors_and_collect_compute_unit_fee() {
    let leader = solana_sdk::pubkey::new_rand();
    let GenesisConfigInfo {
        mut genesis_config,
        mint_keypair,
        ..
    } = create_genesis_config_with_leader(1000000, &leader, 3);
    genesis_config.fee_rate_governor = FeeRateGovernor::new(2, 0);
    let bank = Bank::new_for_tests(&genesis_config);

    let key = solana_sdk::pubkey::new_rand();
    let tx1 = SanitizedTransaction::from_transaction_for_tests(system_transaction::transfer(
        &mint_keypair,
        &key,
        2,
        genesis_config.hash(),
    ));
    let tx2 = SanitizedTransaction::from_transaction_for_tests(system_transaction::transfer(
        &mint_keypair,
        &key,
        5,
        genesis_config.hash(),
    ));

    let results = vec![
        new_execution_result(Ok(()), None),
        new_execution_result(
            Err(TransactionError::InstructionError(
                1,
                SystemError::ResultWithNegativeLamports.into(),
            )),
            None,
        ),
    ];
    let initial_balance = bank.get_balance(&leader);

    let results = bank.filter_program_errors_and_collect_fee(&[tx1, tx2], &results);
    bank.freeze();
    assert_eq!(
        bank.get_balance(&leader),
        initial_balance
            + bank
                .fee_rate_governor
                .burn(
                    calculate_test_fee(
                        &SanitizedMessage::try_from(Message::new(&[], Some(&Pubkey::new_unique())))
                            .unwrap(),
                        genesis_config
                            .fee_rate_governor
                            .create_fee_calculator()
                            .lamports_per_signature,
                        &FeeStructure::default(),
                        false,
                        true,
                    ) * 2
                )
                .0
    );
    assert_eq!(results[0], Ok(()));
    assert_eq!(results[1], Ok(()));
}

#[test]
fn test_debits_before_credits() {
    let (genesis_config, mint_keypair) = create_genesis_config(sol_to_lamports(2.));
    let bank = Bank::new_for_tests(&genesis_config);
    let keypair = Keypair::new();
    let tx0 = system_transaction::transfer(
        &mint_keypair,
        &keypair.pubkey(),
        sol_to_lamports(2.),
        genesis_config.hash(),
    );
    let tx1 = system_transaction::transfer(
        &keypair,
        &mint_keypair.pubkey(),
        sol_to_lamports(1.),
        genesis_config.hash(),
    );
    let txs = vec![tx0, tx1];
    let results = bank.process_transactions(txs.iter());
    assert!(results[1].is_err());

    // Assert bad transactions aren't counted.
    assert_eq!(bank.transaction_count(), 1);
    assert_eq!(bank.non_vote_transaction_count_since_restart(), 1);
}

#[test]
fn test_readonly_accounts() {
    let GenesisConfigInfo {
        genesis_config,
        mint_keypair,
        ..
    } = create_genesis_config_with_leader(500, &solana_sdk::pubkey::new_rand(), 0);
    let bank = Bank::new_for_tests(&genesis_config);

    let vote_pubkey0 = solana_sdk::pubkey::new_rand();
    let vote_pubkey1 = solana_sdk::pubkey::new_rand();
    let vote_pubkey2 = solana_sdk::pubkey::new_rand();
    let authorized_voter = Keypair::new();
    let payer0 = Keypair::new();
    let payer1 = Keypair::new();

    // Create vote accounts
    let vote_account0 =
        vote_state::create_account(&vote_pubkey0, &authorized_voter.pubkey(), 0, 100);
    let vote_account1 =
        vote_state::create_account(&vote_pubkey1, &authorized_voter.pubkey(), 0, 100);
    let vote_account2 =
        vote_state::create_account(&vote_pubkey2, &authorized_voter.pubkey(), 0, 100);
    bank.store_account(&vote_pubkey0, &vote_account0);
    bank.store_account(&vote_pubkey1, &vote_account1);
    bank.store_account(&vote_pubkey2, &vote_account2);

    // Fund payers
    bank.transfer(10, &mint_keypair, &payer0.pubkey()).unwrap();
    bank.transfer(10, &mint_keypair, &payer1.pubkey()).unwrap();
    bank.transfer(1, &mint_keypair, &authorized_voter.pubkey())
        .unwrap();

    let vote = Vote::new(vec![1], Hash::default());
    let ix0 = vote_instruction::vote(&vote_pubkey0, &authorized_voter.pubkey(), vote.clone());
    let tx0 = Transaction::new_signed_with_payer(
        &[ix0],
        Some(&payer0.pubkey()),
        &[&payer0, &authorized_voter],
        bank.last_blockhash(),
    );
    let ix1 = vote_instruction::vote(&vote_pubkey1, &authorized_voter.pubkey(), vote.clone());
    let tx1 = Transaction::new_signed_with_payer(
        &[ix1],
        Some(&payer1.pubkey()),
        &[&payer1, &authorized_voter],
        bank.last_blockhash(),
    );
    let txs = vec![tx0, tx1];
    let results = bank.process_transactions(txs.iter());

    // If multiple transactions attempt to read the same account, they should succeed.
    // Vote authorized_voter and sysvar accounts are given read-only handling
    assert_eq!(results[0], Ok(()));
    assert_eq!(results[1], Ok(()));

    let ix0 = vote_instruction::vote(&vote_pubkey2, &authorized_voter.pubkey(), vote);
    let tx0 = Transaction::new_signed_with_payer(
        &[ix0],
        Some(&payer0.pubkey()),
        &[&payer0, &authorized_voter],
        bank.last_blockhash(),
    );
    let tx1 = system_transaction::transfer(
        &authorized_voter,
        &solana_sdk::pubkey::new_rand(),
        1,
        bank.last_blockhash(),
    );
    let txs = vec![tx0, tx1];
    let results = bank.process_transactions(txs.iter());
    // However, an account may not be locked as read-only and writable at the same time.
    assert_eq!(results[0], Ok(()));
    assert_eq!(results[1], Err(TransactionError::AccountInUse));
}

#[test]
fn test_interleaving_locks() {
    let (genesis_config, mint_keypair) = create_genesis_config(sol_to_lamports(1.));
    let bank = Bank::new_for_tests(&genesis_config);
    let alice = Keypair::new();
    let bob = Keypair::new();
    let amount = genesis_config.rent.minimum_balance(0);

    let tx1 = system_transaction::transfer(
        &mint_keypair,
        &alice.pubkey(),
        amount,
        genesis_config.hash(),
    );
    let pay_alice = vec![tx1];

    let lock_result = bank.prepare_batch_for_tests(pay_alice);
    let results_alice = bank
        .load_execute_and_commit_transactions(
            &lock_result,
            MAX_PROCESSING_AGE,
            false,
            false,
            false,
            false,
            &mut ExecuteTimings::default(),
            None,
        )
        .0
        .fee_collection_results;
    assert_eq!(results_alice[0], Ok(()));

    // try executing an interleaved transfer twice
    assert_eq!(
        bank.transfer(amount, &mint_keypair, &bob.pubkey()),
        Err(TransactionError::AccountInUse)
    );
    // the second time should fail as well
    // this verifies that `unlock_accounts` doesn't unlock `AccountInUse` accounts
    assert_eq!(
        bank.transfer(amount, &mint_keypair, &bob.pubkey()),
        Err(TransactionError::AccountInUse)
    );

    drop(lock_result);

    assert!(bank
        .transfer(2 * amount, &mint_keypair, &bob.pubkey())
        .is_ok());
}

#[test]
fn test_readonly_relaxed_locks() {
    let (genesis_config, _) = create_genesis_config(3);
    let bank = Bank::new_for_tests(&genesis_config);
    let key0 = Keypair::new();
    let key1 = Keypair::new();
    let key2 = Keypair::new();
    let key3 = solana_sdk::pubkey::new_rand();

    let message = Message {
        header: MessageHeader {
            num_required_signatures: 1,
            num_readonly_signed_accounts: 0,
            num_readonly_unsigned_accounts: 1,
        },
        account_keys: vec![key0.pubkey(), key3],
        recent_blockhash: Hash::default(),
        instructions: vec![],
    };
    let tx = Transaction::new(&[&key0], message, genesis_config.hash());
    let txs = vec![tx];

    let batch0 = bank.prepare_batch_for_tests(txs);
    assert!(batch0.lock_results()[0].is_ok());

    // Try locking accounts, locking a previously read-only account as writable
    // should fail
    let message = Message {
        header: MessageHeader {
            num_required_signatures: 1,
            num_readonly_signed_accounts: 0,
            num_readonly_unsigned_accounts: 0,
        },
        account_keys: vec![key1.pubkey(), key3],
        recent_blockhash: Hash::default(),
        instructions: vec![],
    };
    let tx = Transaction::new(&[&key1], message, genesis_config.hash());
    let txs = vec![tx];

    let batch1 = bank.prepare_batch_for_tests(txs);
    assert!(batch1.lock_results()[0].is_err());

    // Try locking a previously read-only account a 2nd time; should succeed
    let message = Message {
        header: MessageHeader {
            num_required_signatures: 1,
            num_readonly_signed_accounts: 0,
            num_readonly_unsigned_accounts: 1,
        },
        account_keys: vec![key2.pubkey(), key3],
        recent_blockhash: Hash::default(),
        instructions: vec![],
    };
    let tx = Transaction::new(&[&key2], message, genesis_config.hash());
    let txs = vec![tx];

    let batch2 = bank.prepare_batch_for_tests(txs);
    assert!(batch2.lock_results()[0].is_ok());
}

#[test]
fn test_bank_invalid_account_index() {
    let (genesis_config, mint_keypair) = create_genesis_config(1);
    let keypair = Keypair::new();
    let bank = Bank::new_for_tests(&genesis_config);

    let tx =
        system_transaction::transfer(&mint_keypair, &keypair.pubkey(), 1, genesis_config.hash());

    let mut tx_invalid_program_index = tx.clone();
    tx_invalid_program_index.message.instructions[0].program_id_index = 42;
    assert_eq!(
        bank.process_transaction(&tx_invalid_program_index),
        Err(TransactionError::SanitizeFailure)
    );

    let mut tx_invalid_account_index = tx;
    tx_invalid_account_index.message.instructions[0].accounts[0] = 42;
    assert_eq!(
        bank.process_transaction(&tx_invalid_account_index),
        Err(TransactionError::SanitizeFailure)
    );
}

#[test]
fn test_bank_pay_to_self() {
    let (genesis_config, mint_keypair) = create_genesis_config(sol_to_lamports(1.));
    let key1 = Keypair::new();
    let bank = Bank::new_for_tests(&genesis_config);
    let amount = genesis_config.rent.minimum_balance(0);

    bank.transfer(amount, &mint_keypair, &key1.pubkey())
        .unwrap();
    assert_eq!(bank.get_balance(&key1.pubkey()), amount);
    let tx = system_transaction::transfer(&key1, &key1.pubkey(), amount, genesis_config.hash());
    let _res = bank.process_transaction(&tx);

    assert_eq!(bank.get_balance(&key1.pubkey()), amount);
    bank.get_signature_status(&tx.signatures[0])
        .unwrap()
        .unwrap();
}

fn new_from_parent(parent: Arc<Bank>) -> Bank {
    let slot = parent.slot() + 1;
    let collector_id = Pubkey::default();
    Bank::new_from_parent(parent, &collector_id, slot)
}

/// Verify that the parent's vector is computed correctly
#[test]
fn test_bank_parents() {
    let (genesis_config, _) = create_genesis_config(1);
    let parent = Arc::new(Bank::new_for_tests(&genesis_config));

    let bank = new_from_parent(parent.clone());
    assert!(Arc::ptr_eq(&bank.parents()[0], &parent));
}

/// Verifies that transactions are dropped if they have already been processed
#[test]
fn test_tx_already_processed() {
    let (genesis_config, mint_keypair) = create_genesis_config(sol_to_lamports(1.));
    let bank = Bank::new_for_tests(&genesis_config);

    let key1 = Keypair::new();
    let mut tx = system_transaction::transfer(
        &mint_keypair,
        &key1.pubkey(),
        genesis_config.rent.minimum_balance(0),
        genesis_config.hash(),
    );

    // First process `tx` so that the status cache is updated
    assert_eq!(bank.process_transaction(&tx), Ok(()));

    // Ensure that signature check works
    assert_eq!(
        bank.process_transaction(&tx),
        Err(TransactionError::AlreadyProcessed)
    );

    // Change transaction signature to simulate processing a transaction with a different signature
    // for the same message.
    tx.signatures[0] = Signature::default();

    // Ensure that message hash check works
    assert_eq!(
        bank.process_transaction(&tx),
        Err(TransactionError::AlreadyProcessed)
    );
}

/// Verifies that last ids and status cache are correctly referenced from parent
#[test]
fn test_bank_parent_already_processed() {
    let (genesis_config, mint_keypair) = create_genesis_config(sol_to_lamports(1.));
    let key1 = Keypair::new();
    let parent = Arc::new(Bank::new_for_tests(&genesis_config));
    let amount = genesis_config.rent.minimum_balance(0);

    let tx =
        system_transaction::transfer(&mint_keypair, &key1.pubkey(), amount, genesis_config.hash());
    assert_eq!(parent.process_transaction(&tx), Ok(()));
    let bank = new_from_parent(parent);
    assert_eq!(
        bank.process_transaction(&tx),
        Err(TransactionError::AlreadyProcessed)
    );
}

/// Verifies that last ids and accounts are correctly referenced from parent
#[test]
fn test_bank_parent_account_spend() {
    let (genesis_config, mint_keypair) = create_genesis_config(sol_to_lamports(1.0));
    let key1 = Keypair::new();
    let key2 = Keypair::new();
    let parent = Arc::new(Bank::new_for_tests(&genesis_config));
    let amount = genesis_config.rent.minimum_balance(0);

    let tx =
        system_transaction::transfer(&mint_keypair, &key1.pubkey(), amount, genesis_config.hash());
    assert_eq!(parent.process_transaction(&tx), Ok(()));
    let bank = new_from_parent(parent.clone());
    let tx = system_transaction::transfer(&key1, &key2.pubkey(), amount, genesis_config.hash());
    assert_eq!(bank.process_transaction(&tx), Ok(()));
    assert_eq!(parent.get_signature_status(&tx.signatures[0]), None);
}

#[test]
fn test_bank_hash_internal_state() {
    let (genesis_config, mint_keypair) = create_genesis_config(sol_to_lamports(1.));
    let bank0 = Bank::new_for_tests(&genesis_config);
    let bank1 = Bank::new_for_tests(&genesis_config);
    let amount = genesis_config.rent.minimum_balance(0);
    let initial_state = bank0.hash_internal_state();
    assert_eq!(bank1.hash_internal_state(), initial_state);

    let pubkey = solana_sdk::pubkey::new_rand();
    bank0.transfer(amount, &mint_keypair, &pubkey).unwrap();
    assert_ne!(bank0.hash_internal_state(), initial_state);
    bank1.transfer(amount, &mint_keypair, &pubkey).unwrap();
    assert_eq!(bank0.hash_internal_state(), bank1.hash_internal_state());

    // Checkpointing should always result in a new state
    let bank1 = Arc::new(bank1);
    let bank2 = new_from_parent(bank1.clone());
    assert_ne!(bank0.hash_internal_state(), bank2.hash_internal_state());

    let pubkey2 = solana_sdk::pubkey::new_rand();
    info!("transfer 2 {}", pubkey2);
    bank2.transfer(amount, &mint_keypair, &pubkey2).unwrap();
    add_root_and_flush_write_cache(&bank0);
    add_root_and_flush_write_cache(&bank1);
    add_root_and_flush_write_cache(&bank2);
    bank2.update_accounts_hash_for_tests();
    assert!(bank2.verify_accounts_hash(None, VerifyAccountsHashConfig::default_for_test()));
}

#[test]
fn test_bank_hash_internal_state_verify() {
    for pass in 0..3 {
        solana_logger::setup();
        let (genesis_config, mint_keypair) = create_genesis_config(sol_to_lamports(1.));
        let bank0 = Bank::new_for_tests(&genesis_config);
        let amount = genesis_config.rent.minimum_balance(0);

        let pubkey = solana_sdk::pubkey::new_rand();
        info!("transfer 0 {} mint: {}", pubkey, mint_keypair.pubkey());
        bank0.transfer(amount, &mint_keypair, &pubkey).unwrap();

        let bank0_state = bank0.hash_internal_state();
        let bank0 = Arc::new(bank0);
        // Checkpointing should result in a new state while freezing the parent
        let bank2 = Bank::new_from_parent(bank0.clone(), &solana_sdk::pubkey::new_rand(), 1);
        assert_ne!(bank0_state, bank2.hash_internal_state());
        // Checkpointing should modify the checkpoint's state when freezed
        assert_ne!(bank0_state, bank0.hash_internal_state());

        // Checkpointing should never modify the checkpoint's state once frozen
        add_root_and_flush_write_cache(&bank0);
        let bank0_state = bank0.hash_internal_state();
        if pass == 0 {
            // we later modify bank 2, so this flush is destructive to the test
            add_root_and_flush_write_cache(&bank2);
            bank2.update_accounts_hash_for_tests();
            assert!(bank2.verify_accounts_hash(None, VerifyAccountsHashConfig::default_for_test()));
        }
        let bank3 = Bank::new_from_parent(bank0.clone(), &solana_sdk::pubkey::new_rand(), 2);
        assert_eq!(bank0_state, bank0.hash_internal_state());
        if pass == 0 {
            // this relies on us having set the bank hash in the pass==0 if above
            assert!(bank2.verify_accounts_hash(None, VerifyAccountsHashConfig::default_for_test()));
            continue;
        }
        if pass == 1 {
            // flushing slot 3 here causes us to mark it as a root. Marking it as a root
            // prevents us from marking slot 2 as a root later since slot 2 is < slot 3.
            // Doing so throws an assert. So, we can't flush 3 until 2 is flushed.
            add_root_and_flush_write_cache(&bank3);
            bank3.update_accounts_hash_for_tests();
            assert!(bank3.verify_accounts_hash(None, VerifyAccountsHashConfig::default_for_test()));
            continue;
        }

        let pubkey2 = solana_sdk::pubkey::new_rand();
        info!("transfer 2 {}", pubkey2);
        bank2.transfer(amount, &mint_keypair, &pubkey2).unwrap();
        add_root_and_flush_write_cache(&bank2);
        bank2.update_accounts_hash_for_tests();
        assert!(bank2.verify_accounts_hash(None, VerifyAccountsHashConfig::default_for_test()));
        add_root_and_flush_write_cache(&bank3);
        bank3.update_accounts_hash_for_tests();
        assert!(bank3.verify_accounts_hash(None, VerifyAccountsHashConfig::default_for_test()));
    }
}

#[test]
#[should_panic(expected = "self.is_frozen()")]
fn test_verify_hash_unfrozen() {
    let bank = create_simple_test_bank(2_000);
    assert!(bank.verify_hash());
}

#[test]
fn test_verify_snapshot_bank() {
    solana_logger::setup();
    let pubkey = solana_sdk::pubkey::new_rand();
    let (genesis_config, mint_keypair) = create_genesis_config(sol_to_lamports(1.));
    let bank = Bank::new_for_tests(&genesis_config);
    bank.transfer(
        genesis_config.rent.minimum_balance(0),
        &mint_keypair,
        &pubkey,
    )
    .unwrap();
    bank.freeze();
    add_root_and_flush_write_cache(&bank);
    bank.update_accounts_hash_for_tests();
    assert!(bank.verify_snapshot_bank(true, false, false, bank.slot(), None));

    // tamper the bank after freeze!
    bank.increment_signature_count(1);
    assert!(!bank.verify_snapshot_bank(true, false, false, bank.slot(), None));
}

// Test that two bank forks with the same accounts should not hash to the same value.
#[test]
fn test_bank_hash_internal_state_same_account_different_fork() {
    solana_logger::setup();
    let (genesis_config, mint_keypair) = create_genesis_config(sol_to_lamports(1.));
    let amount = genesis_config.rent.minimum_balance(0);
    let bank0 = Arc::new(Bank::new_for_tests(&genesis_config));
    let initial_state = bank0.hash_internal_state();
    let bank1 = Bank::new_from_parent(bank0.clone(), &Pubkey::default(), 1);
    assert_ne!(bank1.hash_internal_state(), initial_state);

    info!("transfer bank1");
    let pubkey = solana_sdk::pubkey::new_rand();
    bank1.transfer(amount, &mint_keypair, &pubkey).unwrap();
    assert_ne!(bank1.hash_internal_state(), initial_state);

    info!("transfer bank2");
    // bank2 should not hash the same as bank1
    let bank2 = Bank::new_from_parent(bank0, &Pubkey::default(), 2);
    bank2.transfer(amount, &mint_keypair, &pubkey).unwrap();
    assert_ne!(bank2.hash_internal_state(), initial_state);
    assert_ne!(bank1.hash_internal_state(), bank2.hash_internal_state());
}

#[test]
fn test_hash_internal_state_genesis() {
    let bank0 = Bank::new_for_tests(&create_genesis_config(10).0);
    let bank1 = Bank::new_for_tests(&create_genesis_config(20).0);
    assert_ne!(bank0.hash_internal_state(), bank1.hash_internal_state());
}

// See that the order of two transfers does not affect the result
// of hash_internal_state
#[test]
fn test_hash_internal_state_order() {
    let (genesis_config, mint_keypair) = create_genesis_config(sol_to_lamports(1.));
    let amount = genesis_config.rent.minimum_balance(0);
    let bank0 = Bank::new_for_tests(&genesis_config);
    let bank1 = Bank::new_for_tests(&genesis_config);
    assert_eq!(bank0.hash_internal_state(), bank1.hash_internal_state());
    let key0 = solana_sdk::pubkey::new_rand();
    let key1 = solana_sdk::pubkey::new_rand();
    bank0.transfer(amount, &mint_keypair, &key0).unwrap();
    bank0.transfer(amount * 2, &mint_keypair, &key1).unwrap();

    bank1.transfer(amount * 2, &mint_keypair, &key1).unwrap();
    bank1.transfer(amount, &mint_keypair, &key0).unwrap();

    assert_eq!(bank0.hash_internal_state(), bank1.hash_internal_state());
}

#[test]
fn test_hash_internal_state_error() {
    solana_logger::setup();
    let (genesis_config, mint_keypair) = create_genesis_config(sol_to_lamports(1.));
    let amount = genesis_config.rent.minimum_balance(0);
    let bank = Bank::new_for_tests(&genesis_config);
    let key0 = solana_sdk::pubkey::new_rand();
    bank.transfer(amount, &mint_keypair, &key0).unwrap();
    let orig = bank.hash_internal_state();

    // Transfer will error but still take a fee
    assert!(bank
        .transfer(sol_to_lamports(1.), &mint_keypair, &key0)
        .is_err());
    assert_ne!(orig, bank.hash_internal_state());

    let orig = bank.hash_internal_state();
    let empty_keypair = Keypair::new();
    assert!(bank.transfer(amount, &empty_keypair, &key0).is_err());
    assert_eq!(orig, bank.hash_internal_state());
}

#[test]
fn test_bank_hash_internal_state_squash() {
    let collector_id = Pubkey::default();
    let bank0 = Arc::new(Bank::new_for_tests(&create_genesis_config(10).0));
    let hash0 = bank0.hash_internal_state();
    // save hash0 because new_from_parent
    // updates sysvar entries

    let bank1 = Bank::new_from_parent(bank0, &collector_id, 1);

    // no delta in bank1, hashes should always update
    assert_ne!(hash0, bank1.hash_internal_state());

    // remove parent
    bank1.squash();
    assert!(bank1.parents().is_empty());
}

/// Verifies that last ids and accounts are correctly referenced from parent
#[test]
fn test_bank_squash() {
    solana_logger::setup();
    let (genesis_config, mint_keypair) = create_genesis_config(sol_to_lamports(2.));
    let key1 = Keypair::new();
    let key2 = Keypair::new();
    let parent = Arc::new(Bank::new_for_tests(&genesis_config));
    let amount = genesis_config.rent.minimum_balance(0);

    let tx_transfer_mint_to_1 =
        system_transaction::transfer(&mint_keypair, &key1.pubkey(), amount, genesis_config.hash());
    trace!("parent process tx ");
    assert_eq!(parent.process_transaction(&tx_transfer_mint_to_1), Ok(()));
    trace!("done parent process tx ");
    assert_eq!(parent.transaction_count(), 1);
    assert_eq!(parent.non_vote_transaction_count_since_restart(), 1);
    assert_eq!(
        parent.get_signature_status(&tx_transfer_mint_to_1.signatures[0]),
        Some(Ok(()))
    );

    trace!("new from parent");
    let bank = new_from_parent(parent.clone());
    trace!("done new from parent");
    assert_eq!(
        bank.get_signature_status(&tx_transfer_mint_to_1.signatures[0]),
        Some(Ok(()))
    );

    assert_eq!(bank.transaction_count(), parent.transaction_count());
    assert_eq!(
        bank.non_vote_transaction_count_since_restart(),
        parent.non_vote_transaction_count_since_restart()
    );
    let tx_transfer_1_to_2 =
        system_transaction::transfer(&key1, &key2.pubkey(), amount, genesis_config.hash());
    assert_eq!(bank.process_transaction(&tx_transfer_1_to_2), Ok(()));
    assert_eq!(bank.transaction_count(), 2);
    assert_eq!(bank.non_vote_transaction_count_since_restart(), 2);
    assert_eq!(parent.transaction_count(), 1);
    assert_eq!(parent.non_vote_transaction_count_since_restart(), 1);
    assert_eq!(
        parent.get_signature_status(&tx_transfer_1_to_2.signatures[0]),
        None
    );

    for _ in 0..3 {
        // first time these should match what happened above, assert that parents are ok
        assert_eq!(bank.get_balance(&key1.pubkey()), 0);
        assert_eq!(bank.get_account(&key1.pubkey()), None);
        assert_eq!(bank.get_balance(&key2.pubkey()), amount);
        trace!("start");
        assert_eq!(
            bank.get_signature_status(&tx_transfer_mint_to_1.signatures[0]),
            Some(Ok(()))
        );
        assert_eq!(
            bank.get_signature_status(&tx_transfer_1_to_2.signatures[0]),
            Some(Ok(()))
        );

        // works iteration 0, no-ops on iteration 1 and 2
        trace!("SQUASH");
        bank.squash();

        assert_eq!(parent.transaction_count(), 1);
        assert_eq!(parent.non_vote_transaction_count_since_restart(), 1);
        assert_eq!(bank.transaction_count(), 2);
        assert_eq!(bank.non_vote_transaction_count_since_restart(), 2);
    }
}

#[test]
fn test_bank_get_account_in_parent_after_squash() {
    let (genesis_config, mint_keypair) = create_genesis_config(sol_to_lamports(1.));
    let parent = Arc::new(Bank::new_for_tests(&genesis_config));
    let amount = genesis_config.rent.minimum_balance(0);

    let key1 = Keypair::new();

    parent
        .transfer(amount, &mint_keypair, &key1.pubkey())
        .unwrap();
    assert_eq!(parent.get_balance(&key1.pubkey()), amount);
    let bank = new_from_parent(parent.clone());
    bank.squash();
    assert_eq!(parent.get_balance(&key1.pubkey()), amount);
}

#[test]
fn test_bank_get_account_in_parent_after_squash2() {
    solana_logger::setup();
    let (genesis_config, mint_keypair) = create_genesis_config(sol_to_lamports(1.));
    let bank0 = Arc::new(Bank::new_for_tests(&genesis_config));
    let amount = genesis_config.rent.minimum_balance(0);

    let key1 = Keypair::new();

    bank0
        .transfer(amount, &mint_keypair, &key1.pubkey())
        .unwrap();
    assert_eq!(bank0.get_balance(&key1.pubkey()), amount);

    let bank1 = Arc::new(Bank::new_from_parent(bank0.clone(), &Pubkey::default(), 1));
    bank1
        .transfer(3 * amount, &mint_keypair, &key1.pubkey())
        .unwrap();
    let bank2 = Arc::new(Bank::new_from_parent(bank0.clone(), &Pubkey::default(), 2));
    bank2
        .transfer(2 * amount, &mint_keypair, &key1.pubkey())
        .unwrap();
    let bank3 = Arc::new(Bank::new_from_parent(bank1.clone(), &Pubkey::default(), 3));
    bank1.squash();

    // This picks up the values from 1 which is the highest root:
    // TODO: if we need to access rooted banks older than this,
    // need to fix the lookup.
    assert_eq!(bank0.get_balance(&key1.pubkey()), 4 * amount);
    assert_eq!(bank3.get_balance(&key1.pubkey()), 4 * amount);
    assert_eq!(bank2.get_balance(&key1.pubkey()), 3 * amount);
    bank3.squash();
    assert_eq!(bank1.get_balance(&key1.pubkey()), 4 * amount);

    let bank4 = Arc::new(Bank::new_from_parent(bank3.clone(), &Pubkey::default(), 4));
    bank4
        .transfer(4 * amount, &mint_keypair, &key1.pubkey())
        .unwrap();
    assert_eq!(bank4.get_balance(&key1.pubkey()), 8 * amount);
    assert_eq!(bank3.get_balance(&key1.pubkey()), 4 * amount);
    bank4.squash();
    let bank5 = Arc::new(Bank::new_from_parent(bank4.clone(), &Pubkey::default(), 5));
    bank5.squash();
    let bank6 = Arc::new(Bank::new_from_parent(bank5, &Pubkey::default(), 6));
    bank6.squash();

    // This picks up the values from 4 which is the highest root:
    // TODO: if we need to access rooted banks older than this,
    // need to fix the lookup.
    assert_eq!(bank3.get_balance(&key1.pubkey()), 8 * amount);
    assert_eq!(bank2.get_balance(&key1.pubkey()), 8 * amount);

    assert_eq!(bank4.get_balance(&key1.pubkey()), 8 * amount);
}

#[test]
fn test_bank_get_account_modified_since_parent_with_fixed_root() {
    let pubkey = solana_sdk::pubkey::new_rand();

    let (genesis_config, mint_keypair) = create_genesis_config(sol_to_lamports(1.));
    let amount = genesis_config.rent.minimum_balance(0);
    let bank1 = Arc::new(Bank::new_for_tests(&genesis_config));
    bank1.transfer(amount, &mint_keypair, &pubkey).unwrap();
    let result = bank1.get_account_modified_since_parent_with_fixed_root(&pubkey);
    assert!(result.is_some());
    let (account, slot) = result.unwrap();
    assert_eq!(account.lamports(), amount);
    assert_eq!(slot, 0);

    let bank2 = Arc::new(Bank::new_from_parent(bank1.clone(), &Pubkey::default(), 1));
    assert!(bank2
        .get_account_modified_since_parent_with_fixed_root(&pubkey)
        .is_none());
    bank2.transfer(2 * amount, &mint_keypair, &pubkey).unwrap();
    let result = bank1.get_account_modified_since_parent_with_fixed_root(&pubkey);
    assert!(result.is_some());
    let (account, slot) = result.unwrap();
    assert_eq!(account.lamports(), amount);
    assert_eq!(slot, 0);
    let result = bank2.get_account_modified_since_parent_with_fixed_root(&pubkey);
    assert!(result.is_some());
    let (account, slot) = result.unwrap();
    assert_eq!(account.lamports(), 3 * amount);
    assert_eq!(slot, 1);

    bank1.squash();

    let bank3 = Bank::new_from_parent(bank2, &Pubkey::default(), 3);
    assert_eq!(
        None,
        bank3.get_account_modified_since_parent_with_fixed_root(&pubkey)
    );
}

#[test]
fn test_bank_update_sysvar_account() {
    solana_logger::setup();
    // flushing the write cache is destructive, so test has to restart each time we flush and want to do 'illegal' operations once flushed
    for pass in 0..5 {
        use sysvar::clock::Clock;

        let dummy_clock_id = solana_sdk::pubkey::new_rand();
        let dummy_rent_epoch = 44;
        let (mut genesis_config, _mint_keypair) = create_genesis_config(500);

        let expected_previous_slot = 3;
        let mut expected_next_slot = expected_previous_slot + 1;

        // First, initialize the clock sysvar
        for feature_id in FeatureSet::default().inactive {
            activate_feature(&mut genesis_config, feature_id);
        }
        let bank1 = Arc::new(Bank::new_for_tests_with_config(
            &genesis_config,
            BankTestConfig::default(),
        ));
        if pass == 0 {
            add_root_and_flush_write_cache(&bank1);
            assert_eq!(bank1.calculate_capitalization(true), bank1.capitalization());
            continue;
        }

        assert_capitalization_diff(
            &bank1,
            || {
                bank1.update_sysvar_account(&dummy_clock_id, |optional_account| {
                    assert!(optional_account.is_none());

                    let mut account = create_account(
                        &Clock {
                            slot: expected_previous_slot,
                            ..Clock::default()
                        },
                        bank1.inherit_specially_retained_account_fields(optional_account),
                    );
                    account.set_rent_epoch(dummy_rent_epoch);
                    account
                });
                let current_account = bank1.get_account(&dummy_clock_id).unwrap();
                assert_eq!(
                    expected_previous_slot,
                    from_account::<Clock, _>(&current_account).unwrap().slot
                );
                assert_eq!(dummy_rent_epoch, current_account.rent_epoch());
            },
            |old, new| {
                assert_eq!(
                    old + min_rent_exempt_balance_for_sysvars(&bank1, &[sysvar::clock::id()]),
                    new
                );
                pass == 1
            },
        );
        if pass == 1 {
            continue;
        }

        assert_capitalization_diff(
            &bank1,
            || {
                bank1.update_sysvar_account(&dummy_clock_id, |optional_account| {
                    assert!(optional_account.is_some());

                    create_account(
                        &Clock {
                            slot: expected_previous_slot,
                            ..Clock::default()
                        },
                        bank1.inherit_specially_retained_account_fields(optional_account),
                    )
                })
            },
            |old, new| {
                // creating new sysvar twice in a slot shouldn't increment capitalization twice
                assert_eq!(old, new);
                pass == 2
            },
        );
        if pass == 2 {
            continue;
        }

        // Updating should increment the clock's slot
        let bank2 = Arc::new(Bank::new_from_parent(bank1.clone(), &Pubkey::default(), 1));
        add_root_and_flush_write_cache(&bank1);
        assert_capitalization_diff(
            &bank2,
            || {
                bank2.update_sysvar_account(&dummy_clock_id, |optional_account| {
                    let slot = from_account::<Clock, _>(optional_account.as_ref().unwrap())
                        .unwrap()
                        .slot
                        + 1;

                    create_account(
                        &Clock {
                            slot,
                            ..Clock::default()
                        },
                        bank2.inherit_specially_retained_account_fields(optional_account),
                    )
                });
                let current_account = bank2.get_account(&dummy_clock_id).unwrap();
                assert_eq!(
                    expected_next_slot,
                    from_account::<Clock, _>(&current_account).unwrap().slot
                );
                assert_eq!(dummy_rent_epoch, current_account.rent_epoch());
            },
            |old, new| {
                // if existing, capitalization shouldn't change
                assert_eq!(old, new);
                pass == 3
            },
        );
        if pass == 3 {
            continue;
        }

        // Updating again should give bank2's sysvar to the closure not bank1's.
        // Thus, increment expected_next_slot accordingly
        expected_next_slot += 1;
        assert_capitalization_diff(
            &bank2,
            || {
                bank2.update_sysvar_account(&dummy_clock_id, |optional_account| {
                    let slot = from_account::<Clock, _>(optional_account.as_ref().unwrap())
                        .unwrap()
                        .slot
                        + 1;

                    create_account(
                        &Clock {
                            slot,
                            ..Clock::default()
                        },
                        bank2.inherit_specially_retained_account_fields(optional_account),
                    )
                });
                let current_account = bank2.get_account(&dummy_clock_id).unwrap();
                assert_eq!(
                    expected_next_slot,
                    from_account::<Clock, _>(&current_account).unwrap().slot
                );
            },
            |old, new| {
                // updating twice in a slot shouldn't increment capitalization twice
                assert_eq!(old, new);
                true
            },
        );
    }
}

#[test]
fn test_bank_epoch_vote_accounts() {
    let leader_pubkey = solana_sdk::pubkey::new_rand();
    let leader_lamports = 3;
    let mut genesis_config =
        create_genesis_config_with_leader(5, &leader_pubkey, leader_lamports).genesis_config;

    // set this up weird, forces future generation, odd mod(), etc.
    //  this says: "vote_accounts for epoch X should be generated at slot index 3 in epoch X-2...
    const SLOTS_PER_EPOCH: u64 = MINIMUM_SLOTS_PER_EPOCH;
    const LEADER_SCHEDULE_SLOT_OFFSET: u64 = SLOTS_PER_EPOCH * 3 - 3;
    // no warmup allows me to do the normal division stuff below
    genesis_config.epoch_schedule =
        EpochSchedule::custom(SLOTS_PER_EPOCH, LEADER_SCHEDULE_SLOT_OFFSET, false);

    let parent = Arc::new(Bank::new_for_tests(&genesis_config));
    let mut leader_vote_stake: Vec<_> = parent
        .epoch_vote_accounts(0)
        .map(|accounts| {
            accounts
                .iter()
                .filter_map(|(pubkey, (stake, account))| {
                    if let Ok(vote_state) = account.vote_state().as_ref() {
                        if vote_state.node_pubkey == leader_pubkey {
                            Some((*pubkey, *stake))
                        } else {
                            None
                        }
                    } else {
                        None
                    }
                })
                .collect()
        })
        .unwrap();
    assert_eq!(leader_vote_stake.len(), 1);
    let (leader_vote_account, leader_stake) = leader_vote_stake.pop().unwrap();
    assert!(leader_stake > 0);

    let leader_stake = Stake {
        delegation: Delegation {
            stake: leader_lamports,
            activation_epoch: std::u64::MAX, // bootstrap
            ..Delegation::default()
        },
        ..Stake::default()
    };

    let mut epoch = 1;
    loop {
        if epoch > LEADER_SCHEDULE_SLOT_OFFSET / SLOTS_PER_EPOCH {
            break;
        }
        let vote_accounts = parent.epoch_vote_accounts(epoch);
        assert!(vote_accounts.is_some());

        // epoch_stakes are a snapshot at the leader_schedule_slot_offset boundary
        //   in the prior epoch (0 in this case)
        assert_eq!(
            leader_stake.stake(0, None, None),
            vote_accounts.unwrap().get(&leader_vote_account).unwrap().0
        );

        epoch += 1;
    }

    // child crosses epoch boundary and is the first slot in the epoch
    let child = Bank::new_from_parent(
        parent.clone(),
        &leader_pubkey,
        SLOTS_PER_EPOCH - (LEADER_SCHEDULE_SLOT_OFFSET % SLOTS_PER_EPOCH),
    );

    assert!(child.epoch_vote_accounts(epoch).is_some());
    assert_eq!(
        leader_stake.stake(child.epoch(), None, None),
        child
            .epoch_vote_accounts(epoch)
            .unwrap()
            .get(&leader_vote_account)
            .unwrap()
            .0
    );

    // child crosses epoch boundary but isn't the first slot in the epoch, still
    //  makes an epoch stakes snapshot at 1
    let child = Bank::new_from_parent(
        parent,
        &leader_pubkey,
        SLOTS_PER_EPOCH - (LEADER_SCHEDULE_SLOT_OFFSET % SLOTS_PER_EPOCH) + 1,
    );
    assert!(child.epoch_vote_accounts(epoch).is_some());
    assert_eq!(
        leader_stake.stake(child.epoch(), None, None),
        child
            .epoch_vote_accounts(epoch)
            .unwrap()
            .get(&leader_vote_account)
            .unwrap()
            .0
    );
}

#[test]
fn test_zero_signatures() {
    solana_logger::setup();
    let (genesis_config, mint_keypair) = create_genesis_config(500);
    let mut bank = Bank::new_for_tests(&genesis_config);
    bank.fee_rate_governor.lamports_per_signature = 2;
    let key = solana_sdk::pubkey::new_rand();

    let mut transfer_instruction = system_instruction::transfer(&mint_keypair.pubkey(), &key, 0);
    transfer_instruction.accounts[0].is_signer = false;
    let message = Message::new(&[transfer_instruction], None);
    let tx = Transaction::new(&[&Keypair::new(); 0], message, bank.last_blockhash());

    assert_eq!(
        bank.process_transaction(&tx),
        Err(TransactionError::SanitizeFailure)
    );
    assert_eq!(bank.get_balance(&key), 0);
}

#[test]
fn test_bank_get_slots_in_epoch() {
    let (genesis_config, _) = create_genesis_config(500);

    let bank = Bank::new_for_tests(&genesis_config);

    assert_eq!(bank.get_slots_in_epoch(0), MINIMUM_SLOTS_PER_EPOCH);
    assert_eq!(bank.get_slots_in_epoch(2), (MINIMUM_SLOTS_PER_EPOCH * 4));
    assert_eq!(
        bank.get_slots_in_epoch(5000),
        genesis_config.epoch_schedule.slots_per_epoch
    );
}

#[test]
fn test_is_delta_true() {
    let (genesis_config, mint_keypair) = create_genesis_config(sol_to_lamports(1.0));
    let bank = Arc::new(Bank::new_for_tests(&genesis_config));
    let key1 = Keypair::new();
    let tx_transfer_mint_to_1 = system_transaction::transfer(
        &mint_keypair,
        &key1.pubkey(),
        genesis_config.rent.minimum_balance(0),
        genesis_config.hash(),
    );
    assert_eq!(bank.process_transaction(&tx_transfer_mint_to_1), Ok(()));
    assert!(bank.is_delta.load(Relaxed));

    let bank1 = new_from_parent(bank.clone());
    let hash1 = bank1.hash_internal_state();
    assert!(!bank1.is_delta.load(Relaxed));
    assert_ne!(hash1, bank.hash());
    // ticks don't make a bank into a delta or change its state unless a block boundary is crossed
    bank1.register_default_tick_for_test();
    assert!(!bank1.is_delta.load(Relaxed));
    assert_eq!(bank1.hash_internal_state(), hash1);
}

#[test]
fn test_is_empty() {
    let (genesis_config, mint_keypair) = create_genesis_config(sol_to_lamports(1.0));
    let bank0 = Arc::new(Bank::new_for_tests(&genesis_config));
    let key1 = Keypair::new();

    // The zeroth bank is empty becasue there are no transactions
    assert!(bank0.is_empty());

    // Set is_delta to true, bank is no longer empty
    let tx_transfer_mint_to_1 = system_transaction::transfer(
        &mint_keypair,
        &key1.pubkey(),
        genesis_config.rent.minimum_balance(0),
        genesis_config.hash(),
    );
    assert_eq!(bank0.process_transaction(&tx_transfer_mint_to_1), Ok(()));
    assert!(!bank0.is_empty());
}

#[test]
fn test_bank_inherit_tx_count() {
    let (genesis_config, mint_keypair) = create_genesis_config(sol_to_lamports(1.0));
    let bank0 = Arc::new(Bank::new_for_tests(&genesis_config));

    // Bank 1
    let bank1 = Arc::new(Bank::new_from_parent(
        bank0.clone(),
        &solana_sdk::pubkey::new_rand(),
        1,
    ));
    // Bank 2
    let bank2 = Bank::new_from_parent(bank0.clone(), &solana_sdk::pubkey::new_rand(), 2);

    // transfer a token
    assert_eq!(
        bank1.process_transaction(&system_transaction::transfer(
            &mint_keypair,
            &Keypair::new().pubkey(),
            genesis_config.rent.minimum_balance(0),
            genesis_config.hash(),
        )),
        Ok(())
    );

    assert_eq!(bank0.transaction_count(), 0);
    assert_eq!(bank0.non_vote_transaction_count_since_restart(), 0);
    assert_eq!(bank2.transaction_count(), 0);
    assert_eq!(bank2.non_vote_transaction_count_since_restart(), 0);
    assert_eq!(bank1.transaction_count(), 1);
    assert_eq!(bank1.non_vote_transaction_count_since_restart(), 1);

    bank1.squash();

    assert_eq!(bank0.transaction_count(), 0);
    assert_eq!(bank0.non_vote_transaction_count_since_restart(), 0);
    assert_eq!(bank2.transaction_count(), 0);
    assert_eq!(bank2.non_vote_transaction_count_since_restart(), 0);
    assert_eq!(bank1.transaction_count(), 1);
    assert_eq!(bank1.non_vote_transaction_count_since_restart(), 1);

    let bank6 = Bank::new_from_parent(bank1.clone(), &solana_sdk::pubkey::new_rand(), 3);
    assert_eq!(bank1.transaction_count(), 1);
    assert_eq!(bank1.non_vote_transaction_count_since_restart(), 1);
    assert_eq!(bank6.transaction_count(), 1);
    assert_eq!(bank6.non_vote_transaction_count_since_restart(), 1);

    bank6.squash();
    assert_eq!(bank6.transaction_count(), 1);
    assert_eq!(bank6.non_vote_transaction_count_since_restart(), 1);
}

#[test]
fn test_bank_inherit_fee_rate_governor() {
    let (mut genesis_config, _mint_keypair) = create_genesis_config(500);
    genesis_config
        .fee_rate_governor
        .target_lamports_per_signature = 123;

    let bank0 = Arc::new(Bank::new_for_tests(&genesis_config));
    let bank1 = Arc::new(new_from_parent(bank0.clone()));
    assert_eq!(
        bank0.fee_rate_governor.target_lamports_per_signature / 2,
        bank1
            .fee_rate_governor
            .create_fee_calculator()
            .lamports_per_signature
    );
}

#[test]
fn test_bank_vote_accounts() {
    let GenesisConfigInfo {
        genesis_config,
        mint_keypair,
        ..
    } = create_genesis_config_with_leader(500, &solana_sdk::pubkey::new_rand(), 1);
    let bank = Arc::new(Bank::new_for_tests(&genesis_config));

    let vote_accounts = bank.vote_accounts();
    assert_eq!(vote_accounts.len(), 1); // bootstrap validator has
                                        // to have a vote account

    let vote_keypair = Keypair::new();
    let instructions = vote_instruction::create_account_with_config(
        &mint_keypair.pubkey(),
        &vote_keypair.pubkey(),
        &VoteInit {
            node_pubkey: mint_keypair.pubkey(),
            authorized_voter: vote_keypair.pubkey(),
            authorized_withdrawer: vote_keypair.pubkey(),
            commission: 0,
        },
        10,
        vote_instruction::CreateVoteAccountConfig {
            space: VoteStateVersions::vote_state_size_of(true) as u64,
            ..vote_instruction::CreateVoteAccountConfig::default()
        },
    );

    let message = Message::new(&instructions, Some(&mint_keypair.pubkey()));
    let transaction = Transaction::new(
        &[&mint_keypair, &vote_keypair],
        message,
        bank.last_blockhash(),
    );

    bank.process_transaction(&transaction).unwrap();

    let vote_accounts = bank.vote_accounts();

    assert_eq!(vote_accounts.len(), 2);

    assert!(vote_accounts.get(&vote_keypair.pubkey()).is_some());

    assert!(bank.withdraw(&vote_keypair.pubkey(), 10).is_ok());

    let vote_accounts = bank.vote_accounts();

    assert_eq!(vote_accounts.len(), 1);
}

#[test]
fn test_bank_cloned_stake_delegations() {
    let GenesisConfigInfo {
        mut genesis_config,
        mint_keypair,
        ..
    } = create_genesis_config_with_leader(
        123_456_000_000_000,
        &solana_sdk::pubkey::new_rand(),
        123_000_000_000,
    );
    genesis_config.rent = Rent::default();
    let bank = Arc::new(Bank::new_for_tests(&genesis_config));

    let stake_delegations = bank.stakes_cache.stakes().stake_delegations().clone();
    assert_eq!(stake_delegations.len(), 1); // bootstrap validator has
                                            // to have a stake delegation

    let (vote_balance, stake_balance) = {
        let rent = &bank.rent_collector().rent;
        let vote_rent_exempt_reserve = rent.minimum_balance(VoteState::size_of());
        let stake_rent_exempt_reserve = rent.minimum_balance(StakeStateV2::size_of());
        let minimum_delegation = solana_stake_program::get_minimum_delegation(&bank.feature_set);
        (
            vote_rent_exempt_reserve,
            stake_rent_exempt_reserve + minimum_delegation,
        )
    };

    let vote_keypair = Keypair::new();
    let mut instructions = vote_instruction::create_account_with_config(
        &mint_keypair.pubkey(),
        &vote_keypair.pubkey(),
        &VoteInit {
            node_pubkey: mint_keypair.pubkey(),
            authorized_voter: vote_keypair.pubkey(),
            authorized_withdrawer: vote_keypair.pubkey(),
            commission: 0,
        },
        vote_balance,
        vote_instruction::CreateVoteAccountConfig {
            space: VoteStateVersions::vote_state_size_of(true) as u64,
            ..vote_instruction::CreateVoteAccountConfig::default()
        },
    );

    let stake_keypair = Keypair::new();
    instructions.extend(stake_instruction::create_account_and_delegate_stake(
        &mint_keypair.pubkey(),
        &stake_keypair.pubkey(),
        &vote_keypair.pubkey(),
        &Authorized::auto(&stake_keypair.pubkey()),
        &Lockup::default(),
        stake_balance,
    ));

    let message = Message::new(&instructions, Some(&mint_keypair.pubkey()));
    let transaction = Transaction::new(
        &[&mint_keypair, &vote_keypair, &stake_keypair],
        message,
        bank.last_blockhash(),
    );

    bank.process_transaction(&transaction).unwrap();

    let stake_delegations = bank.stakes_cache.stakes().stake_delegations().clone();
    assert_eq!(stake_delegations.len(), 2);
    assert!(stake_delegations.get(&stake_keypair.pubkey()).is_some());
}

#[allow(deprecated)]
#[test]
fn test_bank_fees_account() {
    let (mut genesis_config, _) = create_genesis_config(500);
    genesis_config.fee_rate_governor = FeeRateGovernor::new(12345, 0);
    let bank = Arc::new(Bank::new_for_tests(&genesis_config));

    let fees_account = bank.get_account(&sysvar::fees::id()).unwrap();
    let fees = from_account::<Fees, _>(&fees_account).unwrap();
    assert_eq!(
        bank.fee_rate_governor.lamports_per_signature,
        fees.fee_calculator.lamports_per_signature
    );
    assert_eq!(fees.fee_calculator.lamports_per_signature, 12345);
}

#[test]
fn test_is_delta_with_no_committables() {
    let (genesis_config, mint_keypair) = create_genesis_config(8000);
    let bank = Bank::new_for_tests(&genesis_config);
    bank.is_delta.store(false, Relaxed);

    let keypair1 = Keypair::new();
    let keypair2 = Keypair::new();
    let fail_tx =
        system_transaction::transfer(&keypair1, &keypair2.pubkey(), 1, bank.last_blockhash());

    // Should fail with TransactionError::AccountNotFound, which means
    // the account which this tx operated on will not be committed. Thus
    // the bank is_delta should still be false
    assert_eq!(
        bank.process_transaction(&fail_tx),
        Err(TransactionError::AccountNotFound)
    );

    // Check the bank is_delta is still false
    assert!(!bank.is_delta.load(Relaxed));

    // Should fail with InstructionError, but InstructionErrors are committable,
    // so is_delta should be true
    assert_eq!(
        bank.transfer(10_001, &mint_keypair, &solana_sdk::pubkey::new_rand()),
        Err(TransactionError::InstructionError(
            0,
            SystemError::ResultWithNegativeLamports.into(),
        ))
    );

    assert!(bank.is_delta.load(Relaxed));
}

#[test]
fn test_bank_get_program_accounts() {
    let (genesis_config, mint_keypair) = create_genesis_config(500);
    let parent = Arc::new(Bank::new_for_tests(&genesis_config));
    parent.restore_old_behavior_for_fragile_tests();

    let genesis_accounts: Vec<_> = parent.get_all_accounts().unwrap();
    assert!(
        genesis_accounts
            .iter()
            .any(|(pubkey, _, _)| *pubkey == mint_keypair.pubkey()),
        "mint pubkey not found"
    );
    assert!(
        genesis_accounts
            .iter()
            .any(|(pubkey, _, _)| solana_sdk::sysvar::is_sysvar_id(pubkey)),
        "no sysvars found"
    );

    let bank0 = Arc::new(new_from_parent(parent));
    let pubkey0 = solana_sdk::pubkey::new_rand();
    let program_id = Pubkey::from([2; 32]);
    let account0 = AccountSharedData::new(1, 0, &program_id);
    bank0.store_account(&pubkey0, &account0);

    assert_eq!(
        bank0.get_program_accounts_modified_since_parent(&program_id),
        vec![(pubkey0, account0.clone())]
    );

    let bank1 = Arc::new(new_from_parent(bank0.clone()));
    bank1.squash();
    assert_eq!(
        bank0
            .get_program_accounts(&program_id, &ScanConfig::default(),)
            .unwrap(),
        vec![(pubkey0, account0.clone())]
    );
    assert_eq!(
        bank1
            .get_program_accounts(&program_id, &ScanConfig::default(),)
            .unwrap(),
        vec![(pubkey0, account0)]
    );
    assert_eq!(
        bank1.get_program_accounts_modified_since_parent(&program_id),
        vec![]
    );

    let bank2 = Arc::new(new_from_parent(bank1.clone()));
    let pubkey1 = solana_sdk::pubkey::new_rand();
    let account1 = AccountSharedData::new(3, 0, &program_id);
    bank2.store_account(&pubkey1, &account1);
    // Accounts with 0 lamports should be filtered out by Accounts::load_by_program()
    let pubkey2 = solana_sdk::pubkey::new_rand();
    let account2 = AccountSharedData::new(0, 0, &program_id);
    bank2.store_account(&pubkey2, &account2);

    let bank3 = Arc::new(new_from_parent(bank2));
    bank3.squash();
    assert_eq!(
        bank1
            .get_program_accounts(&program_id, &ScanConfig::default(),)
            .unwrap()
            .len(),
        2
    );
    assert_eq!(
        bank3
            .get_program_accounts(&program_id, &ScanConfig::default(),)
            .unwrap()
            .len(),
        2
    );
}

#[test]
fn test_get_filtered_indexed_accounts_limit_exceeded() {
    let (genesis_config, _mint_keypair) = create_genesis_config(500);
    let mut account_indexes = AccountSecondaryIndexes::default();
    account_indexes.indexes.insert(AccountIndex::ProgramId);
    let bank = Arc::new(Bank::new_with_config_for_tests(
        &genesis_config,
        account_indexes,
        AccountShrinkThreshold::default(),
    ));

    let address = Pubkey::new_unique();
    let program_id = Pubkey::new_unique();
    let limit = 100;
    let account = AccountSharedData::new(1, limit, &program_id);
    bank.store_account(&address, &account);

    assert!(bank
        .get_filtered_indexed_accounts(
            &IndexKey::ProgramId(program_id),
            |_| true,
            &ScanConfig::default(),
            Some(limit), // limit here will be exceeded, resulting in aborted scan
        )
        .is_err());
}

#[test]
fn test_get_filtered_indexed_accounts() {
    let (genesis_config, _mint_keypair) = create_genesis_config(500);
    let mut account_indexes = AccountSecondaryIndexes::default();
    account_indexes.indexes.insert(AccountIndex::ProgramId);
    let bank = Arc::new(Bank::new_with_config_for_tests(
        &genesis_config,
        account_indexes,
        AccountShrinkThreshold::default(),
    ));

    let address = Pubkey::new_unique();
    let program_id = Pubkey::new_unique();
    let account = AccountSharedData::new(1, 0, &program_id);
    bank.store_account(&address, &account);

    let indexed_accounts = bank
        .get_filtered_indexed_accounts(
            &IndexKey::ProgramId(program_id),
            |_| true,
            &ScanConfig::default(),
            None,
        )
        .unwrap();
    assert_eq!(indexed_accounts.len(), 1);
    assert_eq!(indexed_accounts[0], (address, account));

    // Even though the account is re-stored in the bank (and the index) under a new program id,
    // it is still present in the index under the original program id as well. This
    // demonstrates the need for a redundant post-processing filter.
    let another_program_id = Pubkey::new_unique();
    let new_account = AccountSharedData::new(1, 0, &another_program_id);
    let bank = Arc::new(new_from_parent(bank));
    bank.store_account(&address, &new_account);
    let indexed_accounts = bank
        .get_filtered_indexed_accounts(
            &IndexKey::ProgramId(program_id),
            |_| true,
            &ScanConfig::default(),
            None,
        )
        .unwrap();
    assert_eq!(indexed_accounts.len(), 1);
    assert_eq!(indexed_accounts[0], (address, new_account.clone()));
    let indexed_accounts = bank
        .get_filtered_indexed_accounts(
            &IndexKey::ProgramId(another_program_id),
            |_| true,
            &ScanConfig::default(),
            None,
        )
        .unwrap();
    assert_eq!(indexed_accounts.len(), 1);
    assert_eq!(indexed_accounts[0], (address, new_account.clone()));

    // Post-processing filter
    let indexed_accounts = bank
        .get_filtered_indexed_accounts(
            &IndexKey::ProgramId(program_id),
            |account| account.owner() == &program_id,
            &ScanConfig::default(),
            None,
        )
        .unwrap();
    assert!(indexed_accounts.is_empty());
    let indexed_accounts = bank
        .get_filtered_indexed_accounts(
            &IndexKey::ProgramId(another_program_id),
            |account| account.owner() == &another_program_id,
            &ScanConfig::default(),
            None,
        )
        .unwrap();
    assert_eq!(indexed_accounts.len(), 1);
    assert_eq!(indexed_accounts[0], (address, new_account));
}

#[test]
fn test_status_cache_ancestors() {
    solana_logger::setup();
    let parent = create_simple_test_arc_bank(500);
    let bank1 = Arc::new(new_from_parent(parent));
    let mut bank = bank1;
    for _ in 0..MAX_CACHE_ENTRIES * 2 {
        bank = Arc::new(new_from_parent(bank));
        bank.squash();
    }

    let bank = new_from_parent(bank);
    assert_eq!(
        bank.status_cache_ancestors(),
        (bank.slot() - MAX_CACHE_ENTRIES as u64..=bank.slot()).collect::<Vec<_>>()
    );
}

#[test]
fn test_add_builtin() {
    let (genesis_config, mint_keypair) = create_genesis_config(500);
    let mut bank = Bank::new_for_tests(&genesis_config);

    fn mock_vote_program_id() -> Pubkey {
        Pubkey::from([42u8; 32])
    }
    declare_process_instruction!(MockBuiltin, 1, |invoke_context| {
        let transaction_context = &invoke_context.transaction_context;
        let instruction_context = transaction_context.get_current_instruction_context()?;
        let program_id = instruction_context.get_last_program_key(transaction_context)?;
        if mock_vote_program_id() != *program_id {
            return Err(InstructionError::IncorrectProgramId);
        }
        Err(InstructionError::Custom(42))
    });

    assert!(bank.get_account(&mock_vote_program_id()).is_none());
    bank.add_mockup_builtin(mock_vote_program_id(), MockBuiltin::vm);
    assert!(bank.get_account(&mock_vote_program_id()).is_some());

    let mock_account = Keypair::new();
    let mock_validator_identity = Keypair::new();
    let mut instructions = vote_instruction::create_account_with_config(
        &mint_keypair.pubkey(),
        &mock_account.pubkey(),
        &VoteInit {
            node_pubkey: mock_validator_identity.pubkey(),
            ..VoteInit::default()
        },
        1,
        vote_instruction::CreateVoteAccountConfig {
            space: VoteStateVersions::vote_state_size_of(true) as u64,
            ..vote_instruction::CreateVoteAccountConfig::default()
        },
    );
    instructions[1].program_id = mock_vote_program_id();

    let message = Message::new(&instructions, Some(&mint_keypair.pubkey()));
    let transaction = Transaction::new(
        &[&mint_keypair, &mock_account, &mock_validator_identity],
        message,
        bank.last_blockhash(),
    );

    assert_eq!(
        bank.process_transaction(&transaction),
        Err(TransactionError::InstructionError(
            1,
            InstructionError::Custom(42)
        ))
    );
}

#[test]
fn test_add_duplicate_static_program() {
    let GenesisConfigInfo {
        genesis_config,
        mint_keypair,
        ..
    } = create_genesis_config_with_leader(500, &solana_sdk::pubkey::new_rand(), 0);
    let bank = Bank::new_for_tests(&genesis_config);

    declare_process_instruction!(MockBuiltin, 1, |_invoke_context| {
        Err(InstructionError::Custom(42))
    });

    let mock_account = Keypair::new();
    let mock_validator_identity = Keypair::new();
    let instructions = vote_instruction::create_account_with_config(
        &mint_keypair.pubkey(),
        &mock_account.pubkey(),
        &VoteInit {
            node_pubkey: mock_validator_identity.pubkey(),
            ..VoteInit::default()
        },
        1,
        vote_instruction::CreateVoteAccountConfig {
            space: VoteStateVersions::vote_state_size_of(true) as u64,
            ..vote_instruction::CreateVoteAccountConfig::default()
        },
    );

    let message = Message::new(&instructions, Some(&mint_keypair.pubkey()));
    let transaction = Transaction::new(
        &[&mint_keypair, &mock_account, &mock_validator_identity],
        message,
        bank.last_blockhash(),
    );

    let slot = bank.slot().saturating_add(1);
    let mut bank = Bank::new_from_parent(Arc::new(bank), &Pubkey::default(), slot);

    let vote_loader_account = bank.get_account(&solana_vote_program::id()).unwrap();
    bank.add_mockup_builtin(solana_vote_program::id(), MockBuiltin::vm);
    let new_vote_loader_account = bank.get_account(&solana_vote_program::id()).unwrap();
    // Vote loader account should not be updated since it was included in the genesis config.
    assert_eq!(vote_loader_account.data(), new_vote_loader_account.data());
    assert_eq!(
        bank.process_transaction(&transaction),
        Err(TransactionError::InstructionError(
            1,
            InstructionError::Custom(42)
        ))
    );
}

#[test]
fn test_add_instruction_processor_for_existing_unrelated_accounts() {
    for pass in 0..5 {
        let mut bank = create_simple_test_bank(500);

        declare_process_instruction!(MockBuiltin, 1, |_invoke_context| {
            Err(InstructionError::Custom(42))
        });

        // Non-builtin loader accounts can not be used for instruction processing
        {
            let stakes = bank.stakes_cache.stakes();
            assert!(stakes.vote_accounts().as_ref().is_empty());
        }
        assert!(bank.stakes_cache.stakes().stake_delegations().is_empty());
        if pass == 0 {
            add_root_and_flush_write_cache(&bank);
            assert_eq!(bank.calculate_capitalization(true), bank.capitalization());
            continue;
        }

        let ((vote_id, vote_account), (stake_id, stake_account)) =
            crate::stakes::tests::create_staked_node_accounts(1_0000);
        bank.capitalization
            .fetch_add(vote_account.lamports() + stake_account.lamports(), Relaxed);
        bank.store_account(&vote_id, &vote_account);
        bank.store_account(&stake_id, &stake_account);
        {
            let stakes = bank.stakes_cache.stakes();
            assert!(!stakes.vote_accounts().as_ref().is_empty());
        }
        assert!(!bank.stakes_cache.stakes().stake_delegations().is_empty());
        if pass == 1 {
            add_root_and_flush_write_cache(&bank);
            assert_eq!(bank.calculate_capitalization(true), bank.capitalization());
            continue;
        }

        bank.add_builtin(
            vote_id,
            "mock_program1".to_string(),
            LoadedProgram::new_builtin(0, 0, MockBuiltin::vm),
        );
        bank.add_builtin(
            stake_id,
            "mock_program2".to_string(),
            LoadedProgram::new_builtin(0, 0, MockBuiltin::vm),
        );
        {
            let stakes = bank.stakes_cache.stakes();
            assert!(stakes.vote_accounts().as_ref().is_empty());
        }
        assert!(bank.stakes_cache.stakes().stake_delegations().is_empty());
        if pass == 2 {
            add_root_and_flush_write_cache(&bank);
            assert_eq!(bank.calculate_capitalization(true), bank.capitalization());
            continue;
        }
        assert_eq!(
            "mock_program1",
            String::from_utf8_lossy(bank.get_account(&vote_id).unwrap_or_default().data())
        );
        assert_eq!(
            "mock_program2",
            String::from_utf8_lossy(bank.get_account(&stake_id).unwrap_or_default().data())
        );

        // Re-adding builtin programs should be no-op
        bank.update_accounts_hash_for_tests();
        let old_hash = bank.get_accounts_hash().unwrap();
        bank.add_mockup_builtin(vote_id, MockBuiltin::vm);
        bank.add_mockup_builtin(stake_id, MockBuiltin::vm);
        add_root_and_flush_write_cache(&bank);
        bank.update_accounts_hash_for_tests();
        let new_hash = bank.get_accounts_hash().unwrap();
        assert_eq!(old_hash, new_hash);
        {
            let stakes = bank.stakes_cache.stakes();
            assert!(stakes.vote_accounts().as_ref().is_empty());
        }
        assert!(bank.stakes_cache.stakes().stake_delegations().is_empty());
        assert_eq!(bank.calculate_capitalization(true), bank.capitalization());
        assert_eq!(
            "mock_program1",
            String::from_utf8_lossy(bank.get_account(&vote_id).unwrap_or_default().data())
        );
        assert_eq!(
            "mock_program2",
            String::from_utf8_lossy(bank.get_account(&stake_id).unwrap_or_default().data())
        );
    }
}

#[allow(deprecated)]
#[test]
fn test_recent_blockhashes_sysvar() {
    let mut bank = create_simple_test_arc_bank(500);
    for i in 1..5 {
        let bhq_account = bank.get_account(&sysvar::recent_blockhashes::id()).unwrap();
        let recent_blockhashes =
            from_account::<sysvar::recent_blockhashes::RecentBlockhashes, _>(&bhq_account).unwrap();
        // Check length
        assert_eq!(recent_blockhashes.len(), i);
        let most_recent_hash = recent_blockhashes.iter().next().unwrap().blockhash;
        // Check order
        assert!(bank.is_hash_valid_for_age(&most_recent_hash, 0));
        goto_end_of_slot(bank.clone());
        bank = Arc::new(new_from_parent(bank));
    }
}

#[allow(deprecated)]
#[test]
fn test_blockhash_queue_sysvar_consistency() {
    let bank = create_simple_test_arc_bank(100_000);
    goto_end_of_slot(bank.clone());

    let bhq_account = bank.get_account(&sysvar::recent_blockhashes::id()).unwrap();
    let recent_blockhashes =
        from_account::<sysvar::recent_blockhashes::RecentBlockhashes, _>(&bhq_account).unwrap();

    let sysvar_recent_blockhash = recent_blockhashes[0].blockhash;
    let bank_last_blockhash = bank.last_blockhash();
    assert_eq!(sysvar_recent_blockhash, bank_last_blockhash);
}

#[test]
fn test_hash_internal_state_unchanged() {
    let (genesis_config, _) = create_genesis_config(500);
    let bank0 = Arc::new(Bank::new_for_tests(&genesis_config));
    bank0.freeze();
    let bank0_hash = bank0.hash();
    let bank1 = Bank::new_from_parent(bank0, &Pubkey::default(), 1);
    bank1.freeze();
    let bank1_hash = bank1.hash();
    // Checkpointing should always result in a new state
    assert_ne!(bank0_hash, bank1_hash);
}

#[test]
fn test_hash_internal_state_unchanged_with_ticks() {
    let (genesis_config, _) = create_genesis_config(500);
    let bank = Arc::new(Bank::new_for_tests(&genesis_config));
    let bank1 = new_from_parent(bank);
    let hash1 = bank1.hash_internal_state();
    // ticks don't change its state even if a slot boundary is crossed
    // because blockhashes are only recorded at block boundaries
    for _ in 0..genesis_config.ticks_per_slot {
        assert_eq!(bank1.hash_internal_state(), hash1);
        bank1.register_default_tick_for_test();
    }
    assert_eq!(bank1.hash_internal_state(), hash1);
}

#[ignore]
#[test]
fn test_banks_leak() {
    fn add_lotsa_stake_accounts(genesis_config: &mut GenesisConfig) {
        const LOTSA: usize = 4_096;

        (0..LOTSA).for_each(|_| {
            let pubkey = solana_sdk::pubkey::new_rand();
            genesis_config.add_account(
                pubkey,
                stake_state::create_lockup_stake_account(
                    &Authorized::auto(&pubkey),
                    &Lockup::default(),
                    &Rent::default(),
                    50_000_000,
                ),
            );
        });
    }
    solana_logger::setup();
    let (mut genesis_config, _) = create_genesis_config(100_000_000_000_000);
    add_lotsa_stake_accounts(&mut genesis_config);
    let mut bank = std::sync::Arc::new(Bank::new_for_tests(&genesis_config));
    let mut num_banks = 0;
    let pid = std::process::id();
    #[cfg(not(target_os = "linux"))]
    error!(
        "\nYou can run this to watch RAM:\n   while read -p 'banks: '; do echo $(( $(ps -o vsize= -p {})/$REPLY));done", pid
    );
    loop {
        num_banks += 1;
        bank = std::sync::Arc::new(new_from_parent(bank));
        if num_banks % 100 == 0 {
            #[cfg(target_os = "linux")]
            {
                let pages_consumed = std::fs::read_to_string(format!("/proc/{pid}/statm"))
                    .unwrap()
                    .split_whitespace()
                    .next()
                    .unwrap()
                    .parse::<usize>()
                    .unwrap();
                error!(
                    "at {} banks: {} mem or {}kB/bank",
                    num_banks,
                    pages_consumed * 4096,
                    (pages_consumed * 4) / num_banks
                );
            }
            #[cfg(not(target_os = "linux"))]
            {
                error!("{} banks, sleeping for 5 sec", num_banks);
                std::thread::sleep(Duration::from_secs(5));
            }
        }
    }
}

fn get_nonce_blockhash(bank: &Bank, nonce_pubkey: &Pubkey) -> Option<Hash> {
    let account = bank.get_account(nonce_pubkey)?;
    let nonce_versions = StateMut::<nonce::state::Versions>::state(&account);
    match nonce_versions.ok()?.state() {
        nonce::State::Initialized(ref data) => Some(data.blockhash()),
        _ => None,
    }
}

fn nonce_setup(
    bank: &Arc<Bank>,
    mint_keypair: &Keypair,
    custodian_lamports: u64,
    nonce_lamports: u64,
    nonce_authority: Option<Pubkey>,
) -> Result<(Keypair, Keypair)> {
    let custodian_keypair = Keypair::new();
    let nonce_keypair = Keypair::new();
    /* Setup accounts */
    let mut setup_ixs = vec![system_instruction::transfer(
        &mint_keypair.pubkey(),
        &custodian_keypair.pubkey(),
        custodian_lamports,
    )];
    let nonce_authority = nonce_authority.unwrap_or_else(|| nonce_keypair.pubkey());
    setup_ixs.extend_from_slice(&system_instruction::create_nonce_account(
        &custodian_keypair.pubkey(),
        &nonce_keypair.pubkey(),
        &nonce_authority,
        nonce_lamports,
    ));
    let message = Message::new(&setup_ixs, Some(&mint_keypair.pubkey()));
    let setup_tx = Transaction::new(
        &[mint_keypair, &custodian_keypair, &nonce_keypair],
        message,
        bank.last_blockhash(),
    );
    bank.process_transaction(&setup_tx)?;
    Ok((custodian_keypair, nonce_keypair))
}

fn setup_nonce_with_bank<F>(
    supply_lamports: u64,
    mut genesis_cfg_fn: F,
    custodian_lamports: u64,
    nonce_lamports: u64,
    nonce_authority: Option<Pubkey>,
    feature_set: FeatureSet,
) -> Result<(Arc<Bank>, Keypair, Keypair, Keypair)>
where
    F: FnMut(&mut GenesisConfig),
{
    let (mut genesis_config, mint_keypair) = create_genesis_config(supply_lamports);
    genesis_config.rent.lamports_per_byte_year = 0;
    genesis_cfg_fn(&mut genesis_config);
    let mut bank = Bank::new_for_tests(&genesis_config);
    bank.feature_set = Arc::new(feature_set);
    let mut bank = Arc::new(bank);

    // Banks 0 and 1 have no fees, wait two blocks before
    // initializing our nonce accounts
    for _ in 0..2 {
        goto_end_of_slot(bank.clone());
        bank = Arc::new(new_from_parent(bank));
    }

    let (custodian_keypair, nonce_keypair) = nonce_setup(
        &bank,
        &mint_keypair,
        custodian_lamports,
        nonce_lamports,
        nonce_authority,
    )?;

    // The setup nonce is not valid to be used until the next bank
    // so wait one more block
    goto_end_of_slot(bank.clone());
    bank = Arc::new(new_from_parent(bank));

    Ok((bank, mint_keypair, custodian_keypair, nonce_keypair))
}

impl Bank {
    fn next_durable_nonce(&self) -> DurableNonce {
        let hash_queue = self.blockhash_queue.read().unwrap();
        let last_blockhash = hash_queue.last_hash();
        DurableNonce::from_blockhash(&last_blockhash)
    }
}

#[test]
fn test_check_transaction_for_nonce_ok() {
    let (bank, _mint_keypair, custodian_keypair, nonce_keypair) = setup_nonce_with_bank(
        10_000_000,
        |_| {},
        5_000_000,
        250_000,
        None,
        FeatureSet::all_enabled(),
    )
    .unwrap();
    let custodian_pubkey = custodian_keypair.pubkey();
    let nonce_pubkey = nonce_keypair.pubkey();

    let nonce_hash = get_nonce_blockhash(&bank, &nonce_pubkey).unwrap();
    let tx = Transaction::new_signed_with_payer(
        &[
            system_instruction::advance_nonce_account(&nonce_pubkey, &nonce_pubkey),
            system_instruction::transfer(&custodian_pubkey, &nonce_pubkey, 100_000),
        ],
        Some(&custodian_pubkey),
        &[&custodian_keypair, &nonce_keypair],
        nonce_hash,
    );
    let nonce_account = bank.get_account(&nonce_pubkey).unwrap();
    assert_eq!(
        bank.check_transaction_for_nonce(
            &SanitizedTransaction::from_transaction_for_tests(tx),
            &bank.next_durable_nonce(),
        ),
        Some((nonce_pubkey, nonce_account))
    );
}

#[test]
fn test_check_transaction_for_nonce_not_nonce_fail() {
    let (bank, _mint_keypair, custodian_keypair, nonce_keypair) = setup_nonce_with_bank(
        10_000_000,
        |_| {},
        5_000_000,
        250_000,
        None,
        FeatureSet::all_enabled(),
    )
    .unwrap();
    let custodian_pubkey = custodian_keypair.pubkey();
    let nonce_pubkey = nonce_keypair.pubkey();

    let nonce_hash = get_nonce_blockhash(&bank, &nonce_pubkey).unwrap();
    let tx = Transaction::new_signed_with_payer(
        &[
            system_instruction::transfer(&custodian_pubkey, &nonce_pubkey, 100_000),
            system_instruction::advance_nonce_account(&nonce_pubkey, &nonce_pubkey),
        ],
        Some(&custodian_pubkey),
        &[&custodian_keypair, &nonce_keypair],
        nonce_hash,
    );
    assert!(bank
        .check_transaction_for_nonce(
            &SanitizedTransaction::from_transaction_for_tests(tx,),
            &bank.next_durable_nonce(),
        )
        .is_none());
}

#[test]
fn test_check_transaction_for_nonce_missing_ix_pubkey_fail() {
    let (bank, _mint_keypair, custodian_keypair, nonce_keypair) = setup_nonce_with_bank(
        10_000_000,
        |_| {},
        5_000_000,
        250_000,
        None,
        FeatureSet::all_enabled(),
    )
    .unwrap();
    let custodian_pubkey = custodian_keypair.pubkey();
    let nonce_pubkey = nonce_keypair.pubkey();

    let nonce_hash = get_nonce_blockhash(&bank, &nonce_pubkey).unwrap();
    let mut tx = Transaction::new_signed_with_payer(
        &[
            system_instruction::advance_nonce_account(&nonce_pubkey, &nonce_pubkey),
            system_instruction::transfer(&custodian_pubkey, &nonce_pubkey, 100_000),
        ],
        Some(&custodian_pubkey),
        &[&custodian_keypair, &nonce_keypair],
        nonce_hash,
    );
    tx.message.instructions[0].accounts.clear();
    assert!(bank
        .check_transaction_for_nonce(
            &SanitizedTransaction::from_transaction_for_tests(tx),
            &bank.next_durable_nonce(),
        )
        .is_none());
}

#[test]
fn test_check_transaction_for_nonce_nonce_acc_does_not_exist_fail() {
    let (bank, _mint_keypair, custodian_keypair, nonce_keypair) = setup_nonce_with_bank(
        10_000_000,
        |_| {},
        5_000_000,
        250_000,
        None,
        FeatureSet::all_enabled(),
    )
    .unwrap();
    let custodian_pubkey = custodian_keypair.pubkey();
    let nonce_pubkey = nonce_keypair.pubkey();
    let missing_keypair = Keypair::new();
    let missing_pubkey = missing_keypair.pubkey();

    let nonce_hash = get_nonce_blockhash(&bank, &nonce_pubkey).unwrap();
    let tx = Transaction::new_signed_with_payer(
        &[
            system_instruction::advance_nonce_account(&missing_pubkey, &nonce_pubkey),
            system_instruction::transfer(&custodian_pubkey, &nonce_pubkey, 100_000),
        ],
        Some(&custodian_pubkey),
        &[&custodian_keypair, &nonce_keypair],
        nonce_hash,
    );
    assert!(bank
        .check_transaction_for_nonce(
            &SanitizedTransaction::from_transaction_for_tests(tx),
            &bank.next_durable_nonce(),
        )
        .is_none());
}

#[test]
fn test_check_transaction_for_nonce_bad_tx_hash_fail() {
    let (bank, _mint_keypair, custodian_keypair, nonce_keypair) = setup_nonce_with_bank(
        10_000_000,
        |_| {},
        5_000_000,
        250_000,
        None,
        FeatureSet::all_enabled(),
    )
    .unwrap();
    let custodian_pubkey = custodian_keypair.pubkey();
    let nonce_pubkey = nonce_keypair.pubkey();

    let tx = Transaction::new_signed_with_payer(
        &[
            system_instruction::advance_nonce_account(&nonce_pubkey, &nonce_pubkey),
            system_instruction::transfer(&custodian_pubkey, &nonce_pubkey, 100_000),
        ],
        Some(&custodian_pubkey),
        &[&custodian_keypair, &nonce_keypair],
        Hash::default(),
    );
    assert!(bank
        .check_transaction_for_nonce(
            &SanitizedTransaction::from_transaction_for_tests(tx),
            &bank.next_durable_nonce(),
        )
        .is_none());
}

#[test]
fn test_assign_from_nonce_account_fail() {
    let bank = create_simple_test_arc_bank(100_000_000);
    let nonce = Keypair::new();
    let nonce_account = AccountSharedData::new_data(
        42_424_242,
        &nonce::state::Versions::new(nonce::State::Initialized(nonce::state::Data::default())),
        &system_program::id(),
    )
    .unwrap();
    let blockhash = bank.last_blockhash();
    bank.store_account(&nonce.pubkey(), &nonce_account);

    let ix = system_instruction::assign(&nonce.pubkey(), &Pubkey::from([9u8; 32]));
    let message = Message::new(&[ix], Some(&nonce.pubkey()));
    let tx = Transaction::new(&[&nonce], message, blockhash);

    let expect = Err(TransactionError::InstructionError(
        0,
        InstructionError::ModifiedProgramId,
    ));
    assert_eq!(bank.process_transaction(&tx), expect);
}

#[test]
fn test_nonce_must_be_advanceable() {
    let mut bank = create_simple_test_bank(100_000_000);
    bank.feature_set = Arc::new(FeatureSet::all_enabled());
    let bank = Arc::new(bank);
    let nonce_keypair = Keypair::new();
    let nonce_authority = nonce_keypair.pubkey();
    let durable_nonce = DurableNonce::from_blockhash(&bank.last_blockhash());
    let nonce_account = AccountSharedData::new_data(
        42_424_242,
        &nonce::state::Versions::new(nonce::State::Initialized(nonce::state::Data::new(
            nonce_authority,
            durable_nonce,
            5000,
        ))),
        &system_program::id(),
    )
    .unwrap();
    bank.store_account(&nonce_keypair.pubkey(), &nonce_account);

    let ix = system_instruction::advance_nonce_account(&nonce_keypair.pubkey(), &nonce_authority);
    let message = Message::new(&[ix], Some(&nonce_keypair.pubkey()));
    let tx = Transaction::new(&[&nonce_keypair], message, *durable_nonce.as_hash());
    assert_eq!(
        bank.process_transaction(&tx),
        Err(TransactionError::BlockhashNotFound)
    );
}

#[test]
fn test_nonce_transaction() {
    let (mut bank, _mint_keypair, custodian_keypair, nonce_keypair) = setup_nonce_with_bank(
        10_000_000,
        |_| {},
        5_000_000,
        250_000,
        None,
        FeatureSet::all_enabled(),
    )
    .unwrap();
    let alice_keypair = Keypair::new();
    let alice_pubkey = alice_keypair.pubkey();
    let custodian_pubkey = custodian_keypair.pubkey();
    let nonce_pubkey = nonce_keypair.pubkey();

    assert_eq!(bank.get_balance(&custodian_pubkey), 4_750_000);
    assert_eq!(bank.get_balance(&nonce_pubkey), 250_000);

    /* Grab the hash stored in the nonce account */
    let nonce_hash = get_nonce_blockhash(&bank, &nonce_pubkey).unwrap();

    /* Kick nonce hash off the blockhash_queue */
    for _ in 0..MAX_RECENT_BLOCKHASHES + 1 {
        goto_end_of_slot(bank.clone());
        bank = Arc::new(new_from_parent(bank));
    }

    /* Expect a non-Nonce transfer to fail */
    assert_eq!(
        bank.process_transaction(&system_transaction::transfer(
            &custodian_keypair,
            &alice_pubkey,
            100_000,
            nonce_hash
        ),),
        Err(TransactionError::BlockhashNotFound),
    );
    /* Check fee not charged */
    assert_eq!(bank.get_balance(&custodian_pubkey), 4_750_000);

    /* Nonce transfer */
    let nonce_tx = Transaction::new_signed_with_payer(
        &[
            system_instruction::advance_nonce_account(&nonce_pubkey, &nonce_pubkey),
            system_instruction::transfer(&custodian_pubkey, &alice_pubkey, 100_000),
        ],
        Some(&custodian_pubkey),
        &[&custodian_keypair, &nonce_keypair],
        nonce_hash,
    );
    assert_eq!(bank.process_transaction(&nonce_tx), Ok(()));

    /* Check balances */
    let mut recent_message = nonce_tx.message;
    recent_message.recent_blockhash = bank.last_blockhash();
    let mut expected_balance = 4_650_000
        - bank
            .get_fee_for_message(&recent_message.try_into().unwrap())
            .unwrap();
    assert_eq!(bank.get_balance(&custodian_pubkey), expected_balance);
    assert_eq!(bank.get_balance(&nonce_pubkey), 250_000);
    assert_eq!(bank.get_balance(&alice_pubkey), 100_000);

    /* Confirm stored nonce has advanced */
    let new_nonce = get_nonce_blockhash(&bank, &nonce_pubkey).unwrap();
    assert_ne!(nonce_hash, new_nonce);

    /* Nonce re-use fails */
    let nonce_tx = Transaction::new_signed_with_payer(
        &[
            system_instruction::advance_nonce_account(&nonce_pubkey, &nonce_pubkey),
            system_instruction::transfer(&custodian_pubkey, &alice_pubkey, 100_000),
        ],
        Some(&custodian_pubkey),
        &[&custodian_keypair, &nonce_keypair],
        nonce_hash,
    );
    assert_eq!(
        bank.process_transaction(&nonce_tx),
        Err(TransactionError::BlockhashNotFound)
    );
    /* Check fee not charged and nonce not advanced */
    assert_eq!(bank.get_balance(&custodian_pubkey), expected_balance);
    assert_eq!(
        new_nonce,
        get_nonce_blockhash(&bank, &nonce_pubkey).unwrap()
    );

    let nonce_hash = new_nonce;

    /* Kick nonce hash off the blockhash_queue */
    for _ in 0..MAX_RECENT_BLOCKHASHES + 1 {
        goto_end_of_slot(bank.clone());
        bank = Arc::new(new_from_parent(bank));
    }

    let nonce_tx = Transaction::new_signed_with_payer(
        &[
            system_instruction::advance_nonce_account(&nonce_pubkey, &nonce_pubkey),
            system_instruction::transfer(&custodian_pubkey, &alice_pubkey, 100_000_000),
        ],
        Some(&custodian_pubkey),
        &[&custodian_keypair, &nonce_keypair],
        nonce_hash,
    );
    assert_eq!(
        bank.process_transaction(&nonce_tx),
        Err(TransactionError::InstructionError(
            1,
            system_instruction::SystemError::ResultWithNegativeLamports.into(),
        ))
    );
    /* Check fee charged and nonce has advanced */
    let mut recent_message = nonce_tx.message.clone();
    recent_message.recent_blockhash = bank.last_blockhash();
    expected_balance -= bank
        .get_fee_for_message(&SanitizedMessage::try_from(recent_message).unwrap())
        .unwrap();
    assert_eq!(bank.get_balance(&custodian_pubkey), expected_balance);
    assert_ne!(
        nonce_hash,
        get_nonce_blockhash(&bank, &nonce_pubkey).unwrap()
    );
    /* Confirm replaying a TX that failed with InstructionError::* now
     * fails with TransactionError::BlockhashNotFound
     */
    assert_eq!(
        bank.process_transaction(&nonce_tx),
        Err(TransactionError::BlockhashNotFound),
    );
}

#[test]
fn test_nonce_transaction_with_tx_wide_caps() {
    let feature_set = FeatureSet::all_enabled();
    let (mut bank, _mint_keypair, custodian_keypair, nonce_keypair) =
        setup_nonce_with_bank(10_000_000, |_| {}, 5_000_000, 250_000, None, feature_set).unwrap();
    let alice_keypair = Keypair::new();
    let alice_pubkey = alice_keypair.pubkey();
    let custodian_pubkey = custodian_keypair.pubkey();
    let nonce_pubkey = nonce_keypair.pubkey();

    assert_eq!(bank.get_balance(&custodian_pubkey), 4_750_000);
    assert_eq!(bank.get_balance(&nonce_pubkey), 250_000);

    /* Grab the hash stored in the nonce account */
    let nonce_hash = get_nonce_blockhash(&bank, &nonce_pubkey).unwrap();

    /* Kick nonce hash off the blockhash_queue */
    for _ in 0..MAX_RECENT_BLOCKHASHES + 1 {
        goto_end_of_slot(bank.clone());
        bank = Arc::new(new_from_parent(bank));
    }

    /* Expect a non-Nonce transfer to fail */
    assert_eq!(
        bank.process_transaction(&system_transaction::transfer(
            &custodian_keypair,
            &alice_pubkey,
            100_000,
            nonce_hash
        ),),
        Err(TransactionError::BlockhashNotFound),
    );
    /* Check fee not charged */
    assert_eq!(bank.get_balance(&custodian_pubkey), 4_750_000);

    /* Nonce transfer */
    let nonce_tx = Transaction::new_signed_with_payer(
        &[
            system_instruction::advance_nonce_account(&nonce_pubkey, &nonce_pubkey),
            system_instruction::transfer(&custodian_pubkey, &alice_pubkey, 100_000),
        ],
        Some(&custodian_pubkey),
        &[&custodian_keypair, &nonce_keypair],
        nonce_hash,
    );
    assert_eq!(bank.process_transaction(&nonce_tx), Ok(()));

    /* Check balances */
    let mut recent_message = nonce_tx.message;
    recent_message.recent_blockhash = bank.last_blockhash();
    let mut expected_balance = 4_650_000
        - bank
            .get_fee_for_message(&recent_message.try_into().unwrap())
            .unwrap();
    assert_eq!(bank.get_balance(&custodian_pubkey), expected_balance);
    assert_eq!(bank.get_balance(&nonce_pubkey), 250_000);
    assert_eq!(bank.get_balance(&alice_pubkey), 100_000);

    /* Confirm stored nonce has advanced */
    let new_nonce = get_nonce_blockhash(&bank, &nonce_pubkey).unwrap();
    assert_ne!(nonce_hash, new_nonce);

    /* Nonce re-use fails */
    let nonce_tx = Transaction::new_signed_with_payer(
        &[
            system_instruction::advance_nonce_account(&nonce_pubkey, &nonce_pubkey),
            system_instruction::transfer(&custodian_pubkey, &alice_pubkey, 100_000),
        ],
        Some(&custodian_pubkey),
        &[&custodian_keypair, &nonce_keypair],
        nonce_hash,
    );
    assert_eq!(
        bank.process_transaction(&nonce_tx),
        Err(TransactionError::BlockhashNotFound)
    );
    /* Check fee not charged and nonce not advanced */
    assert_eq!(bank.get_balance(&custodian_pubkey), expected_balance);
    assert_eq!(
        new_nonce,
        get_nonce_blockhash(&bank, &nonce_pubkey).unwrap()
    );

    let nonce_hash = new_nonce;

    /* Kick nonce hash off the blockhash_queue */
    for _ in 0..MAX_RECENT_BLOCKHASHES + 1 {
        goto_end_of_slot(bank.clone());
        bank = Arc::new(new_from_parent(bank));
    }

    let nonce_tx = Transaction::new_signed_with_payer(
        &[
            system_instruction::advance_nonce_account(&nonce_pubkey, &nonce_pubkey),
            system_instruction::transfer(&custodian_pubkey, &alice_pubkey, 100_000_000),
        ],
        Some(&custodian_pubkey),
        &[&custodian_keypair, &nonce_keypair],
        nonce_hash,
    );
    assert_eq!(
        bank.process_transaction(&nonce_tx),
        Err(TransactionError::InstructionError(
            1,
            system_instruction::SystemError::ResultWithNegativeLamports.into(),
        ))
    );
    /* Check fee charged and nonce has advanced */
    let mut recent_message = nonce_tx.message.clone();
    recent_message.recent_blockhash = bank.last_blockhash();
    expected_balance -= bank
        .get_fee_for_message(&SanitizedMessage::try_from(recent_message).unwrap())
        .unwrap();
    assert_eq!(bank.get_balance(&custodian_pubkey), expected_balance);
    assert_ne!(
        nonce_hash,
        get_nonce_blockhash(&bank, &nonce_pubkey).unwrap()
    );
    /* Confirm replaying a TX that failed with InstructionError::* now
     * fails with TransactionError::BlockhashNotFound
     */
    assert_eq!(
        bank.process_transaction(&nonce_tx),
        Err(TransactionError::BlockhashNotFound),
    );
}

#[test]
fn test_nonce_authority() {
    solana_logger::setup();
    let (mut bank, _mint_keypair, custodian_keypair, nonce_keypair) = setup_nonce_with_bank(
        10_000_000,
        |_| {},
        5_000_000,
        250_000,
        None,
        FeatureSet::all_enabled(),
    )
    .unwrap();
    let alice_keypair = Keypair::new();
    let alice_pubkey = alice_keypair.pubkey();
    let custodian_pubkey = custodian_keypair.pubkey();
    let nonce_pubkey = nonce_keypair.pubkey();
    let bad_nonce_authority_keypair = Keypair::new();
    let bad_nonce_authority = bad_nonce_authority_keypair.pubkey();
    let custodian_account = bank.get_account(&custodian_pubkey).unwrap();

    debug!("alice: {}", alice_pubkey);
    debug!("custodian: {}", custodian_pubkey);
    debug!("nonce: {}", nonce_pubkey);
    debug!("nonce account: {:?}", bank.get_account(&nonce_pubkey));
    debug!("cust: {:?}", custodian_account);
    let nonce_hash = get_nonce_blockhash(&bank, &nonce_pubkey).unwrap();

    for _ in 0..MAX_RECENT_BLOCKHASHES + 1 {
        goto_end_of_slot(bank.clone());
        bank = Arc::new(new_from_parent(bank));
    }

    let nonce_tx = Transaction::new_signed_with_payer(
        &[
            system_instruction::advance_nonce_account(&nonce_pubkey, &bad_nonce_authority),
            system_instruction::transfer(&custodian_pubkey, &alice_pubkey, 42),
        ],
        Some(&custodian_pubkey),
        &[&custodian_keypair, &bad_nonce_authority_keypair],
        nonce_hash,
    );
    debug!("{:?}", nonce_tx);
    let initial_custodian_balance = custodian_account.lamports();
    assert_eq!(
        bank.process_transaction(&nonce_tx),
        Err(TransactionError::BlockhashNotFound),
    );
    /* Check fee was *not* charged and nonce has *not* advanced */
    let mut recent_message = nonce_tx.message;
    recent_message.recent_blockhash = bank.last_blockhash();
    assert_eq!(
        bank.get_balance(&custodian_pubkey),
        initial_custodian_balance
    );
    assert_eq!(
        nonce_hash,
        get_nonce_blockhash(&bank, &nonce_pubkey).unwrap()
    );
}

#[test]
fn test_nonce_payer() {
    solana_logger::setup();
    let nonce_starting_balance = 250_000;
    let (mut bank, _mint_keypair, custodian_keypair, nonce_keypair) = setup_nonce_with_bank(
        10_000_000,
        |_| {},
        5_000_000,
        nonce_starting_balance,
        None,
        FeatureSet::all_enabled(),
    )
    .unwrap();
    let alice_keypair = Keypair::new();
    let alice_pubkey = alice_keypair.pubkey();
    let custodian_pubkey = custodian_keypair.pubkey();
    let nonce_pubkey = nonce_keypair.pubkey();

    debug!("alice: {}", alice_pubkey);
    debug!("custodian: {}", custodian_pubkey);
    debug!("nonce: {}", nonce_pubkey);
    debug!("nonce account: {:?}", bank.get_account(&nonce_pubkey));
    debug!("cust: {:?}", bank.get_account(&custodian_pubkey));
    let nonce_hash = get_nonce_blockhash(&bank, &nonce_pubkey).unwrap();

    for _ in 0..MAX_RECENT_BLOCKHASHES + 1 {
        goto_end_of_slot(bank.clone());
        bank = Arc::new(new_from_parent(bank));
    }

    let nonce_tx = Transaction::new_signed_with_payer(
        &[
            system_instruction::advance_nonce_account(&nonce_pubkey, &nonce_pubkey),
            system_instruction::transfer(&custodian_pubkey, &alice_pubkey, 100_000_000),
        ],
        Some(&nonce_pubkey),
        &[&custodian_keypair, &nonce_keypair],
        nonce_hash,
    );
    debug!("{:?}", nonce_tx);
    assert_eq!(
        bank.process_transaction(&nonce_tx),
        Err(TransactionError::InstructionError(
            1,
            system_instruction::SystemError::ResultWithNegativeLamports.into(),
        ))
    );
    /* Check fee charged and nonce has advanced */
    let mut recent_message = nonce_tx.message;
    recent_message.recent_blockhash = bank.last_blockhash();
    assert_eq!(
        bank.get_balance(&nonce_pubkey),
        nonce_starting_balance
            - bank
                .get_fee_for_message(&recent_message.try_into().unwrap())
                .unwrap()
    );
    assert_ne!(
        nonce_hash,
        get_nonce_blockhash(&bank, &nonce_pubkey).unwrap()
    );
}

#[test]
fn test_nonce_payer_tx_wide_cap() {
    solana_logger::setup();
    let nonce_starting_balance =
        250_000 + FeeStructure::default().compute_fee_bins.last().unwrap().fee;
    let feature_set = FeatureSet::all_enabled();
    let (mut bank, _mint_keypair, custodian_keypair, nonce_keypair) = setup_nonce_with_bank(
        10_000_000,
        |_| {},
        5_000_000,
        nonce_starting_balance,
        None,
        feature_set,
    )
    .unwrap();
    let alice_keypair = Keypair::new();
    let alice_pubkey = alice_keypair.pubkey();
    let custodian_pubkey = custodian_keypair.pubkey();
    let nonce_pubkey = nonce_keypair.pubkey();

    debug!("alice: {}", alice_pubkey);
    debug!("custodian: {}", custodian_pubkey);
    debug!("nonce: {}", nonce_pubkey);
    debug!("nonce account: {:?}", bank.get_account(&nonce_pubkey));
    debug!("cust: {:?}", bank.get_account(&custodian_pubkey));
    let nonce_hash = get_nonce_blockhash(&bank, &nonce_pubkey).unwrap();

    for _ in 0..MAX_RECENT_BLOCKHASHES + 1 {
        goto_end_of_slot(bank.clone());
        bank = Arc::new(new_from_parent(bank));
    }

    let nonce_tx = Transaction::new_signed_with_payer(
        &[
            system_instruction::advance_nonce_account(&nonce_pubkey, &nonce_pubkey),
            system_instruction::transfer(&custodian_pubkey, &alice_pubkey, 100_000_000),
        ],
        Some(&nonce_pubkey),
        &[&custodian_keypair, &nonce_keypair],
        nonce_hash,
    );
    debug!("{:?}", nonce_tx);

    assert_eq!(
        bank.process_transaction(&nonce_tx),
        Err(TransactionError::InstructionError(
            1,
            system_instruction::SystemError::ResultWithNegativeLamports.into(),
        ))
    );
    /* Check fee charged and nonce has advanced */
    let mut recent_message = nonce_tx.message;
    recent_message.recent_blockhash = bank.last_blockhash();
    assert_eq!(
        bank.get_balance(&nonce_pubkey),
        nonce_starting_balance
            - bank
                .get_fee_for_message(&recent_message.try_into().unwrap())
                .unwrap()
    );
    assert_ne!(
        nonce_hash,
        get_nonce_blockhash(&bank, &nonce_pubkey).unwrap()
    );
}

#[test]
fn test_nonce_fee_calculator_updates() {
    let (mut genesis_config, mint_keypair) = create_genesis_config(1_000_000);
    genesis_config.rent.lamports_per_byte_year = 0;
    let mut bank = Bank::new_for_tests(&genesis_config);
    bank.feature_set = Arc::new(FeatureSet::all_enabled());
    let mut bank = Arc::new(bank);

    // Deliberately use bank 0 to initialize nonce account, so that nonce account fee_calculator indicates 0 fees
    let (custodian_keypair, nonce_keypair) =
        nonce_setup(&bank, &mint_keypair, 500_000, 100_000, None).unwrap();
    let custodian_pubkey = custodian_keypair.pubkey();
    let nonce_pubkey = nonce_keypair.pubkey();

    // Grab the hash and fee_calculator stored in the nonce account
    let (stored_nonce_hash, stored_fee_calculator) = bank
        .get_account(&nonce_pubkey)
        .and_then(|acc| {
            let nonce_versions = StateMut::<nonce::state::Versions>::state(&acc);
            match nonce_versions.ok()?.state() {
                nonce::State::Initialized(ref data) => {
                    Some((data.blockhash(), data.fee_calculator))
                }
                _ => None,
            }
        })
        .unwrap();

    // Kick nonce hash off the blockhash_queue
    for _ in 0..MAX_RECENT_BLOCKHASHES + 1 {
        goto_end_of_slot(bank.clone());
        bank = Arc::new(new_from_parent(bank));
    }

    // Nonce transfer
    let nonce_tx = Transaction::new_signed_with_payer(
        &[
            system_instruction::advance_nonce_account(&nonce_pubkey, &nonce_pubkey),
            system_instruction::transfer(
                &custodian_pubkey,
                &solana_sdk::pubkey::new_rand(),
                100_000,
            ),
        ],
        Some(&custodian_pubkey),
        &[&custodian_keypair, &nonce_keypair],
        stored_nonce_hash,
    );
    bank.process_transaction(&nonce_tx).unwrap();

    // Grab the new hash and fee_calculator; both should be updated
    let (nonce_hash, fee_calculator) = bank
        .get_account(&nonce_pubkey)
        .and_then(|acc| {
            let nonce_versions = StateMut::<nonce::state::Versions>::state(&acc);
            match nonce_versions.ok()?.state() {
                nonce::State::Initialized(ref data) => {
                    Some((data.blockhash(), data.fee_calculator))
                }
                _ => None,
            }
        })
        .unwrap();

    assert_ne!(stored_nonce_hash, nonce_hash);
    assert_ne!(stored_fee_calculator, fee_calculator);
}

#[test]
fn test_nonce_fee_calculator_updates_tx_wide_cap() {
    let (mut genesis_config, mint_keypair) = create_genesis_config(1_000_000);
    genesis_config.rent.lamports_per_byte_year = 0;
    let mut bank = Bank::new_for_tests(&genesis_config);
    bank.feature_set = Arc::new(FeatureSet::all_enabled());
    let mut bank = Arc::new(bank);

    // Deliberately use bank 0 to initialize nonce account, so that nonce account fee_calculator indicates 0 fees
    let (custodian_keypair, nonce_keypair) =
        nonce_setup(&bank, &mint_keypair, 500_000, 100_000, None).unwrap();
    let custodian_pubkey = custodian_keypair.pubkey();
    let nonce_pubkey = nonce_keypair.pubkey();

    // Grab the hash and fee_calculator stored in the nonce account
    let (stored_nonce_hash, stored_fee_calculator) = bank
        .get_account(&nonce_pubkey)
        .and_then(|acc| {
            let nonce_versions = StateMut::<nonce::state::Versions>::state(&acc);
            match nonce_versions.ok()?.state() {
                nonce::State::Initialized(ref data) => {
                    Some((data.blockhash(), data.fee_calculator))
                }
                _ => None,
            }
        })
        .unwrap();

    // Kick nonce hash off the blockhash_queue
    for _ in 0..MAX_RECENT_BLOCKHASHES + 1 {
        goto_end_of_slot(bank.clone());
        bank = Arc::new(new_from_parent(bank));
    }

    // Nonce transfer
    let nonce_tx = Transaction::new_signed_with_payer(
        &[
            system_instruction::advance_nonce_account(&nonce_pubkey, &nonce_pubkey),
            system_instruction::transfer(
                &custodian_pubkey,
                &solana_sdk::pubkey::new_rand(),
                100_000,
            ),
        ],
        Some(&custodian_pubkey),
        &[&custodian_keypair, &nonce_keypair],
        stored_nonce_hash,
    );
    bank.process_transaction(&nonce_tx).unwrap();

    // Grab the new hash and fee_calculator; both should be updated
    let (nonce_hash, fee_calculator) = bank
        .get_account(&nonce_pubkey)
        .and_then(|acc| {
            let nonce_versions = StateMut::<nonce::state::Versions>::state(&acc);
            match nonce_versions.ok()?.state() {
                nonce::State::Initialized(ref data) => {
                    Some((data.blockhash(), data.fee_calculator))
                }
                _ => None,
            }
        })
        .unwrap();

    assert_ne!(stored_nonce_hash, nonce_hash);
    assert_ne!(stored_fee_calculator, fee_calculator);
}

#[test]
fn test_check_ro_durable_nonce_fails() {
    let (mut bank, _mint_keypair, custodian_keypair, nonce_keypair) = setup_nonce_with_bank(
        10_000_000,
        |_| {},
        5_000_000,
        250_000,
        None,
        FeatureSet::all_enabled(),
    )
    .unwrap();
    let custodian_pubkey = custodian_keypair.pubkey();
    let nonce_pubkey = nonce_keypair.pubkey();

    let nonce_hash = get_nonce_blockhash(&bank, &nonce_pubkey).unwrap();
    let account_metas = vec![
        AccountMeta::new_readonly(nonce_pubkey, false),
        #[allow(deprecated)]
        AccountMeta::new_readonly(sysvar::recent_blockhashes::id(), false),
        AccountMeta::new_readonly(nonce_pubkey, true),
    ];
    let nonce_instruction = Instruction::new_with_bincode(
        system_program::id(),
        &system_instruction::SystemInstruction::AdvanceNonceAccount,
        account_metas,
    );
    let tx = Transaction::new_signed_with_payer(
        &[nonce_instruction],
        Some(&custodian_pubkey),
        &[&custodian_keypair, &nonce_keypair],
        nonce_hash,
    );
    // SanitizedMessage::get_durable_nonce returns None because nonce
    // account is not writable. Durable nonce and blockhash domains are
    // separate, so the recent_blockhash (== durable nonce) in the
    // transaction is not found in the hash queue.
    assert_eq!(
        bank.process_transaction(&tx),
        Err(TransactionError::BlockhashNotFound),
    );
    // Kick nonce hash off the blockhash_queue
    for _ in 0..MAX_RECENT_BLOCKHASHES + 1 {
        goto_end_of_slot(bank.clone());
        bank = Arc::new(new_from_parent(bank));
    }
    // Caught by the runtime because it is a nonce transaction
    assert_eq!(
        bank.process_transaction(&tx),
        Err(TransactionError::BlockhashNotFound)
    );
    assert_eq!(
        bank.check_transaction_for_nonce(
            &SanitizedTransaction::from_transaction_for_tests(tx),
            &bank.next_durable_nonce(),
        ),
        None
    );
}

#[test]
fn test_collect_balances() {
    let parent = create_simple_test_arc_bank(500);
    let bank0 = Arc::new(new_from_parent(parent));

    let keypair = Keypair::new();
    let pubkey0 = solana_sdk::pubkey::new_rand();
    let pubkey1 = solana_sdk::pubkey::new_rand();
    let program_id = Pubkey::from([2; 32]);
    let keypair_account = AccountSharedData::new(8, 0, &program_id);
    let account0 = AccountSharedData::new(11, 0, &program_id);
    let program_account = AccountSharedData::new(1, 10, &Pubkey::default());
    bank0.store_account(&keypair.pubkey(), &keypair_account);
    bank0.store_account(&pubkey0, &account0);
    bank0.store_account(&program_id, &program_account);

    let instructions = vec![CompiledInstruction::new(1, &(), vec![0])];
    let tx0 = Transaction::new_with_compiled_instructions(
        &[&keypair],
        &[pubkey0],
        Hash::default(),
        vec![program_id],
        instructions,
    );
    let instructions = vec![CompiledInstruction::new(1, &(), vec![0])];
    let tx1 = Transaction::new_with_compiled_instructions(
        &[&keypair],
        &[pubkey1],
        Hash::default(),
        vec![program_id],
        instructions,
    );
    let txs = vec![tx0, tx1];
    let batch = bank0.prepare_batch_for_tests(txs.clone());
    let balances = bank0.collect_balances(&batch);
    assert_eq!(balances.len(), 2);
    assert_eq!(balances[0], vec![8, 11, 1]);
    assert_eq!(balances[1], vec![8, 0, 1]);

    let txs: Vec<_> = txs.into_iter().rev().collect();
    let batch = bank0.prepare_batch_for_tests(txs);
    let balances = bank0.collect_balances(&batch);
    assert_eq!(balances.len(), 2);
    assert_eq!(balances[0], vec![8, 0, 1]);
    assert_eq!(balances[1], vec![8, 11, 1]);
}

#[test]
fn test_pre_post_transaction_balances() {
    let (mut genesis_config, _mint_keypair) = create_genesis_config(500_000);
    let fee_rate_governor = FeeRateGovernor::new(5000, 0);
    genesis_config.fee_rate_governor = fee_rate_governor;
    let parent = Arc::new(Bank::new_for_tests(&genesis_config));
    let bank0 = Arc::new(new_from_parent(parent));

    let keypair0 = Keypair::new();
    let keypair1 = Keypair::new();
    let pubkey0 = solana_sdk::pubkey::new_rand();
    let pubkey1 = solana_sdk::pubkey::new_rand();
    let pubkey2 = solana_sdk::pubkey::new_rand();
    let keypair0_account = AccountSharedData::new(908_000, 0, &Pubkey::default());
    let keypair1_account = AccountSharedData::new(909_000, 0, &Pubkey::default());
    let account0 = AccountSharedData::new(911_000, 0, &Pubkey::default());
    bank0.store_account(&keypair0.pubkey(), &keypair0_account);
    bank0.store_account(&keypair1.pubkey(), &keypair1_account);
    bank0.store_account(&pubkey0, &account0);

    let blockhash = bank0.last_blockhash();

    let tx0 = system_transaction::transfer(&keypair0, &pubkey0, 2_000, blockhash);
    let tx1 = system_transaction::transfer(&Keypair::new(), &pubkey1, 2_000, blockhash);
    let tx2 = system_transaction::transfer(&keypair1, &pubkey2, 912_000, blockhash);
    let txs = vec![tx0, tx1, tx2];

    let lock_result = bank0.prepare_batch_for_tests(txs);
    let (transaction_results, transaction_balances_set) = bank0
        .load_execute_and_commit_transactions(
            &lock_result,
            MAX_PROCESSING_AGE,
            true,
            false,
            false,
            false,
            &mut ExecuteTimings::default(),
            None,
        );

    assert_eq!(transaction_balances_set.pre_balances.len(), 3);
    assert_eq!(transaction_balances_set.post_balances.len(), 3);

    assert!(transaction_results.execution_results[0].was_executed_successfully());
    assert_eq!(
        transaction_balances_set.pre_balances[0],
        vec![908_000, 911_000, 1]
    );
    assert_eq!(
        transaction_balances_set.post_balances[0],
        vec![901_000, 913_000, 1]
    );

    // Failed transactions still produce balance sets
    // This is a TransactionError - not possible to charge fees
    assert_matches!(
        transaction_results.execution_results[1],
        TransactionExecutionResult::NotExecuted(TransactionError::AccountNotFound)
    );
    assert_eq!(transaction_balances_set.pre_balances[1], vec![0, 0, 1]);
    assert_eq!(transaction_balances_set.post_balances[1], vec![0, 0, 1]);

    // Failed transactions still produce balance sets
    // This is an InstructionError - fees charged
    assert_matches!(
        transaction_results.execution_results[2],
        TransactionExecutionResult::Executed {
            details: TransactionExecutionDetails {
                status: Err(TransactionError::InstructionError(
                    0,
                    InstructionError::Custom(1),
                )),
                ..
            },
            ..
        }
    );
    assert_eq!(
        transaction_balances_set.pre_balances[2],
        vec![909_000, 0, 1]
    );
    assert_eq!(
        transaction_balances_set.post_balances[2],
        vec![904_000, 0, 1]
    );
}

#[test]
fn test_transaction_with_duplicate_accounts_in_instruction() {
    let (genesis_config, mint_keypair) = create_genesis_config(500);
    let mut bank = Bank::new_for_tests(&genesis_config);

    declare_process_instruction!(MockBuiltin, 1, |invoke_context| {
        let transaction_context = &invoke_context.transaction_context;
        let instruction_context = transaction_context.get_current_instruction_context()?;
        let instruction_data = instruction_context.get_instruction_data();
        let lamports = u64::from_le_bytes(instruction_data.try_into().unwrap());
        instruction_context
            .try_borrow_instruction_account(transaction_context, 2)?
            .checked_sub_lamports(lamports)?;
        instruction_context
            .try_borrow_instruction_account(transaction_context, 1)?
            .checked_add_lamports(lamports)?;
        instruction_context
            .try_borrow_instruction_account(transaction_context, 0)?
            .checked_sub_lamports(lamports)?;
        instruction_context
            .try_borrow_instruction_account(transaction_context, 1)?
            .checked_add_lamports(lamports)?;
        Ok(())
    });

    let mock_program_id = Pubkey::from([2u8; 32]);
    bank.add_mockup_builtin(mock_program_id, MockBuiltin::vm);

    let from_pubkey = solana_sdk::pubkey::new_rand();
    let to_pubkey = solana_sdk::pubkey::new_rand();
    let dup_pubkey = from_pubkey;
    let from_account = AccountSharedData::new(sol_to_lamports(100.), 1, &mock_program_id);
    let to_account = AccountSharedData::new(0, 1, &mock_program_id);
    bank.store_account(&from_pubkey, &from_account);
    bank.store_account(&to_pubkey, &to_account);

    let account_metas = vec![
        AccountMeta::new(from_pubkey, false),
        AccountMeta::new(to_pubkey, false),
        AccountMeta::new(dup_pubkey, false),
    ];
    let instruction =
        Instruction::new_with_bincode(mock_program_id, &sol_to_lamports(10.), account_metas);
    let tx = Transaction::new_signed_with_payer(
        &[instruction],
        Some(&mint_keypair.pubkey()),
        &[&mint_keypair],
        bank.last_blockhash(),
    );

    let result = bank.process_transaction(&tx);
    assert_eq!(result, Ok(()));
    assert_eq!(bank.get_balance(&from_pubkey), sol_to_lamports(80.));
    assert_eq!(bank.get_balance(&to_pubkey), sol_to_lamports(20.));
}

#[test]
fn test_transaction_with_program_ids_passed_to_programs() {
    let (genesis_config, mint_keypair) = create_genesis_config(500);
    let mut bank = Bank::new_for_tests(&genesis_config);

    let mock_program_id = Pubkey::from([2u8; 32]);
    bank.add_mockup_builtin(mock_program_id, MockBuiltin::vm);

    let from_pubkey = solana_sdk::pubkey::new_rand();
    let to_pubkey = solana_sdk::pubkey::new_rand();
    let dup_pubkey = from_pubkey;
    let from_account = AccountSharedData::new(100, 1, &mock_program_id);
    let to_account = AccountSharedData::new(0, 1, &mock_program_id);
    bank.store_account(&from_pubkey, &from_account);
    bank.store_account(&to_pubkey, &to_account);

    let account_metas = vec![
        AccountMeta::new(from_pubkey, false),
        AccountMeta::new(to_pubkey, false),
        AccountMeta::new(dup_pubkey, false),
        AccountMeta::new(mock_program_id, false),
    ];
    let instruction = Instruction::new_with_bincode(mock_program_id, &10, account_metas);
    let tx = Transaction::new_signed_with_payer(
        &[instruction],
        Some(&mint_keypair.pubkey()),
        &[&mint_keypair],
        bank.last_blockhash(),
    );

    let result = bank.process_transaction(&tx);
    assert_eq!(result, Ok(()));
}

#[test]
fn test_account_ids_after_program_ids() {
    solana_logger::setup();
    let (genesis_config, mint_keypair) = create_genesis_config(500);
    let bank = Bank::new_for_tests(&genesis_config);

    let from_pubkey = solana_sdk::pubkey::new_rand();
    let to_pubkey = solana_sdk::pubkey::new_rand();

    let account_metas = vec![
        AccountMeta::new(from_pubkey, false),
        AccountMeta::new(to_pubkey, false),
    ];

    let instruction = Instruction::new_with_bincode(solana_vote_program::id(), &10, account_metas);
    let mut tx = Transaction::new_signed_with_payer(
        &[instruction],
        Some(&mint_keypair.pubkey()),
        &[&mint_keypair],
        bank.last_blockhash(),
    );

    tx.message.account_keys.push(solana_sdk::pubkey::new_rand());

    let slot = bank.slot().saturating_add(1);
    let mut bank = Bank::new_from_parent(Arc::new(bank), &Pubkey::default(), slot);

    bank.add_mockup_builtin(solana_vote_program::id(), MockBuiltin::vm);
    let result = bank.process_transaction(&tx);
    assert_eq!(result, Ok(()));
    let account = bank.get_account(&solana_vote_program::id()).unwrap();
    info!("account: {:?}", account);
    assert!(account.executable());
}

#[test]
fn test_incinerator() {
    let (genesis_config, mint_keypair) = create_genesis_config(1_000_000_000_000);
    let bank0 = Arc::new(Bank::new_for_tests(&genesis_config));

    // Move to the first normal slot so normal rent behaviour applies
    let bank = Bank::new_from_parent(
        bank0,
        &Pubkey::default(),
        genesis_config.epoch_schedule.first_normal_slot,
    );
    let pre_capitalization = bank.capitalization();

    // Burn a non-rent exempt amount
    let burn_amount = bank.get_minimum_balance_for_rent_exemption(0) - 1;

    assert_eq!(bank.get_balance(&incinerator::id()), 0);
    bank.transfer(burn_amount, &mint_keypair, &incinerator::id())
        .unwrap();
    assert_eq!(bank.get_balance(&incinerator::id()), burn_amount);
    bank.freeze();
    assert_eq!(bank.get_balance(&incinerator::id()), 0);

    // Ensure that no rent was collected, and the entire burn amount was removed from bank
    // capitalization
    assert_eq!(bank.capitalization(), pre_capitalization - burn_amount);
}

#[test]
fn test_duplicate_account_key() {
    solana_logger::setup();
    let (genesis_config, mint_keypair) = create_genesis_config(500);
    let mut bank = Bank::new_for_tests(&genesis_config);

    let from_pubkey = solana_sdk::pubkey::new_rand();
    let to_pubkey = solana_sdk::pubkey::new_rand();

    let account_metas = vec![
        AccountMeta::new(from_pubkey, false),
        AccountMeta::new(to_pubkey, false),
    ];

    bank.add_mockup_builtin(solana_vote_program::id(), MockBuiltin::vm);

    let instruction = Instruction::new_with_bincode(solana_vote_program::id(), &10, account_metas);
    let mut tx = Transaction::new_signed_with_payer(
        &[instruction],
        Some(&mint_keypair.pubkey()),
        &[&mint_keypair],
        bank.last_blockhash(),
    );
    tx.message.account_keys.push(from_pubkey);

    let result = bank.process_transaction(&tx);
    assert_eq!(result, Err(TransactionError::AccountLoadedTwice));
}

#[test]
fn test_process_transaction_with_too_many_account_locks() {
    solana_logger::setup();
    let (genesis_config, mint_keypair) = create_genesis_config(500);
    let mut bank = Bank::new_for_tests(&genesis_config);

    let from_pubkey = solana_sdk::pubkey::new_rand();
    let to_pubkey = solana_sdk::pubkey::new_rand();

    let account_metas = vec![
        AccountMeta::new(from_pubkey, false),
        AccountMeta::new(to_pubkey, false),
    ];

    bank.add_mockup_builtin(solana_vote_program::id(), MockBuiltin::vm);

    let instruction = Instruction::new_with_bincode(solana_vote_program::id(), &10, account_metas);
    let mut tx = Transaction::new_signed_with_payer(
        &[instruction],
        Some(&mint_keypair.pubkey()),
        &[&mint_keypair],
        bank.last_blockhash(),
    );

    let transaction_account_lock_limit = bank.get_transaction_account_lock_limit();
    while tx.message.account_keys.len() <= transaction_account_lock_limit {
        tx.message.account_keys.push(solana_sdk::pubkey::new_rand());
    }

    let result = bank.process_transaction(&tx);
    assert_eq!(result, Err(TransactionError::TooManyAccountLocks));
}

#[test]
fn test_program_id_as_payer() {
    solana_logger::setup();
    let (genesis_config, mint_keypair) = create_genesis_config(500);
    let mut bank = Bank::new_for_tests(&genesis_config);

    let from_pubkey = solana_sdk::pubkey::new_rand();
    let to_pubkey = solana_sdk::pubkey::new_rand();

    let account_metas = vec![
        AccountMeta::new(from_pubkey, false),
        AccountMeta::new(to_pubkey, false),
    ];

    bank.add_mockup_builtin(solana_vote_program::id(), MockBuiltin::vm);

    let instruction = Instruction::new_with_bincode(solana_vote_program::id(), &10, account_metas);
    let mut tx = Transaction::new_signed_with_payer(
        &[instruction],
        Some(&mint_keypair.pubkey()),
        &[&mint_keypair],
        bank.last_blockhash(),
    );

    info!(
        "mint: {} account keys: {:?}",
        mint_keypair.pubkey(),
        tx.message.account_keys
    );
    assert_eq!(tx.message.account_keys.len(), 4);
    tx.message.account_keys.clear();
    tx.message.account_keys.push(solana_vote_program::id());
    tx.message.account_keys.push(mint_keypair.pubkey());
    tx.message.account_keys.push(from_pubkey);
    tx.message.account_keys.push(to_pubkey);
    tx.message.instructions[0].program_id_index = 0;
    tx.message.instructions[0].accounts.clear();
    tx.message.instructions[0].accounts.push(2);
    tx.message.instructions[0].accounts.push(3);

    let result = bank.process_transaction(&tx);
    assert_eq!(result, Err(TransactionError::SanitizeFailure));
}

#[test]
fn test_ref_account_key_after_program_id() {
    let (genesis_config, mint_keypair) = create_genesis_config(500);
    let bank = Bank::new_for_tests(&genesis_config);

    let from_pubkey = solana_sdk::pubkey::new_rand();
    let to_pubkey = solana_sdk::pubkey::new_rand();

    let account_metas = vec![
        AccountMeta::new(from_pubkey, false),
        AccountMeta::new(to_pubkey, false),
    ];

    let slot = bank.slot().saturating_add(1);
    let mut bank = Bank::new_from_parent(Arc::new(bank), &Pubkey::default(), slot);

    bank.add_mockup_builtin(solana_vote_program::id(), MockBuiltin::vm);

    let instruction = Instruction::new_with_bincode(solana_vote_program::id(), &10, account_metas);
    let mut tx = Transaction::new_signed_with_payer(
        &[instruction],
        Some(&mint_keypair.pubkey()),
        &[&mint_keypair],
        bank.last_blockhash(),
    );

    tx.message.account_keys.push(solana_sdk::pubkey::new_rand());
    assert_eq!(tx.message.account_keys.len(), 5);
    tx.message.instructions[0].accounts.remove(0);
    tx.message.instructions[0].accounts.push(4);

    let result = bank.process_transaction(&tx);
    assert_eq!(result, Ok(()));
}

#[test]
fn test_fuzz_instructions() {
    solana_logger::setup();
    use rand::{thread_rng, Rng};
    let mut bank = create_simple_test_bank(1_000_000_000);

    let max_programs = 5;
    let program_keys: Vec<_> = (0..max_programs)
        .enumerate()
        .map(|i| {
            let key = solana_sdk::pubkey::new_rand();
            let name = format!("program{i:?}");
            bank.add_builtin(
                key,
                name.clone(),
                LoadedProgram::new_builtin(0, 0, MockBuiltin::vm),
            );
            (key, name.as_bytes().to_vec())
        })
        .collect();
    let max_keys = 100;
    let keys: Vec<_> = (0..max_keys)
        .enumerate()
        .map(|_| {
            let key = solana_sdk::pubkey::new_rand();
            let balance = if thread_rng().gen_ratio(9, 10) {
                let lamports = if thread_rng().gen_ratio(1, 5) {
                    thread_rng().gen_range(0..10)
                } else {
                    thread_rng().gen_range(20..100)
                };
                let space = thread_rng().gen_range(0..10);
                let owner = Pubkey::default();
                let account = AccountSharedData::new(lamports, space, &owner);
                bank.store_account(&key, &account);
                lamports
            } else {
                0
            };
            (key, balance)
        })
        .collect();
    let mut results = HashMap::new();
    for _ in 0..2_000 {
        let num_keys = if thread_rng().gen_ratio(1, 5) {
            thread_rng().gen_range(0..max_keys)
        } else {
            thread_rng().gen_range(1..4)
        };
        let num_instructions = thread_rng().gen_range(0..max_keys - num_keys);

        let mut account_keys: Vec<_> = if thread_rng().gen_ratio(1, 5) {
            (0..num_keys)
                .map(|_| {
                    let idx = thread_rng().gen_range(0..keys.len());
                    keys[idx].0
                })
                .collect()
        } else {
            let mut inserted = HashSet::new();
            (0..num_keys)
                .map(|_| {
                    let mut idx;
                    loop {
                        idx = thread_rng().gen_range(0..keys.len());
                        if !inserted.contains(&idx) {
                            break;
                        }
                    }
                    inserted.insert(idx);
                    keys[idx].0
                })
                .collect()
        };

        let instructions: Vec<_> = if num_keys > 0 {
            (0..num_instructions)
                .map(|_| {
                    let num_accounts_to_pass = thread_rng().gen_range(0..num_keys);
                    let account_indexes = (0..num_accounts_to_pass)
                        .map(|_| thread_rng().gen_range(0..num_keys))
                        .collect();
                    let program_index: u8 = thread_rng().gen_range(0..num_keys);
                    if thread_rng().gen_ratio(4, 5) {
                        let programs_index = thread_rng().gen_range(0..program_keys.len());
                        account_keys[program_index as usize] = program_keys[programs_index].0;
                    }
                    CompiledInstruction::new(program_index, &10, account_indexes)
                })
                .collect()
        } else {
            vec![]
        };

        let account_keys_len = std::cmp::max(account_keys.len(), 2);
        let num_signatures = if thread_rng().gen_ratio(1, 5) {
            thread_rng().gen_range(0..account_keys_len + 10)
        } else {
            thread_rng().gen_range(1..account_keys_len)
        };

        let num_required_signatures = if thread_rng().gen_ratio(1, 5) {
            thread_rng().gen_range(0..account_keys_len + 10) as u8
        } else {
            thread_rng().gen_range(1..std::cmp::max(2, num_signatures)) as u8
        };
        let num_readonly_signed_accounts = if thread_rng().gen_ratio(1, 5) {
            thread_rng().gen_range(0..account_keys_len) as u8
        } else {
            let max = if num_required_signatures > 1 {
                num_required_signatures - 1
            } else {
                1
            };
            thread_rng().gen_range(0..max)
        };

        let num_readonly_unsigned_accounts = if thread_rng().gen_ratio(1, 5)
            || (num_required_signatures as usize) >= account_keys_len
        {
            thread_rng().gen_range(0..account_keys_len) as u8
        } else {
            thread_rng().gen_range(0..account_keys_len - num_required_signatures as usize) as u8
        };

        let header = MessageHeader {
            num_required_signatures,
            num_readonly_signed_accounts,
            num_readonly_unsigned_accounts,
        };
        let message = Message {
            header,
            account_keys,
            recent_blockhash: bank.last_blockhash(),
            instructions,
        };

        let tx = Transaction {
            signatures: vec![Signature::default(); num_signatures],
            message,
        };

        let result = bank.process_transaction(&tx);
        for (key, balance) in &keys {
            assert_eq!(bank.get_balance(key), *balance);
        }
        for (key, name) in &program_keys {
            let account = bank.get_account(key).unwrap();
            assert!(account.executable());
            assert_eq!(account.data(), name);
        }
        info!("result: {:?}", result);
        let result_key = format!("{result:?}");
        *results.entry(result_key).or_insert(0) += 1;
    }
    info!("results: {:?}", results);
}

#[test]
fn test_bank_hash_consistency() {
    solana_logger::setup();

    let mut genesis_config = GenesisConfig::new(
        &[(
            Pubkey::from([42; 32]),
            AccountSharedData::new(1_000_000_000_000, 0, &system_program::id()),
        )],
        &[],
    );
    genesis_config.creation_time = 0;
    genesis_config.cluster_type = ClusterType::MainnetBeta;
    genesis_config.rent.burn_percent = 100;
    let mut bank = Arc::new(Bank::new_for_tests(&genesis_config));
    // Check a few slots, cross an epoch boundary
    assert_eq!(bank.get_slots_in_epoch(0), 32);
    loop {
        goto_end_of_slot(bank.clone());
        if bank.slot == 0 {
            assert_eq!(
                bank.hash().to_string(),
                "3KE2bigpBiiMLGYNqmWkgbrQGSqMt5ccG6ED87CFCVpt"
            );
        }
        if bank.slot == 32 {
            assert_eq!(
                bank.hash().to_string(),
                "FpNDsd21HXznXf6tRpMNiWhFyhZ4aCCECQm3gL4jGV22"
            );
        }
        if bank.slot == 64 {
            assert_eq!(
                bank.hash().to_string(),
                "7gDCoXPfFtKPALi212akhhQHEuLdAqyf7DE3yUN4bR2p"
            );
        }
        if bank.slot == 128 {
            assert_eq!(
                bank.hash().to_string(),
                "6FREbeHdTNYnEXg4zobL2mqGfevukg75frkQJqKpYnk4"
            );
            break;
        }
        bank = Arc::new(new_from_parent(bank));
    }
}

#[ignore]
#[test]
fn test_same_program_id_uses_unique_executable_accounts() {
    declare_process_instruction!(MockBuiltin, 1, |invoke_context| {
        let transaction_context = &invoke_context.transaction_context;
        let instruction_context = transaction_context.get_current_instruction_context()?;
        instruction_context
            .try_borrow_program_account(transaction_context, 0)?
            .set_data_length(2)
    });

    let (genesis_config, mint_keypair) = create_genesis_config(50000);
    let mut bank = Bank::new_for_tests(&genesis_config);

    // Add a new program
    let program1_pubkey = solana_sdk::pubkey::new_rand();
    bank.add_mockup_builtin(program1_pubkey, MockBuiltin::vm);

    // Add a new program owned by the first
    let program2_pubkey = solana_sdk::pubkey::new_rand();
    let mut program2_account = AccountSharedData::new(1, 1, &program1_pubkey);
    program2_account.set_executable(true);
    bank.store_account(&program2_pubkey, &program2_account);

    let instruction = Instruction::new_with_bincode(program2_pubkey, &10, vec![]);
    let tx = Transaction::new_signed_with_payer(
        &[instruction.clone(), instruction],
        Some(&mint_keypair.pubkey()),
        &[&mint_keypair],
        bank.last_blockhash(),
    );
    assert!(bank.process_transaction(&tx).is_ok());
    assert_eq!(6, bank.get_account(&program1_pubkey).unwrap().data().len());
    assert_eq!(1, bank.get_account(&program2_pubkey).unwrap().data().len());
}

fn get_shrink_account_size() -> usize {
    let (genesis_config, _mint_keypair) = create_genesis_config(1_000_000_000);

    // Set root for bank 0, with caching disabled so we can get the size
    // of the storage for this slot
    let bank0 = Arc::new(Bank::new_with_config_for_tests(
        &genesis_config,
        AccountSecondaryIndexes::default(),
        AccountShrinkThreshold::default(),
    ));
    bank0.restore_old_behavior_for_fragile_tests();
    goto_end_of_slot(bank0.clone());
    bank0.freeze();
    bank0.squash();
    add_root_and_flush_write_cache(&bank0);

    let sizes = bank0
        .rc
        .accounts
        .accounts_db
        .sizes_of_accounts_in_storage_for_tests(0);

    // Create an account such that it takes DEFAULT_ACCOUNTS_SHRINK_RATIO of the total account space for
    // the slot, so when it gets pruned, the storage entry will become a shrink candidate.
    let bank0_total_size: usize = sizes.into_iter().sum();
    let pubkey0_size = (bank0_total_size as f64 / (1.0 - DEFAULT_ACCOUNTS_SHRINK_RATIO)).ceil();
    assert!(
        pubkey0_size / (pubkey0_size + bank0_total_size as f64) > DEFAULT_ACCOUNTS_SHRINK_RATIO
    );
    pubkey0_size as usize
}

#[test]
fn test_clean_nonrooted() {
    solana_logger::setup();

    let (genesis_config, _mint_keypair) = create_genesis_config(1_000_000_000);
    let pubkey0 = Pubkey::from([0; 32]);
    let pubkey1 = Pubkey::from([1; 32]);

    info!("pubkey0: {}", pubkey0);
    info!("pubkey1: {}", pubkey1);

    // Set root for bank 0, with caching enabled
    let bank0 = Arc::new(Bank::new_with_config_for_tests(
        &genesis_config,
        AccountSecondaryIndexes::default(),
        AccountShrinkThreshold::default(),
    ));

    let account_zero = AccountSharedData::new(0, 0, &Pubkey::new_unique());

    goto_end_of_slot(bank0.clone());
    bank0.freeze();
    bank0.squash();
    // Flush now so that accounts cache cleaning doesn't clean up bank 0 when later
    // slots add updates to the cache
    bank0.force_flush_accounts_cache();

    // Store some lamports in bank 1
    let some_lamports = 123;
    let bank1 = Arc::new(Bank::new_from_parent(bank0.clone(), &Pubkey::default(), 1));
    bank1.deposit(&pubkey0, some_lamports).unwrap();
    goto_end_of_slot(bank1.clone());
    bank1.freeze();
    bank1.flush_accounts_cache_slot_for_tests();

    bank1.print_accounts_stats();

    // Store some lamports for pubkey1 in bank 2, root bank 2
    // bank2's parent is bank0
    let bank2 = Arc::new(Bank::new_from_parent(bank0, &Pubkey::default(), 2));
    bank2.deposit(&pubkey1, some_lamports).unwrap();
    bank2.store_account(&pubkey0, &account_zero);
    goto_end_of_slot(bank2.clone());
    bank2.freeze();
    bank2.squash();
    bank2.force_flush_accounts_cache();

    bank2.print_accounts_stats();
    drop(bank1);

    // Clean accounts, which should add earlier slots to the shrink
    // candidate set
    bank2.clean_accounts_for_tests();

    let bank3 = Arc::new(Bank::new_from_parent(bank2, &Pubkey::default(), 3));
    bank3.deposit(&pubkey1, some_lamports + 1).unwrap();
    goto_end_of_slot(bank3.clone());
    bank3.freeze();
    bank3.squash();
    bank3.force_flush_accounts_cache();

    bank3.clean_accounts_for_tests();
    assert_eq!(
        bank3.rc.accounts.accounts_db.ref_count_for_pubkey(&pubkey0),
        2
    );
    assert!(bank3
        .rc
        .accounts
        .accounts_db
        .storage
        .get_slot_storage_entry(1)
        .is_none());

    bank3.print_accounts_stats();
}

#[test]
fn test_shrink_candidate_slots_cached() {
    solana_logger::setup();

    let (genesis_config, _mint_keypair) = create_genesis_config(1_000_000_000);
    let pubkey0 = solana_sdk::pubkey::new_rand();
    let pubkey1 = solana_sdk::pubkey::new_rand();
    let pubkey2 = solana_sdk::pubkey::new_rand();

    // Set root for bank 0, with caching enabled
    let bank0 = Arc::new(Bank::new_with_config_for_tests(
        &genesis_config,
        AccountSecondaryIndexes::default(),
        AccountShrinkThreshold::default(),
    ));
    bank0.restore_old_behavior_for_fragile_tests();

    let pubkey0_size = get_shrink_account_size();

    let account0 = AccountSharedData::new(1000, pubkey0_size, &Pubkey::new_unique());
    bank0.store_account(&pubkey0, &account0);

    goto_end_of_slot(bank0.clone());
    bank0.freeze();
    bank0.squash();
    // Flush now so that accounts cache cleaning doesn't clean up bank 0 when later
    // slots add updates to the cache
    bank0.force_flush_accounts_cache();

    // Store some lamports in bank 1
    let some_lamports = 123;
    let bank1 = Arc::new(new_from_parent(bank0));
    bank1.deposit(&pubkey1, some_lamports).unwrap();
    bank1.deposit(&pubkey2, some_lamports).unwrap();
    goto_end_of_slot(bank1.clone());
    bank1.freeze();
    bank1.squash();
    // Flush now so that accounts cache cleaning doesn't clean up bank 0 when later
    // slots add updates to the cache
    bank1.force_flush_accounts_cache();

    // Store some lamports for pubkey1 in bank 2, root bank 2
    let bank2 = Arc::new(new_from_parent(bank1));
    bank2.deposit(&pubkey1, some_lamports).unwrap();
    bank2.store_account(&pubkey0, &account0);
    goto_end_of_slot(bank2.clone());
    bank2.freeze();
    bank2.squash();
    bank2.force_flush_accounts_cache();

    // Clean accounts, which should add earlier slots to the shrink
    // candidate set
    bank2.clean_accounts_for_tests();

    // Slots 0 and 1 should be candidates for shrinking, but slot 2
    // shouldn't because none of its accounts are outdated by a later
    // root
    assert_eq!(bank2.shrink_candidate_slots(), 2);
    let alive_counts: Vec<usize> = (0..3)
        .map(|slot| {
            bank2
                .rc
                .accounts
                .accounts_db
                .alive_account_count_in_slot(slot)
        })
        .collect();

    // No more slots should be shrunk
    assert_eq!(bank2.shrink_candidate_slots(), 0);
    // alive_counts represents the count of alive accounts in the three slots 0,1,2
    assert_eq!(alive_counts, vec![15, 1, 7]);
}

#[test]
fn test_add_builtin_no_overwrite() {
    let slot = 123;
    let program_id = solana_sdk::pubkey::new_rand();

    let mut bank = Arc::new(Bank::new_from_parent(
        create_simple_test_arc_bank(100_000),
        &Pubkey::default(),
        slot,
    ));
    assert_eq!(bank.get_account_modified_slot(&program_id), None);

    Arc::get_mut(&mut bank)
        .unwrap()
        .add_mockup_builtin(program_id, MockBuiltin::vm);
    assert_eq!(bank.get_account_modified_slot(&program_id).unwrap().1, slot);

    let mut bank = Arc::new(new_from_parent(bank));
    Arc::get_mut(&mut bank)
        .unwrap()
        .add_mockup_builtin(program_id, MockBuiltin::vm);
    assert_eq!(bank.get_account_modified_slot(&program_id).unwrap().1, slot);
}

#[test]
fn test_add_builtin_loader_no_overwrite() {
    let slot = 123;
    let loader_id = solana_sdk::pubkey::new_rand();

    let mut bank = Arc::new(Bank::new_from_parent(
        create_simple_test_arc_bank(100_000),
        &Pubkey::default(),
        slot,
    ));
    assert_eq!(bank.get_account_modified_slot(&loader_id), None);

    Arc::get_mut(&mut bank)
        .unwrap()
        .add_mockup_builtin(loader_id, MockBuiltin::vm);
    assert_eq!(bank.get_account_modified_slot(&loader_id).unwrap().1, slot);

    let mut bank = Arc::new(new_from_parent(bank));
    Arc::get_mut(&mut bank)
        .unwrap()
        .add_mockup_builtin(loader_id, MockBuiltin::vm);
    assert_eq!(bank.get_account_modified_slot(&loader_id).unwrap().1, slot);
}

#[test]
fn test_add_builtin_account() {
    for pass in 0..5 {
        let (mut genesis_config, _mint_keypair) = create_genesis_config(100_000);
        activate_all_features(&mut genesis_config);

        let slot = 123;
        let program_id = solana_sdk::pubkey::new_rand();

        let bank = Arc::new(Bank::new_from_parent(
            Arc::new(Bank::new_for_tests(&genesis_config)),
            &Pubkey::default(),
            slot,
        ));
        add_root_and_flush_write_cache(&bank.parent().unwrap());
        assert_eq!(bank.get_account_modified_slot(&program_id), None);

        assert_capitalization_diff(
            &bank,
            || bank.add_builtin_account("mock_program", &program_id, false),
            |old, new| {
                assert_eq!(old + 1, new);
                pass == 0
            },
        );
        if pass == 0 {
            continue;
        }

        assert_eq!(bank.get_account_modified_slot(&program_id).unwrap().1, slot);

        let bank = Arc::new(new_from_parent(bank));
        add_root_and_flush_write_cache(&bank.parent().unwrap());
        assert_capitalization_diff(
            &bank,
            || bank.add_builtin_account("mock_program", &program_id, false),
            |old, new| {
                assert_eq!(old, new);
                pass == 1
            },
        );
        if pass == 1 {
            continue;
        }

        assert_eq!(bank.get_account_modified_slot(&program_id).unwrap().1, slot);

        let bank = Arc::new(new_from_parent(bank));
        add_root_and_flush_write_cache(&bank.parent().unwrap());
        // When replacing builtin_program, name must change to disambiguate from repeated
        // invocations.
        assert_capitalization_diff(
            &bank,
            || bank.add_builtin_account("mock_program v2", &program_id, true),
            |old, new| {
                assert_eq!(old, new);
                pass == 2
            },
        );
        if pass == 2 {
            continue;
        }

        assert_eq!(
            bank.get_account_modified_slot(&program_id).unwrap().1,
            bank.slot()
        );

        let bank = Arc::new(new_from_parent(bank));
        add_root_and_flush_write_cache(&bank.parent().unwrap());
        assert_capitalization_diff(
            &bank,
            || bank.add_builtin_account("mock_program v2", &program_id, true),
            |old, new| {
                assert_eq!(old, new);
                pass == 3
            },
        );
        if pass == 3 {
            continue;
        }

        // replacing with same name shouldn't update account
        assert_eq!(
            bank.get_account_modified_slot(&program_id).unwrap().1,
            bank.parent_slot()
        );
    }
}

/// useful to adapt tests written prior to introduction of the write cache
/// to use the write cache
fn add_root_and_flush_write_cache(bank: &Bank) {
    bank.rc.accounts.add_root(bank.slot());
    bank.flush_accounts_cache_slot_for_tests()
}

#[test]
fn test_add_builtin_account_inherited_cap_while_replacing() {
    for pass in 0..4 {
        let (genesis_config, mint_keypair) = create_genesis_config(100_000);
        let bank = Bank::new_for_tests(&genesis_config);
        let program_id = solana_sdk::pubkey::new_rand();

        bank.add_builtin_account("mock_program", &program_id, false);
        if pass == 0 {
            add_root_and_flush_write_cache(&bank);
            assert_eq!(bank.capitalization(), bank.calculate_capitalization(true));
            continue;
        }

        // someone mess with program_id's balance
        bank.withdraw(&mint_keypair.pubkey(), 10).unwrap();
        if pass == 1 {
            add_root_and_flush_write_cache(&bank);
            assert_ne!(bank.capitalization(), bank.calculate_capitalization(true));
            continue;
        }
        bank.deposit(&program_id, 10).unwrap();
        if pass == 2 {
            add_root_and_flush_write_cache(&bank);
            assert_eq!(bank.capitalization(), bank.calculate_capitalization(true));
            continue;
        }

        bank.add_builtin_account("mock_program v2", &program_id, true);
        add_root_and_flush_write_cache(&bank);
        assert_eq!(bank.capitalization(), bank.calculate_capitalization(true));
    }
}

#[test]
fn test_add_builtin_account_squatted_while_not_replacing() {
    for pass in 0..3 {
        let (genesis_config, mint_keypair) = create_genesis_config(100_000);
        let bank = Bank::new_for_tests(&genesis_config);
        let program_id = solana_sdk::pubkey::new_rand();

        // someone managed to squat at program_id!
        bank.withdraw(&mint_keypair.pubkey(), 10).unwrap();
        if pass == 0 {
            add_root_and_flush_write_cache(&bank);
            assert_ne!(bank.capitalization(), bank.calculate_capitalization(true));
            continue;
        }
        bank.deposit(&program_id, 10).unwrap();
        if pass == 1 {
            add_root_and_flush_write_cache(&bank);
            assert_eq!(bank.capitalization(), bank.calculate_capitalization(true));
            continue;
        }

        bank.add_builtin_account("mock_program", &program_id, false);
        add_root_and_flush_write_cache(&bank);
        assert_eq!(bank.capitalization(), bank.calculate_capitalization(true));
    }
}

#[test]
#[should_panic(
    expected = "Can't change frozen bank by adding not-existing new builtin \
                program (mock_program, CiXgo2KHKSDmDnV1F6B69eWFgNAPiSBjjYvfB4cvRNre). \
                Maybe, inconsistent program activation is detected on snapshot restore?"
)]
fn test_add_builtin_account_after_frozen() {
    let slot = 123;
    let program_id = Pubkey::from_str("CiXgo2KHKSDmDnV1F6B69eWFgNAPiSBjjYvfB4cvRNre").unwrap();

    let bank = Bank::new_from_parent(
        create_simple_test_arc_bank(100_000),
        &Pubkey::default(),
        slot,
    );
    bank.freeze();

    bank.add_builtin_account("mock_program", &program_id, false);
}

#[test]
#[should_panic(
    expected = "There is no account to replace with builtin program (mock_program, \
                CiXgo2KHKSDmDnV1F6B69eWFgNAPiSBjjYvfB4cvRNre)."
)]
fn test_add_builtin_account_replace_none() {
    let slot = 123;
    let program_id = Pubkey::from_str("CiXgo2KHKSDmDnV1F6B69eWFgNAPiSBjjYvfB4cvRNre").unwrap();

    let bank = Bank::new_from_parent(
        create_simple_test_arc_bank(100_000),
        &Pubkey::default(),
        slot,
    );

    bank.add_builtin_account("mock_program", &program_id, true);
}

#[test]
fn test_add_precompiled_account() {
    for pass in 0..2 {
        let (mut genesis_config, _mint_keypair) = create_genesis_config(100_000);
        activate_all_features(&mut genesis_config);

        let slot = 123;
        let program_id = solana_sdk::pubkey::new_rand();

        let bank = Arc::new(Bank::new_from_parent(
            Arc::new(Bank::new_for_tests_with_config(
                &genesis_config,
                BankTestConfig::default(),
            )),
            &Pubkey::default(),
            slot,
        ));
        add_root_and_flush_write_cache(&bank.parent().unwrap());
        assert_eq!(bank.get_account_modified_slot(&program_id), None);

        assert_capitalization_diff(
            &bank,
            || bank.add_precompiled_account(&program_id),
            |old, new| {
                assert_eq!(old + 1, new);
                pass == 0
            },
        );
        if pass == 0 {
            continue;
        }

        assert_eq!(bank.get_account_modified_slot(&program_id).unwrap().1, slot);

        let bank = Arc::new(new_from_parent(bank));
        add_root_and_flush_write_cache(&bank.parent().unwrap());
        assert_capitalization_diff(
            &bank,
            || bank.add_precompiled_account(&program_id),
            |old, new| {
                assert_eq!(old, new);
                true
            },
        );

        assert_eq!(bank.get_account_modified_slot(&program_id).unwrap().1, slot);
    }
}

#[test]
fn test_add_precompiled_account_inherited_cap_while_replacing() {
    // when we flush the cache, it has side effects, so we have to restart the test each time we flush the cache
    // and then want to continue modifying the bank
    for pass in 0..4 {
        let (genesis_config, mint_keypair) = create_genesis_config(100_000);
        let bank = Bank::new_for_tests_with_config(&genesis_config, BankTestConfig::default());
        let program_id = solana_sdk::pubkey::new_rand();

        bank.add_precompiled_account(&program_id);
        if pass == 0 {
            add_root_and_flush_write_cache(&bank);
            assert_eq!(bank.capitalization(), bank.calculate_capitalization(true));
            continue;
        }

        // someone mess with program_id's balance
        bank.withdraw(&mint_keypair.pubkey(), 10).unwrap();
        if pass == 1 {
            add_root_and_flush_write_cache(&bank);
            assert_ne!(bank.capitalization(), bank.calculate_capitalization(true));
            continue;
        }
        bank.deposit(&program_id, 10).unwrap();
        if pass == 2 {
            add_root_and_flush_write_cache(&bank);
            assert_eq!(bank.capitalization(), bank.calculate_capitalization(true));
            continue;
        }

        bank.add_precompiled_account(&program_id);
        add_root_and_flush_write_cache(&bank);
        assert_eq!(bank.capitalization(), bank.calculate_capitalization(true));
    }
}

#[test]
fn test_add_precompiled_account_squatted_while_not_replacing() {
    for pass in 0..3 {
        let (genesis_config, mint_keypair) = create_genesis_config(100_000);
        let bank = Bank::new_for_tests_with_config(&genesis_config, BankTestConfig::default());
        let program_id = solana_sdk::pubkey::new_rand();

        // someone managed to squat at program_id!
        bank.withdraw(&mint_keypair.pubkey(), 10).unwrap();
        if pass == 0 {
            add_root_and_flush_write_cache(&bank);

            assert_ne!(bank.capitalization(), bank.calculate_capitalization(true));
            continue;
        }
        bank.deposit(&program_id, 10).unwrap();
        if pass == 1 {
            add_root_and_flush_write_cache(&bank);
            assert_eq!(bank.capitalization(), bank.calculate_capitalization(true));
            continue;
        }

        bank.add_precompiled_account(&program_id);
        add_root_and_flush_write_cache(&bank);

        assert_eq!(bank.capitalization(), bank.calculate_capitalization(true));
    }
}

#[test]
#[should_panic(
    expected = "Can't change frozen bank by adding not-existing new precompiled \
                program (CiXgo2KHKSDmDnV1F6B69eWFgNAPiSBjjYvfB4cvRNre). \
                Maybe, inconsistent program activation is detected on snapshot restore?"
)]
fn test_add_precompiled_account_after_frozen() {
    let slot = 123;
    let program_id = Pubkey::from_str("CiXgo2KHKSDmDnV1F6B69eWFgNAPiSBjjYvfB4cvRNre").unwrap();

    let bank = Bank::new_from_parent(
        create_simple_test_arc_bank(100_000),
        &Pubkey::default(),
        slot,
    );
    bank.freeze();

    bank.add_precompiled_account(&program_id);
}

#[test]
fn test_reconfigure_token2_native_mint() {
    solana_logger::setup();

    let genesis_config =
        create_genesis_config_with_leader(5, &solana_sdk::pubkey::new_rand(), 0).genesis_config;
    let bank = Arc::new(Bank::new_for_tests(&genesis_config));
    assert_eq!(
        bank.get_balance(&inline_spl_token::native_mint::id()),
        1000000000
    );
    let native_mint_account = bank
        .get_account(&inline_spl_token::native_mint::id())
        .unwrap();
    assert_eq!(native_mint_account.data().len(), 82);
    assert_eq!(native_mint_account.owner(), &inline_spl_token::id());
}

#[test]
fn test_bank_load_program() {
    solana_logger::setup();

    let (genesis_config, _) = create_genesis_config(1);
    let bank = Bank::new_for_tests(&genesis_config);

    let key1 = solana_sdk::pubkey::new_rand();

    let mut file = File::open("../programs/bpf_loader/test_elfs/out/noop_aligned.so").unwrap();
    let mut elf = Vec::new();
    file.read_to_end(&mut elf).unwrap();
    let programdata_key = solana_sdk::pubkey::new_rand();
    let mut program_account = AccountSharedData::new_data(
        40,
        &UpgradeableLoaderState::Program {
            programdata_address: programdata_key,
        },
        &bpf_loader_upgradeable::id(),
    )
    .unwrap();
    program_account.set_executable(true);
    program_account.set_rent_epoch(1);
    let programdata_data_offset = UpgradeableLoaderState::size_of_programdata_metadata();
    let mut programdata_account = AccountSharedData::new(
        40,
        programdata_data_offset + elf.len(),
        &bpf_loader_upgradeable::id(),
    );
    programdata_account
        .set_state(&UpgradeableLoaderState::ProgramData {
            slot: 42,
            upgrade_authority_address: None,
        })
        .unwrap();
    programdata_account.data_as_mut_slice()[programdata_data_offset..].copy_from_slice(&elf);
    programdata_account.set_rent_epoch(1);
    bank.store_account_and_update_capitalization(&key1, &program_account);
    bank.store_account_and_update_capitalization(&programdata_key, &programdata_account);
    let program = bank.load_program(&key1, false);
    assert_matches!(program.program, LoadedProgramType::LegacyV1(_));
    assert_eq!(
        program.account_size,
        program_account.data().len() + programdata_account.data().len()
    );
}

#[test]
fn test_bpf_loader_upgradeable_deploy_with_max_len() {
    let (genesis_config, mint_keypair) = create_genesis_config(1_000_000_000);
    let mut bank = Bank::new_for_tests(&genesis_config);
    bank.feature_set = Arc::new(FeatureSet::all_enabled());
    let bank = Arc::new(bank);
    let mut bank_client = BankClient::new_shared(bank.clone());

    // Setup keypairs and addresses
    let payer_keypair = Keypair::new();
    let program_keypair = Keypair::new();
    let buffer_address = Pubkey::new_unique();
    let (programdata_address, _) = Pubkey::find_program_address(
        &[program_keypair.pubkey().as_ref()],
        &bpf_loader_upgradeable::id(),
    );
    let upgrade_authority_keypair = Keypair::new();

    // Load program file
    let mut file = File::open("../programs/bpf_loader/test_elfs/out/noop_aligned.so")
        .expect("file open failed");
    let mut elf = Vec::new();
    file.read_to_end(&mut elf).unwrap();

    // Compute rent exempt balances
    let program_len = elf.len();
    let min_program_balance =
        bank.get_minimum_balance_for_rent_exemption(UpgradeableLoaderState::size_of_program());
    let min_buffer_balance = bank.get_minimum_balance_for_rent_exemption(
        UpgradeableLoaderState::size_of_buffer(program_len),
    );
    let min_programdata_balance = bank.get_minimum_balance_for_rent_exemption(
        UpgradeableLoaderState::size_of_programdata(program_len),
    );

    // Setup accounts
    let buffer_account = {
        let mut account = AccountSharedData::new(
            min_buffer_balance,
            UpgradeableLoaderState::size_of_buffer(elf.len()),
            &bpf_loader_upgradeable::id(),
        );
        account
            .set_state(&UpgradeableLoaderState::Buffer {
                authority_address: Some(upgrade_authority_keypair.pubkey()),
            })
            .unwrap();
        account
            .data_as_mut_slice()
            .get_mut(UpgradeableLoaderState::size_of_buffer_metadata()..)
            .unwrap()
            .copy_from_slice(&elf);
        account
    };
    let program_account = AccountSharedData::new(
        min_programdata_balance,
        UpgradeableLoaderState::size_of_program(),
        &bpf_loader_upgradeable::id(),
    );
    let programdata_account = AccountSharedData::new(
        1,
        UpgradeableLoaderState::size_of_programdata(elf.len()),
        &bpf_loader_upgradeable::id(),
    );

    // Test successful deploy
    let payer_base_balance = LAMPORTS_PER_SOL;
    let deploy_fees = {
        let fee_calculator = genesis_config.fee_rate_governor.create_fee_calculator();
        3 * fee_calculator.lamports_per_signature
    };
    let min_payer_balance = min_program_balance
        .saturating_add(min_programdata_balance)
        .saturating_sub(min_buffer_balance.saturating_add(deploy_fees));
    bank.store_account(
        &payer_keypair.pubkey(),
        &AccountSharedData::new(
            payer_base_balance.saturating_add(min_payer_balance),
            0,
            &system_program::id(),
        ),
    );
    bank.store_account(&buffer_address, &buffer_account);
    bank.store_account(&program_keypair.pubkey(), &AccountSharedData::default());
    bank.store_account(&programdata_address, &AccountSharedData::default());
    let message = Message::new(
        &bpf_loader_upgradeable::deploy_with_max_program_len(
            &payer_keypair.pubkey(),
            &program_keypair.pubkey(),
            &buffer_address,
            &upgrade_authority_keypair.pubkey(),
            min_program_balance,
            elf.len(),
        )
        .unwrap(),
        Some(&payer_keypair.pubkey()),
    );
    assert!(bank_client
        .send_and_confirm_message(
            &[&payer_keypair, &program_keypair, &upgrade_authority_keypair],
            message
        )
        .is_ok());
    assert_eq!(
        bank.get_balance(&payer_keypair.pubkey()),
        payer_base_balance
    );
    assert_eq!(bank.get_balance(&buffer_address), 0);
    assert_eq!(None, bank.get_account(&buffer_address));
    let post_program_account = bank.get_account(&program_keypair.pubkey()).unwrap();
    assert_eq!(post_program_account.lamports(), min_program_balance);
    assert_eq!(post_program_account.owner(), &bpf_loader_upgradeable::id());
    assert_eq!(
        post_program_account.data().len(),
        UpgradeableLoaderState::size_of_program()
    );
    let state: UpgradeableLoaderState = post_program_account.state().unwrap();
    assert_eq!(
        state,
        UpgradeableLoaderState::Program {
            programdata_address
        }
    );
    let post_programdata_account = bank.get_account(&programdata_address).unwrap();
    assert_eq!(post_programdata_account.lamports(), min_programdata_balance);
    assert_eq!(
        post_programdata_account.owner(),
        &bpf_loader_upgradeable::id()
    );
    let state: UpgradeableLoaderState = post_programdata_account.state().unwrap();
    assert_eq!(
        state,
        UpgradeableLoaderState::ProgramData {
            slot: bank_client.get_slot().unwrap(),
            upgrade_authority_address: Some(upgrade_authority_keypair.pubkey())
        }
    );
    for (i, byte) in post_programdata_account
        .data()
        .get(UpgradeableLoaderState::size_of_programdata_metadata()..)
        .unwrap()
        .iter()
        .enumerate()
    {
        assert_eq!(*elf.get(i).unwrap(), *byte);
    }

    let loaded_program = bank.load_program(&program_keypair.pubkey(), false);

    // Invoke deployed program
    mock_process_instruction(
        &bpf_loader_upgradeable::id(),
        vec![0, 1],
        &[],
        vec![
            (programdata_address, post_programdata_account),
            (program_keypair.pubkey(), post_program_account),
        ],
        Vec::new(),
        Ok(()),
        solana_bpf_loader_program::Entrypoint::vm,
        |invoke_context| {
            invoke_context
                .programs_modified_by_tx
                .set_slot_for_tests(bank.slot() + DELAY_VISIBILITY_SLOT_OFFSET);
            invoke_context
                .programs_modified_by_tx
                .replenish(program_keypair.pubkey(), loaded_program.clone());
        },
        |_invoke_context| {},
    );

    // Test initialized program account
    bank.clear_signatures();
    bank.store_account(&buffer_address, &buffer_account);
    let bank = bank_client.advance_slot(1, &mint_keypair.pubkey()).unwrap();
    let message = Message::new(
        &[Instruction::new_with_bincode(
            bpf_loader_upgradeable::id(),
            &UpgradeableLoaderInstruction::DeployWithMaxDataLen {
                max_data_len: elf.len(),
            },
            vec![
                AccountMeta::new(mint_keypair.pubkey(), true),
                AccountMeta::new(programdata_address, false),
                AccountMeta::new(program_keypair.pubkey(), false),
                AccountMeta::new(buffer_address, false),
                AccountMeta::new_readonly(sysvar::rent::id(), false),
                AccountMeta::new_readonly(sysvar::clock::id(), false),
                AccountMeta::new_readonly(system_program::id(), false),
                AccountMeta::new_readonly(upgrade_authority_keypair.pubkey(), true),
            ],
        )],
        Some(&mint_keypair.pubkey()),
    );
    assert_eq!(
        TransactionError::InstructionError(0, InstructionError::AccountAlreadyInitialized),
        bank_client
            .send_and_confirm_message(&[&mint_keypair, &upgrade_authority_keypair], message)
            .unwrap_err()
            .unwrap()
    );

    // Test initialized ProgramData account
    bank.clear_signatures();
    bank.store_account(&buffer_address, &buffer_account);
    bank.store_account(&program_keypair.pubkey(), &AccountSharedData::default());
    let message = Message::new(
        &bpf_loader_upgradeable::deploy_with_max_program_len(
            &mint_keypair.pubkey(),
            &program_keypair.pubkey(),
            &buffer_address,
            &upgrade_authority_keypair.pubkey(),
            min_program_balance,
            elf.len(),
        )
        .unwrap(),
        Some(&mint_keypair.pubkey()),
    );
    assert_eq!(
        TransactionError::InstructionError(1, InstructionError::Custom(0)),
        bank_client
            .send_and_confirm_message(
                &[&mint_keypair, &program_keypair, &upgrade_authority_keypair],
                message
            )
            .unwrap_err()
            .unwrap()
    );

    // Test deploy no authority
    bank.clear_signatures();
    bank.store_account(&buffer_address, &buffer_account);
    bank.store_account(&program_keypair.pubkey(), &program_account);
    bank.store_account(&programdata_address, &programdata_account);
    let message = Message::new(
        &[Instruction::new_with_bincode(
            bpf_loader_upgradeable::id(),
            &UpgradeableLoaderInstruction::DeployWithMaxDataLen {
                max_data_len: elf.len(),
            },
            vec![
                AccountMeta::new(mint_keypair.pubkey(), true),
                AccountMeta::new(programdata_address, false),
                AccountMeta::new(program_keypair.pubkey(), false),
                AccountMeta::new(buffer_address, false),
                AccountMeta::new_readonly(sysvar::rent::id(), false),
                AccountMeta::new_readonly(sysvar::clock::id(), false),
                AccountMeta::new_readonly(system_program::id(), false),
            ],
        )],
        Some(&mint_keypair.pubkey()),
    );
    assert_eq!(
        TransactionError::InstructionError(0, InstructionError::NotEnoughAccountKeys),
        bank_client
            .send_and_confirm_message(&[&mint_keypair], message)
            .unwrap_err()
            .unwrap()
    );

    // Test deploy authority not a signer
    bank.clear_signatures();
    bank.store_account(&buffer_address, &buffer_account);
    bank.store_account(&program_keypair.pubkey(), &program_account);
    bank.store_account(&programdata_address, &programdata_account);
    let message = Message::new(
        &[Instruction::new_with_bincode(
            bpf_loader_upgradeable::id(),
            &UpgradeableLoaderInstruction::DeployWithMaxDataLen {
                max_data_len: elf.len(),
            },
            vec![
                AccountMeta::new(mint_keypair.pubkey(), true),
                AccountMeta::new(programdata_address, false),
                AccountMeta::new(program_keypair.pubkey(), false),
                AccountMeta::new(buffer_address, false),
                AccountMeta::new_readonly(sysvar::rent::id(), false),
                AccountMeta::new_readonly(sysvar::clock::id(), false),
                AccountMeta::new_readonly(system_program::id(), false),
                AccountMeta::new_readonly(upgrade_authority_keypair.pubkey(), false),
            ],
        )],
        Some(&mint_keypair.pubkey()),
    );
    assert_eq!(
        TransactionError::InstructionError(0, InstructionError::MissingRequiredSignature),
        bank_client
            .send_and_confirm_message(&[&mint_keypair], message)
            .unwrap_err()
            .unwrap()
    );

    // Test invalid Buffer account state
    bank.clear_signatures();
    bank.store_account(&buffer_address, &AccountSharedData::default());
    bank.store_account(&program_keypair.pubkey(), &AccountSharedData::default());
    bank.store_account(&programdata_address, &AccountSharedData::default());
    let message = Message::new(
        &bpf_loader_upgradeable::deploy_with_max_program_len(
            &mint_keypair.pubkey(),
            &program_keypair.pubkey(),
            &buffer_address,
            &upgrade_authority_keypair.pubkey(),
            min_program_balance,
            elf.len(),
        )
        .unwrap(),
        Some(&mint_keypair.pubkey()),
    );
    assert_eq!(
        TransactionError::InstructionError(1, InstructionError::InvalidAccountData),
        bank_client
            .send_and_confirm_message(
                &[&mint_keypair, &program_keypair, &upgrade_authority_keypair],
                message
            )
            .unwrap_err()
            .unwrap()
    );

    // Test program account not rent exempt
    bank.clear_signatures();
    bank.store_account(&buffer_address, &buffer_account);
    bank.store_account(&program_keypair.pubkey(), &AccountSharedData::default());
    bank.store_account(&programdata_address, &AccountSharedData::default());
    let message = Message::new(
        &bpf_loader_upgradeable::deploy_with_max_program_len(
            &mint_keypair.pubkey(),
            &program_keypair.pubkey(),
            &buffer_address,
            &upgrade_authority_keypair.pubkey(),
            min_program_balance.saturating_sub(1),
            elf.len(),
        )
        .unwrap(),
        Some(&mint_keypair.pubkey()),
    );
    assert_eq!(
        TransactionError::InstructionError(1, InstructionError::ExecutableAccountNotRentExempt),
        bank_client
            .send_and_confirm_message(
                &[&mint_keypair, &program_keypair, &upgrade_authority_keypair],
                message
            )
            .unwrap_err()
            .unwrap()
    );

    // Test program account not rent exempt because data is larger than needed
    bank.clear_signatures();
    bank.store_account(&buffer_address, &buffer_account);
    bank.store_account(&program_keypair.pubkey(), &AccountSharedData::default());
    bank.store_account(&programdata_address, &AccountSharedData::default());
    let mut instructions = bpf_loader_upgradeable::deploy_with_max_program_len(
        &mint_keypair.pubkey(),
        &program_keypair.pubkey(),
        &buffer_address,
        &upgrade_authority_keypair.pubkey(),
        min_program_balance,
        elf.len(),
    )
    .unwrap();
    *instructions.get_mut(0).unwrap() = system_instruction::create_account(
        &mint_keypair.pubkey(),
        &program_keypair.pubkey(),
        min_program_balance,
        (UpgradeableLoaderState::size_of_program() as u64).saturating_add(1),
        &bpf_loader_upgradeable::id(),
    );
    let message = Message::new(&instructions, Some(&mint_keypair.pubkey()));
    assert_eq!(
        TransactionError::InstructionError(1, InstructionError::ExecutableAccountNotRentExempt),
        bank_client
            .send_and_confirm_message(
                &[&mint_keypair, &program_keypair, &upgrade_authority_keypair],
                message
            )
            .unwrap_err()
            .unwrap()
    );

    // Test program account too small
    bank.clear_signatures();
    bank.store_account(&buffer_address, &buffer_account);
    bank.store_account(&program_keypair.pubkey(), &AccountSharedData::default());
    bank.store_account(&programdata_address, &AccountSharedData::default());
    let mut instructions = bpf_loader_upgradeable::deploy_with_max_program_len(
        &mint_keypair.pubkey(),
        &program_keypair.pubkey(),
        &buffer_address,
        &upgrade_authority_keypair.pubkey(),
        min_program_balance,
        elf.len(),
    )
    .unwrap();
    *instructions.get_mut(0).unwrap() = system_instruction::create_account(
        &mint_keypair.pubkey(),
        &program_keypair.pubkey(),
        min_program_balance,
        (UpgradeableLoaderState::size_of_program() as u64).saturating_sub(1),
        &bpf_loader_upgradeable::id(),
    );
    let message = Message::new(&instructions, Some(&mint_keypair.pubkey()));
    assert_eq!(
        TransactionError::InstructionError(1, InstructionError::AccountDataTooSmall),
        bank_client
            .send_and_confirm_message(
                &[&mint_keypair, &program_keypair, &upgrade_authority_keypair],
                message
            )
            .unwrap_err()
            .unwrap()
    );

    // Test Insufficient payer funds (need more funds to cover the
    // difference between buffer lamports and programdata lamports)
    bank.clear_signatures();
    bank.store_account(
        &mint_keypair.pubkey(),
        &AccountSharedData::new(
            deploy_fees.saturating_add(min_program_balance),
            0,
            &system_program::id(),
        ),
    );
    bank.store_account(&buffer_address, &buffer_account);
    bank.store_account(&program_keypair.pubkey(), &AccountSharedData::default());
    bank.store_account(&programdata_address, &AccountSharedData::default());
    let message = Message::new(
        &bpf_loader_upgradeable::deploy_with_max_program_len(
            &mint_keypair.pubkey(),
            &program_keypair.pubkey(),
            &buffer_address,
            &upgrade_authority_keypair.pubkey(),
            min_program_balance,
            elf.len(),
        )
        .unwrap(),
        Some(&mint_keypair.pubkey()),
    );
    assert_eq!(
        TransactionError::InstructionError(1, InstructionError::Custom(1)),
        bank_client
            .send_and_confirm_message(
                &[&mint_keypair, &program_keypair, &upgrade_authority_keypair],
                message
            )
            .unwrap_err()
            .unwrap()
    );
    bank.store_account(
        &mint_keypair.pubkey(),
        &AccountSharedData::new(1_000_000_000, 0, &system_program::id()),
    );

    // Test max_data_len
    bank.clear_signatures();
    bank.store_account(&buffer_address, &buffer_account);
    bank.store_account(&program_keypair.pubkey(), &AccountSharedData::default());
    bank.store_account(&programdata_address, &AccountSharedData::default());
    let message = Message::new(
        &bpf_loader_upgradeable::deploy_with_max_program_len(
            &mint_keypair.pubkey(),
            &program_keypair.pubkey(),
            &buffer_address,
            &upgrade_authority_keypair.pubkey(),
            min_program_balance,
            elf.len().saturating_sub(1),
        )
        .unwrap(),
        Some(&mint_keypair.pubkey()),
    );
    assert_eq!(
        TransactionError::InstructionError(1, InstructionError::AccountDataTooSmall),
        bank_client
            .send_and_confirm_message(
                &[&mint_keypair, &program_keypair, &upgrade_authority_keypair],
                message
            )
            .unwrap_err()
            .unwrap()
    );

    // Test max_data_len too large
    bank.clear_signatures();
    bank.store_account(
        &mint_keypair.pubkey(),
        &AccountSharedData::new(u64::MAX / 2, 0, &system_program::id()),
    );
    let mut modified_buffer_account = buffer_account.clone();
    modified_buffer_account.set_lamports(u64::MAX / 2);
    bank.store_account(&buffer_address, &modified_buffer_account);
    bank.store_account(&program_keypair.pubkey(), &AccountSharedData::default());
    bank.store_account(&programdata_address, &AccountSharedData::default());
    let message = Message::new(
        &bpf_loader_upgradeable::deploy_with_max_program_len(
            &mint_keypair.pubkey(),
            &program_keypair.pubkey(),
            &buffer_address,
            &upgrade_authority_keypair.pubkey(),
            min_program_balance,
            usize::MAX,
        )
        .unwrap(),
        Some(&mint_keypair.pubkey()),
    );
    assert_eq!(
        TransactionError::InstructionError(1, InstructionError::InvalidArgument),
        bank_client
            .send_and_confirm_message(
                &[&mint_keypair, &program_keypair, &upgrade_authority_keypair],
                message
            )
            .unwrap_err()
            .unwrap()
    );

    // Test not the system account
    bank.clear_signatures();
    bank.store_account(&buffer_address, &buffer_account);
    bank.store_account(&program_keypair.pubkey(), &AccountSharedData::default());
    bank.store_account(&programdata_address, &AccountSharedData::default());
    let mut instructions = bpf_loader_upgradeable::deploy_with_max_program_len(
        &mint_keypair.pubkey(),
        &program_keypair.pubkey(),
        &buffer_address,
        &upgrade_authority_keypair.pubkey(),
        min_program_balance,
        elf.len(),
    )
    .unwrap();
    *instructions
        .get_mut(1)
        .unwrap()
        .accounts
        .get_mut(6)
        .unwrap() = AccountMeta::new_readonly(Pubkey::new_unique(), false);
    let message = Message::new(&instructions, Some(&mint_keypair.pubkey()));
    assert_eq!(
        TransactionError::InstructionError(1, InstructionError::MissingAccount),
        bank_client
            .send_and_confirm_message(
                &[&mint_keypair, &program_keypair, &upgrade_authority_keypair],
                message
            )
            .unwrap_err()
            .unwrap()
    );

    fn truncate_data(account: &mut AccountSharedData, len: usize) {
        let mut data = account.data().to_vec();
        data.truncate(len);
        account.set_data(data);
    }

    // Test Bad ELF data
    bank.clear_signatures();
    let mut modified_buffer_account = buffer_account;
    truncate_data(
        &mut modified_buffer_account,
        UpgradeableLoaderState::size_of_buffer(1),
    );
    bank.store_account(&buffer_address, &modified_buffer_account);
    bank.store_account(&program_keypair.pubkey(), &AccountSharedData::default());
    bank.store_account(&programdata_address, &AccountSharedData::default());
    let message = Message::new(
        &bpf_loader_upgradeable::deploy_with_max_program_len(
            &mint_keypair.pubkey(),
            &program_keypair.pubkey(),
            &buffer_address,
            &upgrade_authority_keypair.pubkey(),
            min_program_balance,
            elf.len(),
        )
        .unwrap(),
        Some(&mint_keypair.pubkey()),
    );
    assert_eq!(
        TransactionError::InstructionError(1, InstructionError::InvalidAccountData),
        bank_client
            .send_and_confirm_message(
                &[&mint_keypair, &program_keypair, &upgrade_authority_keypair],
                message
            )
            .unwrap_err()
            .unwrap()
    );

    // Test small buffer account
    bank.clear_signatures();
    let mut modified_buffer_account = AccountSharedData::new(
        min_programdata_balance,
        UpgradeableLoaderState::size_of_buffer(elf.len()),
        &bpf_loader_upgradeable::id(),
    );
    modified_buffer_account
        .set_state(&UpgradeableLoaderState::Buffer {
            authority_address: Some(upgrade_authority_keypair.pubkey()),
        })
        .unwrap();
    modified_buffer_account
        .data_as_mut_slice()
        .get_mut(UpgradeableLoaderState::size_of_buffer_metadata()..)
        .unwrap()
        .copy_from_slice(&elf);
    truncate_data(&mut modified_buffer_account, 5);
    bank.store_account(&buffer_address, &modified_buffer_account);
    bank.store_account(&program_keypair.pubkey(), &AccountSharedData::default());
    bank.store_account(&programdata_address, &AccountSharedData::default());
    let message = Message::new(
        &bpf_loader_upgradeable::deploy_with_max_program_len(
            &mint_keypair.pubkey(),
            &program_keypair.pubkey(),
            &buffer_address,
            &upgrade_authority_keypair.pubkey(),
            min_program_balance,
            elf.len(),
        )
        .unwrap(),
        Some(&mint_keypair.pubkey()),
    );
    assert_eq!(
        TransactionError::InstructionError(1, InstructionError::InvalidAccountData),
        bank_client
            .send_and_confirm_message(
                &[&mint_keypair, &program_keypair, &upgrade_authority_keypair],
                message
            )
            .unwrap_err()
            .unwrap()
    );

    // Mismatched buffer and program authority
    bank.clear_signatures();
    let mut modified_buffer_account = AccountSharedData::new(
        min_programdata_balance,
        UpgradeableLoaderState::size_of_buffer(elf.len()),
        &bpf_loader_upgradeable::id(),
    );
    modified_buffer_account
        .set_state(&UpgradeableLoaderState::Buffer {
            authority_address: Some(buffer_address),
        })
        .unwrap();
    modified_buffer_account
        .data_as_mut_slice()
        .get_mut(UpgradeableLoaderState::size_of_buffer_metadata()..)
        .unwrap()
        .copy_from_slice(&elf);
    bank.store_account(&buffer_address, &modified_buffer_account);
    bank.store_account(&program_keypair.pubkey(), &AccountSharedData::default());
    bank.store_account(&programdata_address, &AccountSharedData::default());
    let message = Message::new(
        &bpf_loader_upgradeable::deploy_with_max_program_len(
            &mint_keypair.pubkey(),
            &program_keypair.pubkey(),
            &buffer_address,
            &upgrade_authority_keypair.pubkey(),
            min_program_balance,
            elf.len(),
        )
        .unwrap(),
        Some(&mint_keypair.pubkey()),
    );
    assert_eq!(
        TransactionError::InstructionError(1, InstructionError::IncorrectAuthority),
        bank_client
            .send_and_confirm_message(
                &[&mint_keypair, &program_keypair, &upgrade_authority_keypair],
                message
            )
            .unwrap_err()
            .unwrap()
    );

    // Deploy buffer with mismatched None authority
    bank.clear_signatures();
    let mut modified_buffer_account = AccountSharedData::new(
        min_programdata_balance,
        UpgradeableLoaderState::size_of_buffer(elf.len()),
        &bpf_loader_upgradeable::id(),
    );
    modified_buffer_account
        .set_state(&UpgradeableLoaderState::Buffer {
            authority_address: None,
        })
        .unwrap();
    modified_buffer_account
        .data_as_mut_slice()
        .get_mut(UpgradeableLoaderState::size_of_buffer_metadata()..)
        .unwrap()
        .copy_from_slice(&elf);
    bank.store_account(&buffer_address, &modified_buffer_account);
    bank.store_account(&program_keypair.pubkey(), &AccountSharedData::default());
    bank.store_account(&programdata_address, &AccountSharedData::default());
    let message = Message::new(
        &bpf_loader_upgradeable::deploy_with_max_program_len(
            &mint_keypair.pubkey(),
            &program_keypair.pubkey(),
            &buffer_address,
            &upgrade_authority_keypair.pubkey(),
            min_program_balance,
            elf.len(),
        )
        .unwrap(),
        Some(&mint_keypair.pubkey()),
    );
    assert_eq!(
        TransactionError::InstructionError(1, InstructionError::IncorrectAuthority),
        bank_client
            .send_and_confirm_message(
                &[&mint_keypair, &program_keypair, &upgrade_authority_keypair],
                message
            )
            .unwrap_err()
            .unwrap()
    );
}

#[test]
fn test_compute_active_feature_set() {
    let bank0 = create_simple_test_arc_bank(100_000);
    let mut bank = Bank::new_from_parent(bank0, &Pubkey::default(), 1);

    let test_feature = "TestFeature11111111111111111111111111111111"
        .parse::<Pubkey>()
        .unwrap();
    let mut feature_set = FeatureSet::default();
    feature_set.inactive.insert(test_feature);
    bank.feature_set = Arc::new(feature_set.clone());

    let (feature_set, new_activations) = bank.compute_active_feature_set(true);
    assert!(new_activations.is_empty());
    assert!(!feature_set.is_active(&test_feature));

    // Depositing into the `test_feature` account should do nothing
    bank.deposit(&test_feature, 42).unwrap();
    let (feature_set, new_activations) = bank.compute_active_feature_set(true);
    assert!(new_activations.is_empty());
    assert!(!feature_set.is_active(&test_feature));

    // Request `test_feature` activation
    let feature = Feature::default();
    assert_eq!(feature.activated_at, None);
    bank.store_account(&test_feature, &feature::create_account(&feature, 42));

    // Run `compute_active_feature_set` disallowing new activations
    let (feature_set, new_activations) = bank.compute_active_feature_set(false);
    assert!(new_activations.is_empty());
    assert!(!feature_set.is_active(&test_feature));
    let feature = feature::from_account(&bank.get_account(&test_feature).expect("get_account"))
        .expect("from_account");
    assert_eq!(feature.activated_at, None);

    // Run `compute_active_feature_set` allowing new activations
    let (feature_set, new_activations) = bank.compute_active_feature_set(true);
    assert_eq!(new_activations.len(), 1);
    assert!(feature_set.is_active(&test_feature));
    let feature = feature::from_account(&bank.get_account(&test_feature).expect("get_account"))
        .expect("from_account");
    assert_eq!(feature.activated_at, Some(1));

    // Running `compute_active_feature_set` will not cause new activations, but
    // `test_feature` is now be active
    let (feature_set, new_activations) = bank.compute_active_feature_set(true);
    assert!(new_activations.is_empty());
    assert!(feature_set.is_active(&test_feature));
}

#[test]
fn test_program_replacement() {
    let mut bank = create_simple_test_bank(0);

    // Setup original program account
    let old_address = Pubkey::new_unique();
    let new_address = Pubkey::new_unique();
    bank.store_account_and_update_capitalization(
        &old_address,
        &AccountSharedData::from(Account {
            lamports: 100,
            ..Account::default()
        }),
    );
    assert_eq!(bank.get_balance(&old_address), 100);

    // Setup new program account
    let new_program_account = AccountSharedData::from(Account {
        lamports: 123,
        ..Account::default()
    });
    bank.store_account_and_update_capitalization(&new_address, &new_program_account);
    assert_eq!(bank.get_balance(&new_address), 123);

    let original_capitalization = bank.capitalization();

    bank.replace_program_account(&old_address, &new_address, "bank-apply_program_replacement");

    // New program account is now empty
    assert_eq!(bank.get_balance(&new_address), 0);

    // Old program account holds the new program account
    assert_eq!(bank.get_account(&old_address), Some(new_program_account));

    // Lamports in the old token account were burnt
    assert_eq!(bank.capitalization(), original_capitalization - 100);
}

fn min_rent_exempt_balance_for_sysvars(bank: &Bank, sysvar_ids: &[Pubkey]) -> u64 {
    sysvar_ids
        .iter()
        .map(|sysvar_id| {
            trace!("min_rent_excempt_balance_for_sysvars: {}", sysvar_id);
            bank.get_minimum_balance_for_rent_exemption(
                bank.get_account(sysvar_id).unwrap().data().len(),
            )
        })
        .sum()
}

#[test]
fn test_adjust_sysvar_balance_for_rent() {
    let bank = create_simple_test_bank(0);
    let mut smaller_sample_sysvar = AccountSharedData::new(1, 0, &Pubkey::default());
    assert_eq!(smaller_sample_sysvar.lamports(), 1);
    bank.adjust_sysvar_balance_for_rent(&mut smaller_sample_sysvar);
    assert_eq!(
        smaller_sample_sysvar.lamports(),
        bank.get_minimum_balance_for_rent_exemption(smaller_sample_sysvar.data().len()),
    );

    let mut bigger_sample_sysvar = AccountSharedData::new(
        1,
        smaller_sample_sysvar.data().len() + 1,
        &Pubkey::default(),
    );
    bank.adjust_sysvar_balance_for_rent(&mut bigger_sample_sysvar);
    assert!(smaller_sample_sysvar.lamports() < bigger_sample_sysvar.lamports());

    // excess lamports shouldn't be reduced by adjust_sysvar_balance_for_rent()
    let excess_lamports = smaller_sample_sysvar.lamports() + 999;
    smaller_sample_sysvar.set_lamports(excess_lamports);
    bank.adjust_sysvar_balance_for_rent(&mut smaller_sample_sysvar);
    assert_eq!(smaller_sample_sysvar.lamports(), excess_lamports);
}

#[test]
fn test_update_clock_timestamp() {
    let leader_pubkey = solana_sdk::pubkey::new_rand();
    let GenesisConfigInfo {
        genesis_config,
        voting_keypair,
        ..
    } = create_genesis_config_with_leader(5, &leader_pubkey, 3);
    let mut bank = Bank::new_for_tests(&genesis_config);
    // Advance past slot 0, which has special handling.
    bank = new_from_parent(Arc::new(bank));
    bank = new_from_parent(Arc::new(bank));
    assert_eq!(
        bank.clock().unix_timestamp,
        bank.unix_timestamp_from_genesis()
    );

    bank.update_clock(None);
    assert_eq!(
        bank.clock().unix_timestamp,
        bank.unix_timestamp_from_genesis()
    );

    update_vote_account_timestamp(
        BlockTimestamp {
            slot: bank.slot(),
            timestamp: bank.unix_timestamp_from_genesis() - 1,
        },
        &bank,
        &voting_keypair.pubkey(),
    );
    bank.update_clock(None);
    assert_eq!(
        bank.clock().unix_timestamp,
        bank.unix_timestamp_from_genesis()
    );

    update_vote_account_timestamp(
        BlockTimestamp {
            slot: bank.slot(),
            timestamp: bank.unix_timestamp_from_genesis(),
        },
        &bank,
        &voting_keypair.pubkey(),
    );
    bank.update_clock(None);
    assert_eq!(
        bank.clock().unix_timestamp,
        bank.unix_timestamp_from_genesis()
    );

    update_vote_account_timestamp(
        BlockTimestamp {
            slot: bank.slot(),
            timestamp: bank.unix_timestamp_from_genesis() + 1,
        },
        &bank,
        &voting_keypair.pubkey(),
    );
    bank.update_clock(None);
    assert_eq!(
        bank.clock().unix_timestamp,
        bank.unix_timestamp_from_genesis() + 1
    );

    // Timestamp cannot go backward from ancestor Bank to child
    bank = new_from_parent(Arc::new(bank));
    update_vote_account_timestamp(
        BlockTimestamp {
            slot: bank.slot(),
            timestamp: bank.unix_timestamp_from_genesis() - 1,
        },
        &bank,
        &voting_keypair.pubkey(),
    );
    bank.update_clock(None);
    assert_eq!(
        bank.clock().unix_timestamp,
        bank.unix_timestamp_from_genesis()
    );
}

fn poh_estimate_offset(bank: &Bank) -> Duration {
    let mut epoch_start_slot = bank.epoch_schedule.get_first_slot_in_epoch(bank.epoch());
    if epoch_start_slot == bank.slot() {
        epoch_start_slot = bank
            .epoch_schedule
            .get_first_slot_in_epoch(bank.epoch() - 1);
    }
    bank.slot().saturating_sub(epoch_start_slot) as u32
        * Duration::from_nanos(bank.ns_per_slot as u64)
}

#[test]
fn test_timestamp_slow() {
    fn max_allowable_delta_since_epoch(bank: &Bank, max_allowable_drift: u32) -> i64 {
        let poh_estimate_offset = poh_estimate_offset(bank);
        (poh_estimate_offset.as_secs()
            + (poh_estimate_offset * max_allowable_drift / 100).as_secs()) as i64
    }

    let leader_pubkey = solana_sdk::pubkey::new_rand();
    let GenesisConfigInfo {
        mut genesis_config,
        voting_keypair,
        ..
    } = create_genesis_config_with_leader(5, &leader_pubkey, 3);
    let slots_in_epoch = 32;
    genesis_config.epoch_schedule = EpochSchedule::new(slots_in_epoch);
    let mut bank = Bank::new_for_tests(&genesis_config);
    let slot_duration = Duration::from_nanos(bank.ns_per_slot as u64);

    let recent_timestamp: UnixTimestamp = bank.unix_timestamp_from_genesis();
    let additional_secs =
        ((slot_duration * MAX_ALLOWABLE_DRIFT_PERCENTAGE_SLOW_V2 * 32) / 100).as_secs() as i64 + 1; // Greater than max_allowable_drift_slow_v2 for full epoch
    update_vote_account_timestamp(
        BlockTimestamp {
            slot: bank.slot(),
            timestamp: recent_timestamp + additional_secs,
        },
        &bank,
        &voting_keypair.pubkey(),
    );

    // additional_secs greater than MAX_ALLOWABLE_DRIFT_PERCENTAGE_SLOW_V2 for an epoch
    // timestamp bounded to 150% deviation
    for _ in 0..31 {
        bank = new_from_parent(Arc::new(bank));
        assert_eq!(
            bank.clock().unix_timestamp,
            bank.clock().epoch_start_timestamp
                + max_allowable_delta_since_epoch(&bank, MAX_ALLOWABLE_DRIFT_PERCENTAGE_SLOW_V2),
        );
        assert_eq!(bank.clock().epoch_start_timestamp, recent_timestamp);
    }
}

#[test]
fn test_timestamp_fast() {
    fn max_allowable_delta_since_epoch(bank: &Bank, max_allowable_drift: u32) -> i64 {
        let poh_estimate_offset = poh_estimate_offset(bank);
        (poh_estimate_offset.as_secs()
            - (poh_estimate_offset * max_allowable_drift / 100).as_secs()) as i64
    }

    let leader_pubkey = solana_sdk::pubkey::new_rand();
    let GenesisConfigInfo {
        mut genesis_config,
        voting_keypair,
        ..
    } = create_genesis_config_with_leader(5, &leader_pubkey, 3);
    let slots_in_epoch = 32;
    genesis_config.epoch_schedule = EpochSchedule::new(slots_in_epoch);
    let mut bank = Bank::new_for_tests(&genesis_config);

    let recent_timestamp: UnixTimestamp = bank.unix_timestamp_from_genesis();
    let additional_secs = 5; // Greater than MAX_ALLOWABLE_DRIFT_PERCENTAGE_FAST for full epoch
    update_vote_account_timestamp(
        BlockTimestamp {
            slot: bank.slot(),
            timestamp: recent_timestamp - additional_secs,
        },
        &bank,
        &voting_keypair.pubkey(),
    );

    // additional_secs greater than MAX_ALLOWABLE_DRIFT_PERCENTAGE_FAST for an epoch
    // timestamp bounded to 25% deviation
    for _ in 0..31 {
        bank = new_from_parent(Arc::new(bank));
        assert_eq!(
            bank.clock().unix_timestamp,
            bank.clock().epoch_start_timestamp
                + max_allowable_delta_since_epoch(&bank, MAX_ALLOWABLE_DRIFT_PERCENTAGE_FAST),
        );
        assert_eq!(bank.clock().epoch_start_timestamp, recent_timestamp);
    }
}

#[test]
fn test_program_is_native_loader() {
    let (genesis_config, mint_keypair) = create_genesis_config(50000);
    let bank = Bank::new_for_tests(&genesis_config);

    let tx = Transaction::new_signed_with_payer(
        &[Instruction::new_with_bincode(
            native_loader::id(),
            &(),
            vec![],
        )],
        Some(&mint_keypair.pubkey()),
        &[&mint_keypair],
        bank.last_blockhash(),
    );
    assert_eq!(
        bank.process_transaction(&tx),
        Err(TransactionError::InstructionError(
            0,
            InstructionError::UnsupportedProgramId
        ))
    );
}

#[test]
fn test_debug_bank() {
    let (genesis_config, _mint_keypair) = create_genesis_config(50000);
    let mut bank = Bank::new_for_tests(&genesis_config);
    bank.finish_init(&genesis_config, None, false);
    let debug = format!("{bank:#?}");
    assert!(!debug.is_empty());
}

#[derive(Debug)]
enum AcceptableScanResults {
    DroppedSlotError,
    NoFailure,
    Both,
}

fn test_store_scan_consistency<F: 'static>(
    update_f: F,
    drop_callback: Option<Box<dyn DropCallback + Send + Sync>>,
    acceptable_scan_results: AcceptableScanResults,
) where
    F: Fn(
            Arc<Bank>,
            crossbeam_channel::Sender<Arc<Bank>>,
            crossbeam_channel::Receiver<BankId>,
            Arc<HashSet<Pubkey>>,
            Pubkey,
            u64,
        ) + std::marker::Send,
{
    solana_logger::setup();
    // Set up initial bank
    let mut genesis_config =
        create_genesis_config_with_leader(10, &solana_sdk::pubkey::new_rand(), 374_999_998_287_840)
            .genesis_config;
    genesis_config.rent = Rent::free();
    let bank0 = Arc::new(Bank::new_with_config_for_tests(
        &genesis_config,
        AccountSecondaryIndexes::default(),
        AccountShrinkThreshold::default(),
    ));
    bank0.set_callback(drop_callback);

    // Set up pubkeys to write to
    let total_pubkeys = ITER_BATCH_SIZE * 10;
    let total_pubkeys_to_modify = 10;
    let all_pubkeys: Vec<Pubkey> = std::iter::repeat_with(solana_sdk::pubkey::new_rand)
        .take(total_pubkeys)
        .collect();
    let program_id = system_program::id();
    let starting_lamports = 1;
    let starting_account = AccountSharedData::new(starting_lamports, 0, &program_id);

    // Write accounts to the store
    for key in &all_pubkeys {
        bank0.store_account(key, &starting_account);
    }

    // Set aside a subset of accounts to modify
    let pubkeys_to_modify: Arc<HashSet<Pubkey>> = Arc::new(
        all_pubkeys
            .into_iter()
            .take(total_pubkeys_to_modify)
            .collect(),
    );
    let exit = Arc::new(AtomicBool::new(false));

    // Thread that runs scan and constantly checks for
    // consistency
    let pubkeys_to_modify_ = pubkeys_to_modify.clone();

    // Channel over which the bank to scan is sent
    let (bank_to_scan_sender, bank_to_scan_receiver): (
        crossbeam_channel::Sender<Arc<Bank>>,
        crossbeam_channel::Receiver<Arc<Bank>>,
    ) = bounded(1);

    let (scan_finished_sender, scan_finished_receiver): (
        crossbeam_channel::Sender<BankId>,
        crossbeam_channel::Receiver<BankId>,
    ) = unbounded();
    let num_banks_scanned = Arc::new(AtomicU64::new(0));
    let scan_thread = {
        let exit = exit.clone();
        let num_banks_scanned = num_banks_scanned.clone();
        Builder::new()
            .name("scan".to_string())
            .spawn(move || {
                loop {
                    info!("starting scan iteration");
                    if exit.load(Relaxed) {
                        info!("scan exiting");
                        return;
                    }
                    if let Ok(bank_to_scan) =
                        bank_to_scan_receiver.recv_timeout(Duration::from_millis(10))
                    {
                        info!("scanning program accounts for slot {}", bank_to_scan.slot());
                        let accounts_result =
                            bank_to_scan.get_program_accounts(&program_id, &ScanConfig::default());
                        let _ = scan_finished_sender.send(bank_to_scan.bank_id());
                        num_banks_scanned.fetch_add(1, Relaxed);
                        match (&acceptable_scan_results, accounts_result.is_err()) {
                            (AcceptableScanResults::DroppedSlotError, _)
                            | (AcceptableScanResults::Both, true) => {
                                assert_eq!(
                                    accounts_result,
                                    Err(ScanError::SlotRemoved {
                                        slot: bank_to_scan.slot(),
                                        bank_id: bank_to_scan.bank_id()
                                    })
                                );
                            }
                            (AcceptableScanResults::NoFailure, _)
                            | (AcceptableScanResults::Both, false) => {
                                assert!(accounts_result.is_ok())
                            }
                        }

                        // Should never see empty accounts because no slot ever deleted
                        // any of the original accounts, and the scan should reflect the
                        // account state at some frozen slot `X` (no partial updates).
                        if let Ok(accounts) = accounts_result {
                            assert!(!accounts.is_empty());
                            let mut expected_lamports = None;
                            let mut target_accounts_found = HashSet::new();
                            for (pubkey, account) in accounts {
                                let account_balance = account.lamports();
                                if pubkeys_to_modify_.contains(&pubkey) {
                                    target_accounts_found.insert(pubkey);
                                    if let Some(expected_lamports) = expected_lamports {
                                        assert_eq!(account_balance, expected_lamports);
                                    } else {
                                        // All pubkeys in the specified set should have the same balance
                                        expected_lamports = Some(account_balance);
                                    }
                                }
                            }

                            // Should've found all the accounts, i.e. no partial cleans should
                            // be detected
                            assert_eq!(target_accounts_found.len(), total_pubkeys_to_modify);
                        }
                    }
                }
            })
            .unwrap()
    };

    // Thread that constantly updates the accounts, sets
    // roots, and cleans
    let update_thread = Builder::new()
        .name("update".to_string())
        .spawn(move || {
            update_f(
                bank0,
                bank_to_scan_sender,
                scan_finished_receiver,
                pubkeys_to_modify,
                program_id,
                starting_lamports,
            );
        })
        .unwrap();

    // Let threads run for a while, check the scans didn't see any mixed slots
    let min_expected_number_of_scans = 5;
    std::thread::sleep(Duration::new(5, 0));
    // This can be reduced when you are running this test locally to deal with hangs
    // But, if it is too low, the ci fails intermittently.
    let mut remaining_loops = 2000;
    loop {
        if num_banks_scanned.load(Relaxed) > min_expected_number_of_scans {
            break;
        } else {
            std::thread::sleep(Duration::from_millis(100));
        }
        remaining_loops -= 1;
        if remaining_loops == 0 {
            break; // just quit and try to get the thread result (panic, etc.)
        }
    }
    exit.store(true, Relaxed);
    scan_thread.join().unwrap();
    update_thread.join().unwrap();
    assert!(remaining_loops > 0, "test timed out");
}

#[test]
fn test_store_scan_consistency_unrooted() {
    let (pruned_banks_sender, pruned_banks_receiver) = unbounded();
    let pruned_banks_request_handler = PrunedBanksRequestHandler {
        pruned_banks_receiver,
    };
    test_store_scan_consistency(
        move |bank0,
              bank_to_scan_sender,
              _scan_finished_receiver,
              pubkeys_to_modify,
              program_id,
              starting_lamports| {
            let mut current_major_fork_bank = bank0;
            loop {
                let mut current_minor_fork_bank = current_major_fork_bank.clone();
                let num_new_banks = 2;
                let lamports = current_minor_fork_bank.slot() + starting_lamports + 1;
                // Modify banks on the two banks on the minor fork
                for pubkeys_to_modify in &pubkeys_to_modify
                    .iter()
                    .chunks(pubkeys_to_modify.len() / num_new_banks)
                {
                    let slot = current_minor_fork_bank.slot() + 2;
                    current_minor_fork_bank = Arc::new(Bank::new_from_parent(
                        current_minor_fork_bank,
                        &solana_sdk::pubkey::new_rand(),
                        slot,
                    ));
                    let account = AccountSharedData::new(lamports, 0, &program_id);
                    // Write partial updates to each of the banks in the minor fork so if any of them
                    // get cleaned up, there will be keys with the wrong account value/missing.
                    for key in pubkeys_to_modify {
                        current_minor_fork_bank.store_account(key, &account);
                    }
                    current_minor_fork_bank.freeze();
                }

                // All the parent banks made in this iteration of the loop
                // are currently discoverable, previous parents should have
                // been squashed
                assert_eq!(
                    current_minor_fork_bank.clone().parents_inclusive().len(),
                    num_new_banks + 1,
                );

                // `next_major_bank` needs to be sandwiched between the minor fork banks
                // That way, after the squash(), the minor fork has the potential to see a
                // *partial* clean of the banks < `next_major_bank`.
                current_major_fork_bank = Arc::new(Bank::new_from_parent(
                    current_major_fork_bank,
                    &solana_sdk::pubkey::new_rand(),
                    current_minor_fork_bank.slot() - 1,
                ));
                let lamports = current_major_fork_bank.slot() + starting_lamports + 1;
                let account = AccountSharedData::new(lamports, 0, &program_id);
                for key in pubkeys_to_modify.iter() {
                    // Store rooted updates to these pubkeys such that the minor
                    // fork updates to the same keys will be deleted by clean
                    current_major_fork_bank.store_account(key, &account);
                }

                // Send the last new bank to the scan thread to perform the scan.
                // Meanwhile this thread will continually set roots on a separate fork
                // and squash/clean, purging the account entries from the minor forks
                /*
                            bank 0
                        /         \
                minor bank 1       \
                    /         current_major_fork_bank
                minor bank 2

                */
                // The capacity of the channel is 1 so that this thread will wait for the scan to finish before starting
                // the next iteration, allowing the scan to stay in sync with these updates
                // such that every scan will see this interruption.
                if bank_to_scan_sender.send(current_minor_fork_bank).is_err() {
                    // Channel was disconnected, exit
                    return;
                }
                current_major_fork_bank.freeze();
                current_major_fork_bank.squash();
                // Try to get cache flush/clean to overlap with the scan
                current_major_fork_bank.force_flush_accounts_cache();
                current_major_fork_bank.clean_accounts_for_tests();
                // Move purge here so that Bank::drop()->purge_slots() doesn't race
                // with clean. Simulates the call from AccountsBackgroundService
                pruned_banks_request_handler.handle_request(&current_major_fork_bank);
            }
        },
        Some(Box::new(SendDroppedBankCallback::new(pruned_banks_sender))),
        AcceptableScanResults::NoFailure,
    )
}

#[test]
fn test_store_scan_consistency_root() {
    test_store_scan_consistency(
        |bank0,
         bank_to_scan_sender,
         _scan_finished_receiver,
         pubkeys_to_modify,
         program_id,
         starting_lamports| {
            let mut current_bank = bank0.clone();
            let mut prev_bank = bank0;
            loop {
                let lamports_this_round = current_bank.slot() + starting_lamports + 1;
                let account = AccountSharedData::new(lamports_this_round, 0, &program_id);
                for key in pubkeys_to_modify.iter() {
                    current_bank.store_account(key, &account);
                }
                current_bank.freeze();
                // Send the previous bank to the scan thread to perform the scan.
                // Meanwhile this thread will squash and update roots immediately after
                // so the roots will update while scanning.
                //
                // The capacity of the channel is 1 so that this thread will wait for the scan to finish before starting
                // the next iteration, allowing the scan to stay in sync with these updates
                // such that every scan will see this interruption.
                if bank_to_scan_sender.send(prev_bank).is_err() {
                    // Channel was disconnected, exit
                    return;
                }
                current_bank.squash();
                if current_bank.slot() % 2 == 0 {
                    current_bank.force_flush_accounts_cache();
                    current_bank.clean_accounts(None);
                }
                prev_bank = current_bank.clone();
                let slot = current_bank.slot() + 1;
                current_bank = Arc::new(Bank::new_from_parent(
                    current_bank,
                    &solana_sdk::pubkey::new_rand(),
                    slot,
                ));
            }
        },
        None,
        AcceptableScanResults::NoFailure,
    );
}

fn setup_banks_on_fork_to_remove(
    bank0: Arc<Bank>,
    pubkeys_to_modify: Arc<HashSet<Pubkey>>,
    program_id: &Pubkey,
    starting_lamports: u64,
    num_banks_on_fork: usize,
    step_size: usize,
) -> (Arc<Bank>, Vec<(Slot, BankId)>, Ancestors) {
    // Need at least 2 keys to create inconsistency in account balances when deleting
    // slots
    assert!(pubkeys_to_modify.len() > 1);

    // Tracks the bank at the tip of the to be created fork
    let mut bank_at_fork_tip = bank0;

    // All the slots on the fork except slot 0
    let mut slots_on_fork = Vec::with_capacity(num_banks_on_fork);

    // All accounts in each set of `step_size` slots will have the same account balances.
    // The account balances of the accounts changes every `step_size` banks. Thus if you
    // delete any one of the latest `step_size` slots, then you will see varying account
    // balances when loading the accounts.
    assert!(num_banks_on_fork >= 2);
    assert!(step_size >= 2);
    let pubkeys_to_modify: Vec<Pubkey> = pubkeys_to_modify.iter().cloned().collect();
    let pubkeys_to_modify_per_slot = (pubkeys_to_modify.len() / step_size).max(1);
    for _ in (0..num_banks_on_fork).step_by(step_size) {
        let mut lamports_this_round = 0;
        for i in 0..step_size {
            let slot = bank_at_fork_tip.slot() + 1;
            bank_at_fork_tip = Arc::new(Bank::new_from_parent(
                bank_at_fork_tip,
                &solana_sdk::pubkey::new_rand(),
                slot,
            ));
            if lamports_this_round == 0 {
                lamports_this_round = bank_at_fork_tip.bank_id() + starting_lamports + 1;
            }
            let pubkey_to_modify_starting_index = i * pubkeys_to_modify_per_slot;
            let account = AccountSharedData::new(lamports_this_round, 0, program_id);
            for pubkey_index_to_modify in pubkey_to_modify_starting_index
                ..pubkey_to_modify_starting_index + pubkeys_to_modify_per_slot
            {
                let key = pubkeys_to_modify[pubkey_index_to_modify % pubkeys_to_modify.len()];
                bank_at_fork_tip.store_account(&key, &account);
            }
            bank_at_fork_tip.freeze();
            slots_on_fork.push((bank_at_fork_tip.slot(), bank_at_fork_tip.bank_id()));
        }
    }

    let ancestors: Vec<(Slot, usize)> = slots_on_fork.iter().map(|(s, _)| (*s, 0)).collect();
    let ancestors = Ancestors::from(ancestors);

    (bank_at_fork_tip, slots_on_fork, ancestors)
}

#[test]
fn test_remove_unrooted_before_scan() {
    test_store_scan_consistency(
        |bank0,
         bank_to_scan_sender,
         scan_finished_receiver,
         pubkeys_to_modify,
         program_id,
         starting_lamports| {
            loop {
                let (bank_at_fork_tip, slots_on_fork, ancestors) = setup_banks_on_fork_to_remove(
                    bank0.clone(),
                    pubkeys_to_modify.clone(),
                    &program_id,
                    starting_lamports,
                    10,
                    2,
                );
                // Test removing the slot before the scan starts, should cause
                // SlotRemoved error every time
                for k in pubkeys_to_modify.iter() {
                    assert!(bank_at_fork_tip.load_slow(&ancestors, k).is_some());
                }
                bank_at_fork_tip.remove_unrooted_slots(&slots_on_fork);

                // Accounts on this fork should not be found after removal
                for k in pubkeys_to_modify.iter() {
                    assert!(bank_at_fork_tip.load_slow(&ancestors, k).is_none());
                }
                if bank_to_scan_sender.send(bank_at_fork_tip.clone()).is_err() {
                    return;
                }

                // Wait for scan to finish before starting next iteration
                let finished_scan_bank_id = scan_finished_receiver.recv();
                if finished_scan_bank_id.is_err() {
                    return;
                }
                assert_eq!(finished_scan_bank_id.unwrap(), bank_at_fork_tip.bank_id());
            }
        },
        None,
        // Test removing the slot before the scan starts, should error every time
        AcceptableScanResults::DroppedSlotError,
    );
}

#[test]
fn test_remove_unrooted_scan_then_recreate_same_slot_before_scan() {
    test_store_scan_consistency(
        |bank0,
         bank_to_scan_sender,
         scan_finished_receiver,
         pubkeys_to_modify,
         program_id,
         starting_lamports| {
            let mut prev_bank = bank0.clone();
            loop {
                let start = Instant::now();
                let (bank_at_fork_tip, slots_on_fork, ancestors) = setup_banks_on_fork_to_remove(
                    bank0.clone(),
                    pubkeys_to_modify.clone(),
                    &program_id,
                    starting_lamports,
                    10,
                    2,
                );
                info!("setting up banks elapsed: {}", start.elapsed().as_millis());
                // Remove the fork. Then we'll recreate the slots and only after we've
                // recreated the slots, do we send this old bank for scanning.
                // Skip scanning bank 0 on first iteration of loop, since those accounts
                // aren't being removed
                if prev_bank.slot() != 0 {
                    info!(
                        "sending bank with slot: {:?}, elapsed: {}",
                        prev_bank.slot(),
                        start.elapsed().as_millis()
                    );
                    // Although we dumped the slots last iteration via `remove_unrooted_slots()`,
                    // we've recreated those slots this iteration, so they should be findable
                    // again
                    for k in pubkeys_to_modify.iter() {
                        assert!(bank_at_fork_tip.load_slow(&ancestors, k).is_some());
                    }

                    // Now after we've recreated the slots removed in the previous loop
                    // iteration, send the previous bank, should fail even though the
                    // same slots were recreated
                    if bank_to_scan_sender.send(prev_bank.clone()).is_err() {
                        return;
                    }

                    let finished_scan_bank_id = scan_finished_receiver.recv();
                    if finished_scan_bank_id.is_err() {
                        return;
                    }
                    // Wait for scan to finish before starting next iteration
                    assert_eq!(finished_scan_bank_id.unwrap(), prev_bank.bank_id());
                }
                bank_at_fork_tip.remove_unrooted_slots(&slots_on_fork);
                prev_bank = bank_at_fork_tip;
            }
        },
        None,
        // Test removing the slot before the scan starts, should error every time
        AcceptableScanResults::DroppedSlotError,
    );
}

#[test]
fn test_remove_unrooted_scan_interleaved_with_remove_unrooted_slots() {
    test_store_scan_consistency(
        |bank0,
         bank_to_scan_sender,
         scan_finished_receiver,
         pubkeys_to_modify,
         program_id,
         starting_lamports| {
            loop {
                let step_size = 2;
                let (bank_at_fork_tip, slots_on_fork, ancestors) = setup_banks_on_fork_to_remove(
                    bank0.clone(),
                    pubkeys_to_modify.clone(),
                    &program_id,
                    starting_lamports,
                    10,
                    step_size,
                );
                // Although we dumped the slots last iteration via `remove_unrooted_slots()`,
                // we've recreated those slots this iteration, so they should be findable
                // again
                for k in pubkeys_to_modify.iter() {
                    assert!(bank_at_fork_tip.load_slow(&ancestors, k).is_some());
                }

                // Now after we've recreated the slots removed in the previous loop
                // iteration, send the previous bank, should fail even though the
                // same slots were recreated
                if bank_to_scan_sender.send(bank_at_fork_tip.clone()).is_err() {
                    return;
                }

                // Remove 1 < `step_size` of the *latest* slots while the scan is happening.
                // This should create inconsistency between the account balances of accounts
                // stored in that slot, and the accounts stored in earlier slots
                let slot_to_remove = *slots_on_fork.last().unwrap();
                bank_at_fork_tip.remove_unrooted_slots(&[slot_to_remove]);

                // Wait for scan to finish before starting next iteration
                let finished_scan_bank_id = scan_finished_receiver.recv();
                if finished_scan_bank_id.is_err() {
                    return;
                }
                assert_eq!(finished_scan_bank_id.unwrap(), bank_at_fork_tip.bank_id());

                // Remove the rest of the slots before the next iteration
                for (slot, bank_id) in slots_on_fork {
                    bank_at_fork_tip.remove_unrooted_slots(&[(slot, bank_id)]);
                }
            }
        },
        None,
        // Test removing the slot before the scan starts, should error every time
        AcceptableScanResults::Both,
    );
}

#[test]
fn test_get_inflation_start_slot_devnet_testnet() {
    let GenesisConfigInfo {
        mut genesis_config, ..
    } = create_genesis_config_with_leader(42, &solana_sdk::pubkey::new_rand(), 42);
    genesis_config
        .accounts
        .remove(&feature_set::pico_inflation::id())
        .unwrap();
    genesis_config
        .accounts
        .remove(&feature_set::full_inflation::devnet_and_testnet::id())
        .unwrap();
    for pair in feature_set::FULL_INFLATION_FEATURE_PAIRS.iter() {
        genesis_config.accounts.remove(&pair.vote_id).unwrap();
        genesis_config.accounts.remove(&pair.enable_id).unwrap();
    }

    let bank = Bank::new_for_tests(&genesis_config);

    // Advance slot
    let mut bank = new_from_parent(Arc::new(bank));
    bank = new_from_parent(Arc::new(bank));
    assert_eq!(bank.get_inflation_start_slot(), 0);
    assert_eq!(bank.slot(), 2);

    // Request `pico_inflation` activation
    bank.store_account(
        &feature_set::pico_inflation::id(),
        &feature::create_account(
            &Feature {
                activated_at: Some(1),
            },
            42,
        ),
    );
    bank.feature_set = Arc::new(bank.compute_active_feature_set(true).0);
    assert_eq!(bank.get_inflation_start_slot(), 1);

    // Advance slot
    bank = new_from_parent(Arc::new(bank));
    assert_eq!(bank.slot(), 3);

    // Request `full_inflation::devnet_and_testnet` activation,
    // which takes priority over pico_inflation
    bank.store_account(
        &feature_set::full_inflation::devnet_and_testnet::id(),
        &feature::create_account(
            &Feature {
                activated_at: Some(2),
            },
            42,
        ),
    );
    bank.feature_set = Arc::new(bank.compute_active_feature_set(true).0);
    assert_eq!(bank.get_inflation_start_slot(), 2);

    // Request `full_inflation::mainnet::certusone` activation,
    // which should have no effect on `get_inflation_start_slot`
    bank.store_account(
        &feature_set::full_inflation::mainnet::certusone::vote::id(),
        &feature::create_account(
            &Feature {
                activated_at: Some(3),
            },
            42,
        ),
    );
    bank.store_account(
        &feature_set::full_inflation::mainnet::certusone::enable::id(),
        &feature::create_account(
            &Feature {
                activated_at: Some(3),
            },
            42,
        ),
    );
    bank.feature_set = Arc::new(bank.compute_active_feature_set(true).0);
    assert_eq!(bank.get_inflation_start_slot(), 2);
}

#[test]
fn test_get_inflation_start_slot_mainnet() {
    let GenesisConfigInfo {
        mut genesis_config, ..
    } = create_genesis_config_with_leader(42, &solana_sdk::pubkey::new_rand(), 42);
    genesis_config
        .accounts
        .remove(&feature_set::pico_inflation::id())
        .unwrap();
    genesis_config
        .accounts
        .remove(&feature_set::full_inflation::devnet_and_testnet::id())
        .unwrap();
    for pair in feature_set::FULL_INFLATION_FEATURE_PAIRS.iter() {
        genesis_config.accounts.remove(&pair.vote_id).unwrap();
        genesis_config.accounts.remove(&pair.enable_id).unwrap();
    }

    let bank = Bank::new_for_tests(&genesis_config);

    // Advance slot
    let mut bank = new_from_parent(Arc::new(bank));
    bank = new_from_parent(Arc::new(bank));
    assert_eq!(bank.get_inflation_start_slot(), 0);
    assert_eq!(bank.slot(), 2);

    // Request `pico_inflation` activation
    bank.store_account(
        &feature_set::pico_inflation::id(),
        &feature::create_account(
            &Feature {
                activated_at: Some(1),
            },
            42,
        ),
    );
    bank.feature_set = Arc::new(bank.compute_active_feature_set(true).0);
    assert_eq!(bank.get_inflation_start_slot(), 1);

    // Advance slot
    bank = new_from_parent(Arc::new(bank));
    assert_eq!(bank.slot(), 3);

    // Request `full_inflation::mainnet::certusone` activation,
    // which takes priority over pico_inflation
    bank.store_account(
        &feature_set::full_inflation::mainnet::certusone::vote::id(),
        &feature::create_account(
            &Feature {
                activated_at: Some(2),
            },
            42,
        ),
    );
    bank.store_account(
        &feature_set::full_inflation::mainnet::certusone::enable::id(),
        &feature::create_account(
            &Feature {
                activated_at: Some(2),
            },
            42,
        ),
    );
    bank.feature_set = Arc::new(bank.compute_active_feature_set(true).0);
    assert_eq!(bank.get_inflation_start_slot(), 2);

    // Advance slot
    bank = new_from_parent(Arc::new(bank));
    assert_eq!(bank.slot(), 4);

    // Request `full_inflation::devnet_and_testnet` activation,
    // which should have no effect on `get_inflation_start_slot`
    bank.store_account(
        &feature_set::full_inflation::devnet_and_testnet::id(),
        &feature::create_account(
            &Feature {
                activated_at: Some(bank.slot()),
            },
            42,
        ),
    );
    bank.feature_set = Arc::new(bank.compute_active_feature_set(true).0);
    assert_eq!(bank.get_inflation_start_slot(), 2);
}

#[test]
fn test_get_inflation_num_slots_with_activations() {
    let GenesisConfigInfo {
        mut genesis_config, ..
    } = create_genesis_config_with_leader(42, &solana_sdk::pubkey::new_rand(), 42);
    let slots_per_epoch = 32;
    genesis_config.epoch_schedule = EpochSchedule::new(slots_per_epoch);
    genesis_config
        .accounts
        .remove(&feature_set::pico_inflation::id())
        .unwrap();
    genesis_config
        .accounts
        .remove(&feature_set::full_inflation::devnet_and_testnet::id())
        .unwrap();
    for pair in feature_set::FULL_INFLATION_FEATURE_PAIRS.iter() {
        genesis_config.accounts.remove(&pair.vote_id).unwrap();
        genesis_config.accounts.remove(&pair.enable_id).unwrap();
    }

    let mut bank = Bank::new_for_tests(&genesis_config);
    assert_eq!(bank.get_inflation_num_slots(), 0);
    for _ in 0..2 * slots_per_epoch {
        bank = new_from_parent(Arc::new(bank));
    }
    assert_eq!(bank.get_inflation_num_slots(), 2 * slots_per_epoch);

    // Activate pico_inflation
    let pico_inflation_activation_slot = bank.slot();
    bank.store_account(
        &feature_set::pico_inflation::id(),
        &feature::create_account(
            &Feature {
                activated_at: Some(pico_inflation_activation_slot),
            },
            42,
        ),
    );
    bank.feature_set = Arc::new(bank.compute_active_feature_set(true).0);
    assert_eq!(bank.get_inflation_num_slots(), slots_per_epoch);
    for _ in 0..slots_per_epoch {
        bank = new_from_parent(Arc::new(bank));
    }
    assert_eq!(bank.get_inflation_num_slots(), 2 * slots_per_epoch);

    // Activate full_inflation::devnet_and_testnet
    let full_inflation_activation_slot = bank.slot();
    bank.store_account(
        &feature_set::full_inflation::devnet_and_testnet::id(),
        &feature::create_account(
            &Feature {
                activated_at: Some(full_inflation_activation_slot),
            },
            42,
        ),
    );
    bank.feature_set = Arc::new(bank.compute_active_feature_set(true).0);
    assert_eq!(bank.get_inflation_num_slots(), slots_per_epoch);
    for _ in 0..slots_per_epoch {
        bank = new_from_parent(Arc::new(bank));
    }
    assert_eq!(bank.get_inflation_num_slots(), 2 * slots_per_epoch);
}

#[test]
fn test_get_inflation_num_slots_already_activated() {
    let GenesisConfigInfo {
        mut genesis_config, ..
    } = create_genesis_config_with_leader(42, &solana_sdk::pubkey::new_rand(), 42);
    let slots_per_epoch = 32;
    genesis_config.epoch_schedule = EpochSchedule::new(slots_per_epoch);
    let mut bank = Bank::new_for_tests(&genesis_config);
    assert_eq!(bank.get_inflation_num_slots(), 0);
    for _ in 0..slots_per_epoch {
        bank = new_from_parent(Arc::new(bank));
    }
    assert_eq!(bank.get_inflation_num_slots(), slots_per_epoch);
    for _ in 0..slots_per_epoch {
        bank = new_from_parent(Arc::new(bank));
    }
    assert_eq!(bank.get_inflation_num_slots(), 2 * slots_per_epoch);
}

#[test]
fn test_stake_vote_account_validity() {
    let thread_pool = ThreadPoolBuilder::new().num_threads(1).build().unwrap();
    // TODO: stakes cache should be hardened for the case when the account
    // owner is changed from vote/stake program to something else. see:
    // https://github.com/solana-labs/solana/pull/24200#discussion_r849935444
    check_stake_vote_account_validity(
        false, // check owner change
        |bank: &Bank| bank._load_vote_and_stake_accounts(&thread_pool, null_tracer()),
    );
}

fn check_stake_vote_account_validity<F>(check_owner_change: bool, load_vote_and_stake_accounts: F)
where
    F: Fn(&Bank) -> LoadVoteAndStakeAccountsResult,
{
    let validator_vote_keypairs0 = ValidatorVoteKeypairs::new_rand();
    let validator_vote_keypairs1 = ValidatorVoteKeypairs::new_rand();
    let validator_keypairs = vec![&validator_vote_keypairs0, &validator_vote_keypairs1];
    let GenesisConfigInfo { genesis_config, .. } = create_genesis_config_with_vote_accounts(
        1_000_000_000,
        &validator_keypairs,
        vec![LAMPORTS_PER_SOL; 2],
    );
    let bank = Arc::new(Bank::new_with_paths(
        &genesis_config,
        Arc::<RuntimeConfig>::default(),
        Vec::new(),
        None,
        None,
        AccountSecondaryIndexes::default(),
        AccountShrinkThreshold::default(),
        false,
        Some(ACCOUNTS_DB_CONFIG_FOR_TESTING),
        None,
        Arc::default(),
    ));
    let vote_and_stake_accounts =
        load_vote_and_stake_accounts(&bank).vote_with_stake_delegations_map;
    assert_eq!(vote_and_stake_accounts.len(), 2);

    let mut vote_account = bank
        .get_account(&validator_vote_keypairs0.vote_keypair.pubkey())
        .unwrap_or_default();
    let original_lamports = vote_account.lamports();
    vote_account.set_lamports(0);
    // Simulate vote account removal via full withdrawal
    bank.store_account(
        &validator_vote_keypairs0.vote_keypair.pubkey(),
        &vote_account,
    );

    // Modify staked vote account owner; a vote account owned by another program could be
    // freely modified with malicious data
    let bogus_vote_program = Pubkey::new_unique();
    vote_account.set_lamports(original_lamports);
    vote_account.set_owner(bogus_vote_program);
    bank.store_account(
        &validator_vote_keypairs0.vote_keypair.pubkey(),
        &vote_account,
    );

    assert_eq!(bank.vote_accounts().len(), 1);

    // Modify stake account owner; a stake account owned by another program could be freely
    // modified with malicious data
    let bogus_stake_program = Pubkey::new_unique();
    let mut stake_account = bank
        .get_account(&validator_vote_keypairs1.stake_keypair.pubkey())
        .unwrap_or_default();
    stake_account.set_owner(bogus_stake_program);
    bank.store_account(
        &validator_vote_keypairs1.stake_keypair.pubkey(),
        &stake_account,
    );

    // Accounts must be valid stake and vote accounts
    let vote_and_stake_accounts =
        load_vote_and_stake_accounts(&bank).vote_with_stake_delegations_map;
    assert_eq!(
        vote_and_stake_accounts.len(),
        usize::from(!check_owner_change)
    );
}

#[test]
fn test_vote_epoch_panic() {
    let GenesisConfigInfo {
        genesis_config,
        mint_keypair,
        ..
    } = create_genesis_config_with_leader(
        1_000_000_000_000_000,
        &Pubkey::new_unique(),
        bootstrap_validator_stake_lamports(),
    );
    let bank = Arc::new(Bank::new_for_tests(&genesis_config));

    let vote_keypair = keypair_from_seed(&[1u8; 32]).unwrap();
    let stake_keypair = keypair_from_seed(&[2u8; 32]).unwrap();

    let mut setup_ixs = Vec::new();
    setup_ixs.extend(vote_instruction::create_account_with_config(
        &mint_keypair.pubkey(),
        &vote_keypair.pubkey(),
        &VoteInit {
            node_pubkey: mint_keypair.pubkey(),
            authorized_voter: vote_keypair.pubkey(),
            authorized_withdrawer: mint_keypair.pubkey(),
            commission: 0,
        },
        1_000_000_000,
        vote_instruction::CreateVoteAccountConfig {
            space: VoteStateVersions::vote_state_size_of(true) as u64,
            ..vote_instruction::CreateVoteAccountConfig::default()
        },
    ));
    setup_ixs.extend(stake_instruction::create_account_and_delegate_stake(
        &mint_keypair.pubkey(),
        &stake_keypair.pubkey(),
        &vote_keypair.pubkey(),
        &Authorized::auto(&mint_keypair.pubkey()),
        &Lockup::default(),
        1_000_000_000_000,
    ));
    setup_ixs.push(vote_instruction::withdraw(
        &vote_keypair.pubkey(),
        &mint_keypair.pubkey(),
        1_000_000_000,
        &mint_keypair.pubkey(),
    ));
    setup_ixs.push(system_instruction::transfer(
        &mint_keypair.pubkey(),
        &vote_keypair.pubkey(),
        1_000_000_000,
    ));

    let result = bank.process_transaction(&Transaction::new(
        &[&mint_keypair, &vote_keypair, &stake_keypair],
        Message::new(&setup_ixs, Some(&mint_keypair.pubkey())),
        bank.last_blockhash(),
    ));
    assert!(result.is_ok());

    let _bank = Bank::new_from_parent(
        bank,
        &mint_keypair.pubkey(),
        genesis_config.epoch_schedule.get_first_slot_in_epoch(1),
    );
}

#[test]
fn test_tx_log_order() {
    let GenesisConfigInfo {
        genesis_config,
        mint_keypair,
        ..
    } = create_genesis_config_with_leader(
        1_000_000_000_000_000,
        &Pubkey::new_unique(),
        bootstrap_validator_stake_lamports(),
    );
    let bank = Arc::new(Bank::new_for_tests(&genesis_config));
    *bank.transaction_log_collector_config.write().unwrap() = TransactionLogCollectorConfig {
        mentioned_addresses: HashSet::new(),
        filter: TransactionLogCollectorFilter::All,
    };
    let blockhash = bank.last_blockhash();

    let sender0 = Keypair::new();
    let sender1 = Keypair::new();
    bank.transfer(100, &mint_keypair, &sender0.pubkey())
        .unwrap();
    bank.transfer(100, &mint_keypair, &sender1.pubkey())
        .unwrap();

    let recipient0 = Pubkey::new_unique();
    let recipient1 = Pubkey::new_unique();
    let tx0 = system_transaction::transfer(&sender0, &recipient0, 10, blockhash);
    let success_sig = tx0.signatures[0];
    let tx1 = system_transaction::transfer(&sender1, &recipient1, 110, blockhash); // Should produce insufficient funds log
    let failure_sig = tx1.signatures[0];
    let tx2 = system_transaction::transfer(&sender0, &recipient0, 1, blockhash);
    let txs = vec![tx0, tx1, tx2];
    let batch = bank.prepare_batch_for_tests(txs);

    let execution_results = bank
        .load_execute_and_commit_transactions(
            &batch,
            MAX_PROCESSING_AGE,
            false,
            false,
            true,
            false,
            &mut ExecuteTimings::default(),
            None,
        )
        .0
        .execution_results;

    assert_eq!(execution_results.len(), 3);

    assert!(execution_results[0].details().is_some());
    assert!(execution_results[0]
        .details()
        .unwrap()
        .log_messages
        .as_ref()
        .unwrap()[1]
        .contains(&"success".to_string()));
    assert!(execution_results[1].details().is_some());
    assert!(execution_results[1]
        .details()
        .unwrap()
        .log_messages
        .as_ref()
        .unwrap()[2]
        .contains(&"failed".to_string()));
    assert!(!execution_results[2].was_executed());

    let stored_logs = &bank.transaction_log_collector.read().unwrap().logs;
    let success_log_info = stored_logs
        .iter()
        .find(|transaction_log_info| transaction_log_info.signature == success_sig)
        .unwrap();
    assert!(success_log_info.result.is_ok());
    let success_log = success_log_info.log_messages.clone().pop().unwrap();
    assert!(success_log.contains(&"success".to_string()));
    let failure_log_info = stored_logs
        .iter()
        .find(|transaction_log_info| transaction_log_info.signature == failure_sig)
        .unwrap();
    assert!(failure_log_info.result.is_err());
    let failure_log = failure_log_info.log_messages.clone().pop().unwrap();
    assert!(failure_log.contains(&"failed".to_string()));
}

#[test]
fn test_tx_return_data() {
    solana_logger::setup();
    let GenesisConfigInfo {
        genesis_config,
        mint_keypair,
        ..
    } = create_genesis_config_with_leader(
        1_000_000_000_000_000,
        &Pubkey::new_unique(),
        bootstrap_validator_stake_lamports(),
    );
    let mut bank = Bank::new_for_tests(&genesis_config);

    declare_process_instruction!(MockBuiltin, 1, |invoke_context| {
        let mock_program_id = Pubkey::from([2u8; 32]);
        let transaction_context = &mut invoke_context.transaction_context;
        let instruction_context = transaction_context.get_current_instruction_context()?;
        let instruction_data = instruction_context.get_instruction_data();
        let mut return_data = [0u8; MAX_RETURN_DATA];
        if !instruction_data.is_empty() {
            let index = usize::from_le_bytes(instruction_data.try_into().unwrap());
            return_data[index / 2] = 1;
            transaction_context
                .set_return_data(mock_program_id, return_data[..index + 1].to_vec())
                .unwrap();
        }
        Ok(())
    });

    let mock_program_id = Pubkey::from([2u8; 32]);
    let blockhash = bank.last_blockhash();
    bank.add_mockup_builtin(mock_program_id, MockBuiltin::vm);

    for index in [
        None,
        Some(0),
        Some(MAX_RETURN_DATA / 2),
        Some(MAX_RETURN_DATA - 1),
    ] {
        let data = if let Some(index) = index {
            usize::to_le_bytes(index).to_vec()
        } else {
            Vec::new()
        };
        let txs = vec![Transaction::new_signed_with_payer(
            &[Instruction {
                program_id: mock_program_id,
                data,
                accounts: vec![AccountMeta::new(Pubkey::new_unique(), false)],
            }],
            Some(&mint_keypair.pubkey()),
            &[&mint_keypair],
            blockhash,
        )];
        let batch = bank.prepare_batch_for_tests(txs);
        let return_data = bank
            .load_execute_and_commit_transactions(
                &batch,
                MAX_PROCESSING_AGE,
                false,
                false,
                false,
                true,
                &mut ExecuteTimings::default(),
                None,
            )
            .0
            .execution_results[0]
            .details()
            .unwrap()
            .return_data
            .clone();
        if let Some(index) = index {
            let return_data = return_data.unwrap();
            assert_eq!(return_data.program_id, mock_program_id);
            let mut expected_data = vec![0u8; index + 1];
            // include some trailing zeros
            expected_data[index / 2] = 1;
            assert_eq!(return_data.data, expected_data);
        } else {
            assert!(return_data.is_none());
        }
    }
}

#[test]
fn test_get_largest_accounts() {
    let GenesisConfigInfo { genesis_config, .. } =
        create_genesis_config_with_leader(42, &solana_sdk::pubkey::new_rand(), 42);
    let bank = Bank::new_for_tests(&genesis_config);

    let pubkeys: Vec<_> = (0..5).map(|_| Pubkey::new_unique()).collect();
    let pubkeys_hashset: HashSet<_> = pubkeys.iter().cloned().collect();

    let pubkeys_balances: Vec<_> = pubkeys
        .iter()
        .cloned()
        .zip(vec![
            sol_to_lamports(2.0),
            sol_to_lamports(3.0),
            sol_to_lamports(3.0),
            sol_to_lamports(4.0),
            sol_to_lamports(5.0),
        ])
        .collect();

    // Initialize accounts; all have larger SOL balances than current Bank built-ins
    let account0 = AccountSharedData::new(pubkeys_balances[0].1, 0, &Pubkey::default());
    bank.store_account(&pubkeys_balances[0].0, &account0);
    let account1 = AccountSharedData::new(pubkeys_balances[1].1, 0, &Pubkey::default());
    bank.store_account(&pubkeys_balances[1].0, &account1);
    let account2 = AccountSharedData::new(pubkeys_balances[2].1, 0, &Pubkey::default());
    bank.store_account(&pubkeys_balances[2].0, &account2);
    let account3 = AccountSharedData::new(pubkeys_balances[3].1, 0, &Pubkey::default());
    bank.store_account(&pubkeys_balances[3].0, &account3);
    let account4 = AccountSharedData::new(pubkeys_balances[4].1, 0, &Pubkey::default());
    bank.store_account(&pubkeys_balances[4].0, &account4);

    // Create HashSet to exclude an account
    let exclude4: HashSet<_> = pubkeys[4..].iter().cloned().collect();

    let mut sorted_accounts = pubkeys_balances.clone();
    sorted_accounts.sort_by(|a, b| a.1.cmp(&b.1).reverse());

    // Return only one largest account
    assert_eq!(
        bank.get_largest_accounts(1, &pubkeys_hashset, AccountAddressFilter::Include)
            .unwrap(),
        vec![(pubkeys[4], sol_to_lamports(5.0))]
    );
    assert_eq!(
        bank.get_largest_accounts(1, &HashSet::new(), AccountAddressFilter::Exclude)
            .unwrap(),
        vec![(pubkeys[4], sol_to_lamports(5.0))]
    );
    assert_eq!(
        bank.get_largest_accounts(1, &exclude4, AccountAddressFilter::Exclude)
            .unwrap(),
        vec![(pubkeys[3], sol_to_lamports(4.0))]
    );

    // Return all added accounts
    let results = bank
        .get_largest_accounts(10, &pubkeys_hashset, AccountAddressFilter::Include)
        .unwrap();
    assert_eq!(results.len(), sorted_accounts.len());
    for pubkey_balance in sorted_accounts.iter() {
        assert!(results.contains(pubkey_balance));
    }
    let mut sorted_results = results.clone();
    sorted_results.sort_by(|a, b| a.1.cmp(&b.1).reverse());
    assert_eq!(sorted_results, results);

    let expected_accounts = sorted_accounts[1..].to_vec();
    let results = bank
        .get_largest_accounts(10, &exclude4, AccountAddressFilter::Exclude)
        .unwrap();
    // results include 5 Bank builtins
    assert_eq!(results.len(), 10);
    for pubkey_balance in expected_accounts.iter() {
        assert!(results.contains(pubkey_balance));
    }
    let mut sorted_results = results.clone();
    sorted_results.sort_by(|a, b| a.1.cmp(&b.1).reverse());
    assert_eq!(sorted_results, results);

    // Return 3 added accounts
    let expected_accounts = sorted_accounts[0..4].to_vec();
    let results = bank
        .get_largest_accounts(4, &pubkeys_hashset, AccountAddressFilter::Include)
        .unwrap();
    assert_eq!(results.len(), expected_accounts.len());
    for pubkey_balance in expected_accounts.iter() {
        assert!(results.contains(pubkey_balance));
    }

    let expected_accounts = expected_accounts[1..4].to_vec();
    let results = bank
        .get_largest_accounts(3, &exclude4, AccountAddressFilter::Exclude)
        .unwrap();
    assert_eq!(results.len(), expected_accounts.len());
    for pubkey_balance in expected_accounts.iter() {
        assert!(results.contains(pubkey_balance));
    }

    // Exclude more, and non-sequential, accounts
    let exclude: HashSet<_> = [pubkeys[0], pubkeys[2], pubkeys[4]]
        .iter()
        .cloned()
        .collect();
    assert_eq!(
        bank.get_largest_accounts(2, &exclude, AccountAddressFilter::Exclude)
            .unwrap(),
        vec![pubkeys_balances[3], pubkeys_balances[1]]
    );
}

#[test]
fn test_transfer_sysvar() {
    solana_logger::setup();
    let GenesisConfigInfo {
        genesis_config,
        mint_keypair,
        ..
    } = create_genesis_config_with_leader(
        1_000_000_000_000_000,
        &Pubkey::new_unique(),
        bootstrap_validator_stake_lamports(),
    );
    let mut bank = Bank::new_for_tests(&genesis_config);

    declare_process_instruction!(MockBuiltin, 1, |invoke_context| {
        let transaction_context = &invoke_context.transaction_context;
        let instruction_context = transaction_context.get_current_instruction_context()?;
        instruction_context
            .try_borrow_instruction_account(transaction_context, 1)?
            .set_data(vec![0; 40])?;
        Ok(())
    });

    let program_id = solana_sdk::pubkey::new_rand();
    bank.add_mockup_builtin(program_id, MockBuiltin::vm);

    let blockhash = bank.last_blockhash();
    #[allow(deprecated)]
    let blockhash_sysvar = sysvar::clock::id();
    #[allow(deprecated)]
    let orig_lamports = bank.get_account(&sysvar::clock::id()).unwrap().lamports();
    let tx = system_transaction::transfer(&mint_keypair, &blockhash_sysvar, 10, blockhash);
    assert_eq!(
        bank.process_transaction(&tx),
        Err(TransactionError::InstructionError(
            0,
            InstructionError::ReadonlyLamportChange
        ))
    );
    assert_eq!(
        bank.get_account(&sysvar::clock::id()).unwrap().lamports(),
        orig_lamports
    );

    let accounts = vec![
        AccountMeta::new(mint_keypair.pubkey(), true),
        AccountMeta::new(blockhash_sysvar, false),
    ];
    let ix = Instruction::new_with_bincode(program_id, &0, accounts);
    let message = Message::new(&[ix], Some(&mint_keypair.pubkey()));
    let tx = Transaction::new(&[&mint_keypair], message, blockhash);
    assert_eq!(
        bank.process_transaction(&tx),
        Err(TransactionError::InstructionError(
            0,
            InstructionError::ReadonlyDataModified
        ))
    );
}

#[test]
fn test_clean_dropped_unrooted_frozen_banks() {
    solana_logger::setup();
    do_test_clean_dropped_unrooted_banks(FreezeBank1::Yes);
}

#[test]
fn test_clean_dropped_unrooted_unfrozen_banks() {
    solana_logger::setup();
    do_test_clean_dropped_unrooted_banks(FreezeBank1::No);
}

/// A simple enum to toggle freezing Bank1 or not.  Used in the clean_dropped_unrooted tests.
enum FreezeBank1 {
    No,
    Yes,
}

fn do_test_clean_dropped_unrooted_banks(freeze_bank1: FreezeBank1) {
    //! Test that dropped unrooted banks are cleaned up properly
    //!
    //! slot 0:       bank0 (rooted)
    //!               /   \
    //! slot 1:      /   bank1 (unrooted and dropped)
    //!             /
    //! slot 2:  bank2 (rooted)
    //!
    //! In the scenario above, when `clean_accounts()` is called on bank2, the keys that exist
    //! _only_ in bank1 should be cleaned up, since those keys are unreachable.
    //!
    //! The following scenarios are tested:
    //!
    //! 1. A key is written _only_ in an unrooted bank (key1)
    //!     - In this case, key1 should be cleaned up
    //! 2. A key is written in both an unrooted _and_ rooted bank (key3)
    //!     - In this case, key3's ref-count should be decremented correctly
    //! 3. A key with zero lamports is _only_ in an unrooted bank (key4)
    //!     - In this case, key4 should be cleaned up
    //! 4. A key with zero lamports is in both an unrooted _and_ rooted bank (key5)
    //!     - In this case, key5's ref-count should be decremented correctly

    let (genesis_config, mint_keypair) = create_genesis_config(sol_to_lamports(1.));
    let bank0 = Arc::new(Bank::new_for_tests(&genesis_config));
    let amount = genesis_config.rent.minimum_balance(0);

    let collector = Pubkey::new_unique();
    let owner = Pubkey::new_unique();

    let key1 = Keypair::new(); // only touched in bank1
    let key2 = Keypair::new(); // only touched in bank2
    let key3 = Keypair::new(); // touched in both bank1 and bank2
    let key4 = Keypair::new(); // in only bank1, and has zero lamports
    let key5 = Keypair::new(); // in both bank1 and bank2, and has zero lamports
    bank0
        .transfer(amount, &mint_keypair, &key2.pubkey())
        .unwrap();
    bank0.freeze();

    let slot = 1;
    let bank1 = Bank::new_from_parent(bank0.clone(), &collector, slot);
    add_root_and_flush_write_cache(&bank0);
    bank1
        .transfer(amount, &mint_keypair, &key1.pubkey())
        .unwrap();
    bank1.store_account(&key4.pubkey(), &AccountSharedData::new(0, 0, &owner));
    bank1.store_account(&key5.pubkey(), &AccountSharedData::new(0, 0, &owner));

    if let FreezeBank1::Yes = freeze_bank1 {
        bank1.freeze();
    }

    let slot = slot + 1;
    let bank2 = Bank::new_from_parent(bank0, &collector, slot);
    bank2
        .transfer(amount * 2, &mint_keypair, &key2.pubkey())
        .unwrap();
    bank2
        .transfer(amount, &mint_keypair, &key3.pubkey())
        .unwrap();
    bank2.store_account(&key5.pubkey(), &AccountSharedData::new(0, 0, &owner));

    bank2.freeze(); // the freeze here is not strictly necessary, but more for illustration
    bank2.squash();
    add_root_and_flush_write_cache(&bank2);

    drop(bank1);
    bank2.clean_accounts_for_tests();

    let expected_ref_count_for_cleaned_up_keys = 0;
    let expected_ref_count_for_keys_in_both_slot1_and_slot2 = 1;

    assert_eq!(
        bank2
            .rc
            .accounts
            .accounts_db
            .accounts_index
            .ref_count_from_storage(&key1.pubkey()),
        expected_ref_count_for_cleaned_up_keys
    );
    assert_ne!(
        bank2
            .rc
            .accounts
            .accounts_db
            .accounts_index
            .ref_count_from_storage(&key3.pubkey()),
        expected_ref_count_for_cleaned_up_keys
    );
    assert_eq!(
        bank2
            .rc
            .accounts
            .accounts_db
            .accounts_index
            .ref_count_from_storage(&key4.pubkey()),
        expected_ref_count_for_cleaned_up_keys
    );
    assert_eq!(
        bank2
            .rc
            .accounts
            .accounts_db
            .accounts_index
            .ref_count_from_storage(&key5.pubkey()),
        expected_ref_count_for_keys_in_both_slot1_and_slot2,
    );

    assert_eq!(
        bank2.rc.accounts.accounts_db.alive_account_count_in_slot(1),
        0
    );
}

#[test]
fn test_rent_debits() {
    let mut rent_debits = RentDebits::default();

    // No entry for 0 rewards
    rent_debits.insert(&Pubkey::new_unique(), 0, 0);
    assert_eq!(rent_debits.len(), 0);

    // Some that actually work
    rent_debits.insert(&Pubkey::new_unique(), 1, 0);
    assert_eq!(rent_debits.len(), 1);
    rent_debits.insert(&Pubkey::new_unique(), i64::MAX as u64, 0);
    assert_eq!(rent_debits.len(), 2);
}

#[test]
fn test_compute_budget_program_noop() {
    solana_logger::setup();
    let GenesisConfigInfo {
        genesis_config,
        mint_keypair,
        ..
    } = create_genesis_config_with_leader(
        1_000_000_000_000_000,
        &Pubkey::new_unique(),
        bootstrap_validator_stake_lamports(),
    );
    let mut bank = Bank::new_for_tests(&genesis_config);

    declare_process_instruction!(MockBuiltin, 1, |invoke_context| {
        let compute_budget = invoke_context.get_compute_budget();
        assert_eq!(
            *compute_budget,
            ComputeBudget {
                compute_unit_limit: u64::from(
                    compute_budget_processor::DEFAULT_INSTRUCTION_COMPUTE_UNIT_LIMIT
                ),
                heap_size: 48 * 1024,
                ..ComputeBudget::default()
            }
        );
        Ok(())
    });
    let program_id = solana_sdk::pubkey::new_rand();
    bank.add_mockup_builtin(program_id, MockBuiltin::vm);

    let message = Message::new(
        &[
            ComputeBudgetInstruction::set_compute_unit_limit(
                compute_budget_processor::DEFAULT_INSTRUCTION_COMPUTE_UNIT_LIMIT,
            ),
            ComputeBudgetInstruction::request_heap_frame(48 * 1024),
            Instruction::new_with_bincode(program_id, &0, vec![]),
        ],
        Some(&mint_keypair.pubkey()),
    );
    let tx = Transaction::new(&[&mint_keypair], message, bank.last_blockhash());
    bank.process_transaction(&tx).unwrap();
}

#[test]
fn test_compute_request_instruction() {
    solana_logger::setup();
    let GenesisConfigInfo {
        genesis_config,
        mint_keypair,
        ..
    } = create_genesis_config_with_leader(
        1_000_000_000_000_000,
        &Pubkey::new_unique(),
        bootstrap_validator_stake_lamports(),
    );
    let mut bank = Bank::new_for_tests(&genesis_config);

    declare_process_instruction!(MockBuiltin, 1, |invoke_context| {
        let compute_budget = invoke_context.get_compute_budget();
        assert_eq!(
            *compute_budget,
            ComputeBudget {
                compute_unit_limit: u64::from(
                    compute_budget_processor::DEFAULT_INSTRUCTION_COMPUTE_UNIT_LIMIT
                ),
                heap_size: 48 * 1024,
                ..ComputeBudget::default()
            }
        );
        Ok(())
    });
    let program_id = solana_sdk::pubkey::new_rand();
    bank.add_mockup_builtin(program_id, MockBuiltin::vm);

    let message = Message::new(
        &[
            ComputeBudgetInstruction::set_compute_unit_limit(
                compute_budget_processor::DEFAULT_INSTRUCTION_COMPUTE_UNIT_LIMIT,
            ),
            ComputeBudgetInstruction::request_heap_frame(48 * 1024),
            Instruction::new_with_bincode(program_id, &0, vec![]),
        ],
        Some(&mint_keypair.pubkey()),
    );
    let tx = Transaction::new(&[&mint_keypair], message, bank.last_blockhash());
    bank.process_transaction(&tx).unwrap();
}

#[test]
fn test_failed_compute_request_instruction() {
    solana_logger::setup();
    let GenesisConfigInfo {
        genesis_config,
        mint_keypair,
        ..
    } = create_genesis_config_with_leader(
        1_000_000_000_000_000,
        &Pubkey::new_unique(),
        bootstrap_validator_stake_lamports(),
    );
    let mut bank = Bank::new_for_tests(&genesis_config);

    let payer0_keypair = Keypair::new();
    let payer1_keypair = Keypair::new();
    bank.transfer(10, &mint_keypair, &payer0_keypair.pubkey())
        .unwrap();
    bank.transfer(10, &mint_keypair, &payer1_keypair.pubkey())
        .unwrap();

    declare_process_instruction!(MockBuiltin, 1, |invoke_context| {
        let compute_budget = invoke_context.get_compute_budget();
        assert_eq!(
            *compute_budget,
            ComputeBudget {
                compute_unit_limit: u64::from(
                    compute_budget_processor::DEFAULT_INSTRUCTION_COMPUTE_UNIT_LIMIT
                ),
                heap_size: 48 * 1024,
                ..ComputeBudget::default()
            }
        );
        Ok(())
    });
    let program_id = solana_sdk::pubkey::new_rand();
    bank.add_mockup_builtin(program_id, MockBuiltin::vm);

    // This message will not be executed because the compute budget request is invalid
    let message0 = Message::new(
        &[
            ComputeBudgetInstruction::request_heap_frame(1),
            Instruction::new_with_bincode(program_id, &0, vec![]),
        ],
        Some(&payer0_keypair.pubkey()),
    );
    // This message will be processed successfully
    let message1 = Message::new(
        &[
            ComputeBudgetInstruction::set_compute_unit_limit(1),
            ComputeBudgetInstruction::request_heap_frame(48 * 1024),
            Instruction::new_with_bincode(program_id, &0, vec![]),
        ],
        Some(&payer1_keypair.pubkey()),
    );
    let txs = vec![
        Transaction::new(&[&payer0_keypair], message0, bank.last_blockhash()),
        Transaction::new(&[&payer1_keypair], message1, bank.last_blockhash()),
    ];
    let results = bank.process_transactions(txs.iter());

    assert_eq!(
        results[0],
        Err(TransactionError::InstructionError(
            0,
            InstructionError::InvalidInstructionData
        ))
    );
    assert_eq!(results[1], Ok(()));
    // two transfers and the mock program
    assert_eq!(bank.signature_count(), 3);
}

#[test]
fn test_verify_and_hash_transaction_sig_len() {
    let GenesisConfigInfo {
        mut genesis_config, ..
    } = create_genesis_config_with_leader(42, &solana_sdk::pubkey::new_rand(), 42);

    // activate all features but verify_tx_signatures_len
    activate_all_features(&mut genesis_config);
    genesis_config
        .accounts
        .remove(&feature_set::verify_tx_signatures_len::id());
    let bank = Bank::new_for_tests(&genesis_config);

    let recent_blockhash = Hash::new_unique();
    let from_keypair = Keypair::new();
    let to_keypair = Keypair::new();
    let from_pubkey = from_keypair.pubkey();
    let to_pubkey = to_keypair.pubkey();

    enum TestCase {
        AddSignature,
        RemoveSignature,
    }

    let make_transaction = |case: TestCase| {
        let message = Message::new(
            &[system_instruction::transfer(&from_pubkey, &to_pubkey, 1)],
            Some(&from_pubkey),
        );
        let mut tx = Transaction::new(&[&from_keypair], message, recent_blockhash);
        assert_eq!(tx.message.header.num_required_signatures, 1);
        match case {
            TestCase::AddSignature => {
                let signature = to_keypair.sign_message(&tx.message.serialize());
                tx.signatures.push(signature);
            }
            TestCase::RemoveSignature => {
                tx.signatures.remove(0);
            }
        }
        tx
    };

    // Too few signatures: Sanitization failure
    {
        let tx = make_transaction(TestCase::RemoveSignature);
        assert_eq!(
            bank.verify_transaction(tx.into(), TransactionVerificationMode::FullVerification)
                .err(),
            Some(TransactionError::SanitizeFailure),
        );
    }
    // Too many signatures: Sanitization failure
    {
        let tx = make_transaction(TestCase::AddSignature);
        assert_eq!(
            bank.verify_transaction(tx.into(), TransactionVerificationMode::FullVerification)
                .err(),
            Some(TransactionError::SanitizeFailure),
        );
    }
}

#[test]
fn test_verify_transactions_packet_data_size() {
    let GenesisConfigInfo { genesis_config, .. } =
        create_genesis_config_with_leader(42, &solana_sdk::pubkey::new_rand(), 42);
    let bank = Bank::new_for_tests(&genesis_config);

    let recent_blockhash = Hash::new_unique();
    let keypair = Keypair::new();
    let pubkey = keypair.pubkey();
    let make_transaction = |size| {
        let ixs: Vec<_> = std::iter::repeat_with(|| {
            system_instruction::transfer(&pubkey, &Pubkey::new_unique(), 1)
        })
        .take(size)
        .collect();
        let message = Message::new(&ixs[..], Some(&pubkey));
        Transaction::new(&[&keypair], message, recent_blockhash)
    };
    // Small transaction.
    {
        let tx = make_transaction(5);
        assert!(bincode::serialized_size(&tx).unwrap() <= PACKET_DATA_SIZE as u64);
        assert!(bank
            .verify_transaction(tx.into(), TransactionVerificationMode::FullVerification)
            .is_ok(),);
    }
    // Big transaction.
    {
        let tx = make_transaction(25);
        assert!(bincode::serialized_size(&tx).unwrap() > PACKET_DATA_SIZE as u64);
        assert_eq!(
            bank.verify_transaction(tx.into(), TransactionVerificationMode::FullVerification)
                .err(),
            Some(TransactionError::SanitizeFailure),
        );
    }
    // Assert that verify fails as soon as serialized
    // size exceeds packet data size.
    for size in 1..30 {
        let tx = make_transaction(size);
        assert_eq!(
            bincode::serialized_size(&tx).unwrap() <= PACKET_DATA_SIZE as u64,
            bank.verify_transaction(tx.into(), TransactionVerificationMode::FullVerification)
                .is_ok(),
        );
    }
}

#[test]
fn test_call_precomiled_program() {
    let GenesisConfigInfo {
        mut genesis_config,
        mint_keypair,
        ..
    } = create_genesis_config_with_leader(42, &Pubkey::new_unique(), 42);
    activate_all_features(&mut genesis_config);
    let bank = Bank::new_for_tests(&genesis_config);

    // libsecp256k1
    // Since libsecp256k1 is still using the old version of rand, this test
    // copies the `random` implementation at:
    // https://docs.rs/libsecp256k1/latest/src/libsecp256k1/lib.rs.html#430
    let secp_privkey = {
        use rand::RngCore;
        let mut rng = rand::thread_rng();
        loop {
            let mut ret = [0u8; libsecp256k1::util::SECRET_KEY_SIZE];
            rng.fill_bytes(&mut ret);
            if let Ok(key) = libsecp256k1::SecretKey::parse(&ret) {
                break key;
            }
        }
    };
    let message_arr = b"hello";
    let instruction =
        solana_sdk::secp256k1_instruction::new_secp256k1_instruction(&secp_privkey, message_arr);
    let tx = Transaction::new_signed_with_payer(
        &[instruction],
        Some(&mint_keypair.pubkey()),
        &[&mint_keypair],
        bank.last_blockhash(),
    );
    // calling the program should be successful when called from the bank
    // even if the program itself is not called
    bank.process_transaction(&tx).unwrap();

    // ed25519
    // Since ed25519_dalek is still using the old version of rand, this test
    // copies the `generate` implementation at:
    // https://docs.rs/ed25519-dalek/1.0.1/src/ed25519_dalek/secret.rs.html#167
    let privkey = {
        use rand::RngCore;
        let mut rng = rand::thread_rng();
        let mut seed = [0u8; ed25519_dalek::SECRET_KEY_LENGTH];
        rng.fill_bytes(&mut seed);
        let secret =
            ed25519_dalek::SecretKey::from_bytes(&seed[..ed25519_dalek::SECRET_KEY_LENGTH])
                .unwrap();
        let public = ed25519_dalek::PublicKey::from(&secret);
        ed25519_dalek::Keypair { secret, public }
    };
    let message_arr = b"hello";
    let instruction =
        solana_sdk::ed25519_instruction::new_ed25519_instruction(&privkey, message_arr);
    let tx = Transaction::new_signed_with_payer(
        &[instruction],
        Some(&mint_keypair.pubkey()),
        &[&mint_keypair],
        bank.last_blockhash(),
    );
    // calling the program should be successful when called from the bank
    // even if the program itself is not called
    bank.process_transaction(&tx).unwrap();
}

fn calculate_test_fee(
    message: &SanitizedMessage,
    lamports_per_signature: u64,
    fee_structure: &FeeStructure,
    support_set_accounts_data_size_limit_ix: bool,
    remove_congestion_multiplier: bool,
) -> u64 {
    let mut feature_set = FeatureSet::all_enabled();
    feature_set.deactivate(&solana_sdk::feature_set::remove_deprecated_request_unit_ix::id());

    if !support_set_accounts_data_size_limit_ix {
        feature_set.deactivate(
            &solana_sdk::feature_set::include_loaded_accounts_data_size_in_fee_calculation::id(),
        );
    }

    let budget_limits =
        process_compute_budget_instructions(message.program_instructions_iter(), &feature_set)
            .unwrap_or_default()
            .into();

    fee_structure.calculate_fee(
        message,
        lamports_per_signature,
        &budget_limits,
        remove_congestion_multiplier,
        false,
    )
}

#[test]
fn test_calculate_fee() {
    // Default: no fee.
    let message =
        SanitizedMessage::try_from(Message::new(&[], Some(&Pubkey::new_unique()))).unwrap();
    for support_set_accounts_data_size_limit_ix in [true, false] {
        assert_eq!(
            calculate_test_fee(
                &message,
                0,
                &FeeStructure {
                    lamports_per_signature: 0,
                    ..FeeStructure::default()
                },
                support_set_accounts_data_size_limit_ix,
                true,
            ),
            0
        );
    }

    // One signature, a fee.
    for support_set_accounts_data_size_limit_ix in [true, false] {
        assert_eq!(
            calculate_test_fee(
                &message,
                1,
                &FeeStructure {
                    lamports_per_signature: 1,
                    ..FeeStructure::default()
                },
                support_set_accounts_data_size_limit_ix,
                true,
            ),
            1
        );
    }

    // Two signatures, double the fee.
    let key0 = Pubkey::new_unique();
    let key1 = Pubkey::new_unique();
    let ix0 = system_instruction::transfer(&key0, &key1, 1);
    let ix1 = system_instruction::transfer(&key1, &key0, 1);
    let message = SanitizedMessage::try_from(Message::new(&[ix0, ix1], Some(&key0))).unwrap();
    for support_set_accounts_data_size_limit_ix in [true, false] {
        assert_eq!(
            calculate_test_fee(
                &message,
                2,
                &FeeStructure {
                    lamports_per_signature: 2,
                    ..FeeStructure::default()
                },
                support_set_accounts_data_size_limit_ix,
                true,
            ),
            4
        );
    }
}

#[test]
fn test_calculate_fee_compute_units() {
    let fee_structure = FeeStructure {
        lamports_per_signature: 1,
        ..FeeStructure::default()
    };
    let max_fee = fee_structure.compute_fee_bins.last().unwrap().fee;
    let lamports_per_signature = fee_structure.lamports_per_signature;

    // One signature, no unit request

    let message =
        SanitizedMessage::try_from(Message::new(&[], Some(&Pubkey::new_unique()))).unwrap();
    for support_set_accounts_data_size_limit_ix in [true, false] {
        assert_eq!(
            calculate_test_fee(
                &message,
                1,
                &fee_structure,
                support_set_accounts_data_size_limit_ix,
                true,
            ),
            max_fee + lamports_per_signature
        );
    }

    // Three signatures, two instructions, no unit request

    let ix0 = system_instruction::transfer(&Pubkey::new_unique(), &Pubkey::new_unique(), 1);
    let ix1 = system_instruction::transfer(&Pubkey::new_unique(), &Pubkey::new_unique(), 1);
    let message =
        SanitizedMessage::try_from(Message::new(&[ix0, ix1], Some(&Pubkey::new_unique()))).unwrap();
    for support_set_accounts_data_size_limit_ix in [true, false] {
        assert_eq!(
            calculate_test_fee(
                &message,
                1,
                &fee_structure,
                support_set_accounts_data_size_limit_ix,
                true,
            ),
            max_fee + 3 * lamports_per_signature
        );
    }

    // Explicit fee schedule

    for requested_compute_units in [
        0,
        5_000,
        10_000,
        100_000,
        300_000,
        500_000,
        700_000,
        900_000,
        1_100_000,
        1_300_000,
        MAX_COMPUTE_UNIT_LIMIT,
    ] {
        const PRIORITIZATION_FEE_RATE: u64 = 42;
        let prioritization_fee_details = PrioritizationFeeDetails::new(
            PrioritizationFeeType::ComputeUnitPrice(PRIORITIZATION_FEE_RATE),
            requested_compute_units as u64,
        );
        let message = SanitizedMessage::try_from(Message::new(
            &[
                ComputeBudgetInstruction::set_compute_unit_limit(requested_compute_units),
                ComputeBudgetInstruction::set_compute_unit_price(PRIORITIZATION_FEE_RATE),
                Instruction::new_with_bincode(Pubkey::new_unique(), &0_u8, vec![]),
            ],
            Some(&Pubkey::new_unique()),
        ))
        .unwrap();
        for support_set_accounts_data_size_limit_ix in [true, false] {
            let fee = calculate_test_fee(
                &message,
                1,
                &fee_structure,
                support_set_accounts_data_size_limit_ix,
                true,
            );
            assert_eq!(
                fee,
                lamports_per_signature + prioritization_fee_details.get_fee()
            );
        }
    }
}

#[test]
fn test_calculate_prioritization_fee() {
    let fee_structure = FeeStructure {
        lamports_per_signature: 1,
        ..FeeStructure::default()
    };

    let request_units = 1_000_000_u32;
    let request_unit_price = 2_000_000_000_u64;
    let prioritization_fee_details = PrioritizationFeeDetails::new(
        PrioritizationFeeType::ComputeUnitPrice(request_unit_price),
        request_units as u64,
    );
    let prioritization_fee = prioritization_fee_details.get_fee();

    let message = SanitizedMessage::try_from(Message::new(
        &[
            ComputeBudgetInstruction::set_compute_unit_limit(request_units),
            ComputeBudgetInstruction::set_compute_unit_price(request_unit_price),
        ],
        Some(&Pubkey::new_unique()),
    ))
    .unwrap();

    let fee = calculate_test_fee(
        &message,
        fee_structure.lamports_per_signature,
        &fee_structure,
        true,
        true,
    );
    assert_eq!(
        fee,
        fee_structure.lamports_per_signature + prioritization_fee
    );
}

#[test]
fn test_calculate_fee_secp256k1() {
    let fee_structure = FeeStructure {
        lamports_per_signature: 1,
        ..FeeStructure::default()
    };
    let key0 = Pubkey::new_unique();
    let key1 = Pubkey::new_unique();
    let ix0 = system_instruction::transfer(&key0, &key1, 1);

    let mut secp_instruction1 = Instruction {
        program_id: secp256k1_program::id(),
        accounts: vec![],
        data: vec![],
    };
    let mut secp_instruction2 = Instruction {
        program_id: secp256k1_program::id(),
        accounts: vec![],
        data: vec![1],
    };

    let message = SanitizedMessage::try_from(Message::new(
        &[
            ix0.clone(),
            secp_instruction1.clone(),
            secp_instruction2.clone(),
        ],
        Some(&key0),
    ))
    .unwrap();
    for support_set_accounts_data_size_limit_ix in [true, false] {
        assert_eq!(
            calculate_test_fee(
                &message,
                1,
                &fee_structure,
                support_set_accounts_data_size_limit_ix,
                true,
            ),
            2
        );
    }

    secp_instruction1.data = vec![0];
    secp_instruction2.data = vec![10];
    let message = SanitizedMessage::try_from(Message::new(
        &[ix0, secp_instruction1, secp_instruction2],
        Some(&key0),
    ))
    .unwrap();
    for support_set_accounts_data_size_limit_ix in [true, false] {
        assert_eq!(
            calculate_test_fee(
                &message,
                1,
                &fee_structure,
                support_set_accounts_data_size_limit_ix,
                true,
            ),
            11
        );
    }
}

#[test]
fn test_an_empty_instruction_without_program() {
    let (genesis_config, mint_keypair) = create_genesis_config(1);
    let destination = solana_sdk::pubkey::new_rand();
    let mut ix = system_instruction::transfer(&mint_keypair.pubkey(), &destination, 0);
    ix.program_id = native_loader::id(); // Empty executable account chain
    let message = Message::new(&[ix], Some(&mint_keypair.pubkey()));
    let tx = Transaction::new(&[&mint_keypair], message, genesis_config.hash());

    let bank = Bank::new_for_tests(&genesis_config);
    assert_eq!(
        bank.process_transaction(&tx).unwrap_err(),
        TransactionError::InstructionError(0, InstructionError::UnsupportedProgramId),
    );
}

#[test]
fn test_transaction_log_collector_get_logs_for_address() {
    let address = Pubkey::new_unique();
    let mut mentioned_address_map = HashMap::new();
    mentioned_address_map.insert(address, vec![0]);
    let transaction_log_collector = TransactionLogCollector {
        mentioned_address_map,
        ..TransactionLogCollector::default()
    };
    assert_eq!(
        transaction_log_collector.get_logs_for_address(Some(&address)),
        Some(Vec::<TransactionLogInfo>::new()),
    );
}

/// Test processing a good transaction correctly modifies the accounts data size
#[test]
fn test_accounts_data_size_with_good_transaction() {
    const ACCOUNT_SIZE: u64 = MAX_PERMITTED_DATA_LENGTH;
    let (genesis_config, mint_keypair) = create_genesis_config(sol_to_lamports(1_000.));
    let mut bank = Bank::new_for_tests(&genesis_config);
    bank.activate_feature(&feature_set::cap_accounts_data_len::id());
    let transaction = system_transaction::create_account(
        &mint_keypair,
        &Keypair::new(),
        bank.last_blockhash(),
        genesis_config
            .rent
            .minimum_balance(ACCOUNT_SIZE.try_into().unwrap()),
        ACCOUNT_SIZE,
        &solana_sdk::system_program::id(),
    );

    let accounts_data_size_before = bank.load_accounts_data_size();
    let accounts_data_size_delta_before = bank.load_accounts_data_size_delta();
    let accounts_data_size_delta_on_chain_before = bank.load_accounts_data_size_delta_on_chain();
    let result = bank.process_transaction(&transaction);
    let accounts_data_size_after = bank.load_accounts_data_size();
    let accounts_data_size_delta_after = bank.load_accounts_data_size_delta();
    let accounts_data_size_delta_on_chain_after = bank.load_accounts_data_size_delta_on_chain();

    assert!(result.is_ok());
    assert_eq!(
        accounts_data_size_after - accounts_data_size_before,
        ACCOUNT_SIZE,
    );
    assert_eq!(
        accounts_data_size_delta_after - accounts_data_size_delta_before,
        ACCOUNT_SIZE as i64,
    );
    assert_eq!(
        accounts_data_size_delta_on_chain_after - accounts_data_size_delta_on_chain_before,
        ACCOUNT_SIZE as i64,
    );
}

/// Test processing a bad transaction correctly modifies the accounts data size
#[test]
fn test_accounts_data_size_with_bad_transaction() {
    const ACCOUNT_SIZE: u64 = MAX_PERMITTED_DATA_LENGTH;
    let mut bank = create_simple_test_bank(1_000_000_000_000);
    bank.activate_feature(&feature_set::cap_accounts_data_len::id());
    let transaction = system_transaction::create_account(
        &Keypair::new(),
        &Keypair::new(),
        bank.last_blockhash(),
        LAMPORTS_PER_SOL,
        ACCOUNT_SIZE,
        &solana_sdk::system_program::id(),
    );

    let accounts_data_size_before = bank.load_accounts_data_size();
    let accounts_data_size_delta_before = bank.load_accounts_data_size_delta();
    let accounts_data_size_delta_on_chain_before = bank.load_accounts_data_size_delta_on_chain();
    let result = bank.process_transaction(&transaction);
    let accounts_data_size_after = bank.load_accounts_data_size();
    let accounts_data_size_delta_after = bank.load_accounts_data_size_delta();
    let accounts_data_size_delta_on_chain_after = bank.load_accounts_data_size_delta_on_chain();

    assert!(result.is_err());
    assert_eq!(accounts_data_size_after, accounts_data_size_before,);
    assert_eq!(
        accounts_data_size_delta_after,
        accounts_data_size_delta_before,
    );
    assert_eq!(
        accounts_data_size_delta_on_chain_after,
        accounts_data_size_delta_on_chain_before,
    );
}

#[derive(Serialize, Deserialize)]
enum MockTransferInstruction {
    Transfer(u64),
}

declare_process_instruction!(MockTransferBuiltin, 1, |invoke_context| {
    let transaction_context = &invoke_context.transaction_context;
    let instruction_context = transaction_context.get_current_instruction_context()?;
    let instruction_data = instruction_context.get_instruction_data();
    if let Ok(instruction) = bincode::deserialize(instruction_data) {
        match instruction {
            MockTransferInstruction::Transfer(amount) => {
                instruction_context
                    .try_borrow_instruction_account(transaction_context, 1)?
                    .checked_sub_lamports(amount)?;
                instruction_context
                    .try_borrow_instruction_account(transaction_context, 2)?
                    .checked_add_lamports(amount)?;
                Ok(())
            }
        }
    } else {
        Err(InstructionError::InvalidInstructionData)
    }
});

fn create_mock_transfer(
    payer: &Keypair,
    from: &Keypair,
    to: &Keypair,
    amount: u64,
    mock_program_id: Pubkey,
    recent_blockhash: Hash,
) -> Transaction {
    let account_metas = vec![
        AccountMeta::new(payer.pubkey(), true),
        AccountMeta::new(from.pubkey(), true),
        AccountMeta::new(to.pubkey(), true),
    ];
    let transfer_instruction = Instruction::new_with_bincode(
        mock_program_id,
        &MockTransferInstruction::Transfer(amount),
        account_metas,
    );
    Transaction::new_signed_with_payer(
        &[transfer_instruction],
        Some(&payer.pubkey()),
        &[payer, from, to],
        recent_blockhash,
    )
}

#[test]
fn test_invalid_rent_state_changes_existing_accounts() {
    let GenesisConfigInfo {
        mut genesis_config,
        mint_keypair,
        ..
    } = create_genesis_config_with_leader(sol_to_lamports(100.), &Pubkey::new_unique(), 42);
    genesis_config.rent = Rent::default();

    let mock_program_id = Pubkey::new_unique();
    let account_data_size = 100;
    let rent_exempt_minimum = genesis_config.rent.minimum_balance(account_data_size);

    // Create legacy accounts of various kinds
    let rent_paying_account = Keypair::new();
    genesis_config.accounts.insert(
        rent_paying_account.pubkey(),
        Account::new_rent_epoch(
            rent_exempt_minimum - 1,
            account_data_size,
            &mock_program_id,
            INITIAL_RENT_EPOCH + 1,
        ),
    );
    let rent_exempt_account = Keypair::new();
    genesis_config.accounts.insert(
        rent_exempt_account.pubkey(),
        Account::new_rent_epoch(
            rent_exempt_minimum,
            account_data_size,
            &mock_program_id,
            INITIAL_RENT_EPOCH + 1,
        ),
    );

    let mut bank = Bank::new_for_tests(&genesis_config);
    bank.add_mockup_builtin(mock_program_id, MockTransferBuiltin::vm);
    let recent_blockhash = bank.last_blockhash();

    let check_account_is_rent_exempt = |pubkey: &Pubkey| -> bool {
        let account = bank.get_account(pubkey).unwrap();
        Rent::default().is_exempt(account.lamports(), account.data().len())
    };

    // RentPaying account can be left as Uninitialized, in other RentPaying states, or RentExempt
    let tx = create_mock_transfer(
        &mint_keypair,        // payer
        &rent_paying_account, // from
        &mint_keypair,        // to
        1,
        mock_program_id,
        recent_blockhash,
    );
    let result = bank.process_transaction(&tx);
    assert!(result.is_ok());
    assert!(!check_account_is_rent_exempt(&rent_paying_account.pubkey()));
    let tx = create_mock_transfer(
        &mint_keypair,        // payer
        &rent_paying_account, // from
        &mint_keypair,        // to
        rent_exempt_minimum - 2,
        mock_program_id,
        recent_blockhash,
    );
    let result = bank.process_transaction(&tx);
    assert!(result.is_ok());
    assert!(bank.get_account(&rent_paying_account.pubkey()).is_none());

    bank.store_account(
        // restore program-owned account
        &rent_paying_account.pubkey(),
        &AccountSharedData::new(rent_exempt_minimum - 1, account_data_size, &mock_program_id),
    );
    let result = bank.transfer(1, &mint_keypair, &rent_paying_account.pubkey());
    assert!(result.is_ok());
    assert!(check_account_is_rent_exempt(&rent_paying_account.pubkey()));

    // RentExempt account can only remain RentExempt or be Uninitialized
    let tx = create_mock_transfer(
        &mint_keypair,        // payer
        &rent_exempt_account, // from
        &mint_keypair,        // to
        1,
        mock_program_id,
        recent_blockhash,
    );
    let result = bank.process_transaction(&tx);
    assert!(result.is_err());
    assert!(check_account_is_rent_exempt(&rent_exempt_account.pubkey()));
    let result = bank.transfer(1, &mint_keypair, &rent_exempt_account.pubkey());
    assert!(result.is_ok());
    assert!(check_account_is_rent_exempt(&rent_exempt_account.pubkey()));
    let tx = create_mock_transfer(
        &mint_keypair,        // payer
        &rent_exempt_account, // from
        &mint_keypair,        // to
        rent_exempt_minimum + 1,
        mock_program_id,
        recent_blockhash,
    );
    let result = bank.process_transaction(&tx);
    assert!(result.is_ok());
    assert!(bank.get_account(&rent_exempt_account.pubkey()).is_none());
}

#[test]
fn test_invalid_rent_state_changes_new_accounts() {
    let GenesisConfigInfo {
        mut genesis_config,
        mint_keypair,
        ..
    } = create_genesis_config_with_leader(sol_to_lamports(100.), &Pubkey::new_unique(), 42);
    genesis_config.rent = Rent::default();

    let mock_program_id = Pubkey::new_unique();
    let account_data_size = 100;
    let rent_exempt_minimum = genesis_config.rent.minimum_balance(account_data_size);

    let mut bank = Bank::new_for_tests(&genesis_config);
    bank.add_mockup_builtin(mock_program_id, MockTransferBuiltin::vm);
    let recent_blockhash = bank.last_blockhash();

    let check_account_is_rent_exempt = |pubkey: &Pubkey| -> bool {
        let account = bank.get_account(pubkey).unwrap();
        Rent::default().is_exempt(account.lamports(), account.data().len())
    };

    // Try to create RentPaying account
    let rent_paying_account = Keypair::new();
    let tx = system_transaction::create_account(
        &mint_keypair,
        &rent_paying_account,
        recent_blockhash,
        rent_exempt_minimum - 1,
        account_data_size as u64,
        &mock_program_id,
    );
    let result = bank.process_transaction(&tx);
    assert!(result.is_err());
    assert!(bank.get_account(&rent_paying_account.pubkey()).is_none());

    // Try to create RentExempt account
    let rent_exempt_account = Keypair::new();
    let tx = system_transaction::create_account(
        &mint_keypair,
        &rent_exempt_account,
        recent_blockhash,
        rent_exempt_minimum,
        account_data_size as u64,
        &mock_program_id,
    );
    let result = bank.process_transaction(&tx);
    assert!(result.is_ok());
    assert!(check_account_is_rent_exempt(&rent_exempt_account.pubkey()));
}

#[test]
fn test_drained_created_account() {
    let GenesisConfigInfo {
        mut genesis_config,
        mint_keypair,
        ..
    } = create_genesis_config_with_leader(sol_to_lamports(100.), &Pubkey::new_unique(), 42);
    genesis_config.rent = Rent::default();
    activate_all_features(&mut genesis_config);

    let mock_program_id = Pubkey::new_unique();
    // small enough to not pay rent, thus bypassing the data clearing rent
    // mechanism
    let data_size_no_rent = 100;
    // large enough to pay rent, will have data cleared
    let data_size_rent = 10000;
    let lamports_to_transfer = 100;

    // Create legacy accounts of various kinds
    let created_keypair = Keypair::new();

    let mut bank = Bank::new_for_tests(&genesis_config);
    bank.add_mockup_builtin(mock_program_id, MockTransferBuiltin::vm);
    let recent_blockhash = bank.last_blockhash();

    // Create and drain a small data size account
    let create_instruction = system_instruction::create_account(
        &mint_keypair.pubkey(),
        &created_keypair.pubkey(),
        lamports_to_transfer,
        data_size_no_rent,
        &mock_program_id,
    );
    let account_metas = vec![
        AccountMeta::new(mint_keypair.pubkey(), true),
        AccountMeta::new(created_keypair.pubkey(), true),
        AccountMeta::new(mint_keypair.pubkey(), false),
    ];
    let transfer_from_instruction = Instruction::new_with_bincode(
        mock_program_id,
        &MockTransferInstruction::Transfer(lamports_to_transfer),
        account_metas,
    );
    let tx = Transaction::new_signed_with_payer(
        &[create_instruction, transfer_from_instruction],
        Some(&mint_keypair.pubkey()),
        &[&mint_keypair, &created_keypair],
        recent_blockhash,
    );

    let result = bank.process_transaction(&tx);
    assert!(result.is_ok());
    // account data is not stored because of zero balance even though its
    // data wasn't cleared
    assert!(bank.get_account(&created_keypair.pubkey()).is_none());

    // Create and drain a large data size account
    let create_instruction = system_instruction::create_account(
        &mint_keypair.pubkey(),
        &created_keypair.pubkey(),
        lamports_to_transfer,
        data_size_rent,
        &mock_program_id,
    );
    let account_metas = vec![
        AccountMeta::new(mint_keypair.pubkey(), true),
        AccountMeta::new(created_keypair.pubkey(), true),
        AccountMeta::new(mint_keypair.pubkey(), false),
    ];
    let transfer_from_instruction = Instruction::new_with_bincode(
        mock_program_id,
        &MockTransferInstruction::Transfer(lamports_to_transfer),
        account_metas,
    );
    let tx = Transaction::new_signed_with_payer(
        &[create_instruction, transfer_from_instruction],
        Some(&mint_keypair.pubkey()),
        &[&mint_keypair, &created_keypair],
        recent_blockhash,
    );

    let result = bank.process_transaction(&tx);
    assert!(result.is_ok());
    // account data is not stored because of zero balance
    assert!(bank.get_account(&created_keypair.pubkey()).is_none());
}

#[test]
fn test_rent_state_changes_sysvars() {
    let GenesisConfigInfo {
        mut genesis_config,
        mint_keypair,
        ..
    } = create_genesis_config_with_leader(sol_to_lamports(100.), &Pubkey::new_unique(), 42);
    genesis_config.rent = Rent::default();

    let validator_pubkey = solana_sdk::pubkey::new_rand();
    let validator_stake_lamports = sol_to_lamports(1.);
    let validator_staking_keypair = Keypair::new();
    let validator_voting_keypair = Keypair::new();

    let validator_vote_account = vote_state::create_account(
        &validator_voting_keypair.pubkey(),
        &validator_pubkey,
        0,
        validator_stake_lamports,
    );

    let validator_stake_account = stake_state::create_account(
        &validator_staking_keypair.pubkey(),
        &validator_voting_keypair.pubkey(),
        &validator_vote_account,
        &genesis_config.rent,
        validator_stake_lamports,
    );

    genesis_config.accounts.insert(
        validator_pubkey,
        Account::new(
            genesis_config.rent.minimum_balance(0),
            0,
            &system_program::id(),
        ),
    );
    genesis_config.accounts.insert(
        validator_staking_keypair.pubkey(),
        Account::from(validator_stake_account),
    );
    genesis_config.accounts.insert(
        validator_voting_keypair.pubkey(),
        Account::from(validator_vote_account),
    );

    let bank = Bank::new_for_tests(&genesis_config);

    // Ensure transactions with sysvars succeed, even though sysvars appear RentPaying by balance
    let tx = Transaction::new_signed_with_payer(
        &[stake_instruction::deactivate_stake(
            &validator_staking_keypair.pubkey(),
            &validator_staking_keypair.pubkey(),
        )],
        Some(&mint_keypair.pubkey()),
        &[&mint_keypair, &validator_staking_keypair],
        bank.last_blockhash(),
    );
    let result = bank.process_transaction(&tx);
    assert!(result.is_ok());
}

#[test]
fn test_invalid_rent_state_changes_fee_payer() {
    let GenesisConfigInfo {
        mut genesis_config,
        mint_keypair,
        ..
    } = create_genesis_config_with_leader(sol_to_lamports(100.), &Pubkey::new_unique(), 42);
    genesis_config.rent = Rent::default();
    genesis_config.fee_rate_governor = FeeRateGovernor::new(
        solana_sdk::fee_calculator::DEFAULT_TARGET_LAMPORTS_PER_SIGNATURE,
        solana_sdk::fee_calculator::DEFAULT_TARGET_SIGNATURES_PER_SLOT,
    );
    let rent_exempt_minimum = genesis_config.rent.minimum_balance(0);

    // Create legacy rent-paying System account
    let rent_paying_fee_payer = Keypair::new();
    genesis_config.accounts.insert(
        rent_paying_fee_payer.pubkey(),
        Account::new(rent_exempt_minimum - 1, 0, &system_program::id()),
    );
    // Create RentExempt recipient account
    let recipient = Pubkey::new_unique();
    genesis_config.accounts.insert(
        recipient,
        Account::new(rent_exempt_minimum, 0, &system_program::id()),
    );

    let bank = Bank::new_for_tests(&genesis_config);
    let recent_blockhash = bank.last_blockhash();

    let check_account_is_rent_exempt = |pubkey: &Pubkey| -> bool {
        let account = bank.get_account(pubkey).unwrap();
        Rent::default().is_exempt(account.lamports(), account.data().len())
    };

    // Create just-rent-exempt fee-payer
    let rent_exempt_fee_payer = Keypair::new();
    bank.transfer(
        rent_exempt_minimum,
        &mint_keypair,
        &rent_exempt_fee_payer.pubkey(),
    )
    .unwrap();

    // Dummy message to determine fee amount
    let dummy_message = SanitizedMessage::try_from(Message::new_with_blockhash(
        &[system_instruction::transfer(
            &rent_exempt_fee_payer.pubkey(),
            &recipient,
            sol_to_lamports(1.),
        )],
        Some(&rent_exempt_fee_payer.pubkey()),
        &recent_blockhash,
    ))
    .unwrap();
    let fee = bank.get_fee_for_message(&dummy_message).unwrap();

    // RentPaying fee-payer can remain RentPaying
    let tx = Transaction::new(
        &[&rent_paying_fee_payer, &mint_keypair],
        Message::new(
            &[system_instruction::transfer(
                &mint_keypair.pubkey(),
                &recipient,
                rent_exempt_minimum,
            )],
            Some(&rent_paying_fee_payer.pubkey()),
        ),
        recent_blockhash,
    );
    let result = bank.process_transaction(&tx);
    assert!(result.is_ok());
    assert!(!check_account_is_rent_exempt(
        &rent_paying_fee_payer.pubkey()
    ));

    // RentPaying fee-payer can remain RentPaying on failed executed tx
    let sender = Keypair::new();
    let fee_payer_balance = bank.get_balance(&rent_paying_fee_payer.pubkey());
    let tx = Transaction::new(
        &[&rent_paying_fee_payer, &sender],
        Message::new(
            &[system_instruction::transfer(
                &sender.pubkey(),
                &recipient,
                rent_exempt_minimum,
            )],
            Some(&rent_paying_fee_payer.pubkey()),
        ),
        recent_blockhash,
    );
    let result = bank.process_transaction(&tx);
    assert_eq!(
        result.unwrap_err(),
        TransactionError::InstructionError(0, InstructionError::Custom(1))
    );
    assert_ne!(
        fee_payer_balance,
        bank.get_balance(&rent_paying_fee_payer.pubkey())
    );
    assert!(!check_account_is_rent_exempt(
        &rent_paying_fee_payer.pubkey()
    ));

    // RentPaying fee-payer can be emptied with fee and transaction
    let tx = Transaction::new(
        &[&rent_paying_fee_payer],
        Message::new(
            &[system_instruction::transfer(
                &rent_paying_fee_payer.pubkey(),
                &recipient,
                bank.get_balance(&rent_paying_fee_payer.pubkey()) - fee,
            )],
            Some(&rent_paying_fee_payer.pubkey()),
        ),
        recent_blockhash,
    );
    let result = bank.process_transaction(&tx);
    assert!(result.is_ok());
    assert_eq!(0, bank.get_balance(&rent_paying_fee_payer.pubkey()));

    // RentExempt fee-payer cannot become RentPaying from transaction fee
    let tx = Transaction::new(
        &[&rent_exempt_fee_payer, &mint_keypair],
        Message::new(
            &[system_instruction::transfer(
                &mint_keypair.pubkey(),
                &recipient,
                rent_exempt_minimum,
            )],
            Some(&rent_exempt_fee_payer.pubkey()),
        ),
        recent_blockhash,
    );
    let result = bank.process_transaction(&tx);
    assert_eq!(
        result.unwrap_err(),
        TransactionError::InsufficientFundsForRent { account_index: 0 }
    );
    assert!(check_account_is_rent_exempt(
        &rent_exempt_fee_payer.pubkey()
    ));

    // RentExempt fee-payer cannot become RentPaying via failed executed tx
    let tx = Transaction::new(
        &[&rent_exempt_fee_payer, &sender],
        Message::new(
            &[system_instruction::transfer(
                &sender.pubkey(),
                &recipient,
                rent_exempt_minimum,
            )],
            Some(&rent_exempt_fee_payer.pubkey()),
        ),
        recent_blockhash,
    );
    let result = bank.process_transaction(&tx);
    assert_eq!(
        result.unwrap_err(),
        TransactionError::InsufficientFundsForRent { account_index: 0 }
    );
    assert!(check_account_is_rent_exempt(
        &rent_exempt_fee_payer.pubkey()
    ));

    // For good measure, show that a RentExempt fee-payer that is also debited by a transaction
    // cannot become RentPaying by that debit, but can still be charged for the fee
    bank.transfer(fee, &mint_keypair, &rent_exempt_fee_payer.pubkey())
        .unwrap();
    let fee_payer_balance = bank.get_balance(&rent_exempt_fee_payer.pubkey());
    assert_eq!(fee_payer_balance, rent_exempt_minimum + fee);
    let tx = Transaction::new(
        &[&rent_exempt_fee_payer],
        Message::new(
            &[system_instruction::transfer(
                &rent_exempt_fee_payer.pubkey(),
                &recipient,
                fee,
            )],
            Some(&rent_exempt_fee_payer.pubkey()),
        ),
        recent_blockhash,
    );
    let result = bank.process_transaction(&tx);
    assert_eq!(
        result.unwrap_err(),
        TransactionError::InsufficientFundsForRent { account_index: 0 }
    );
    assert_eq!(
        fee_payer_balance - fee,
        bank.get_balance(&rent_exempt_fee_payer.pubkey())
    );
    assert!(check_account_is_rent_exempt(
        &rent_exempt_fee_payer.pubkey()
    ));

    // Also show that a RentExempt fee-payer can be completely emptied via fee and transaction
    bank.transfer(fee + 1, &mint_keypair, &rent_exempt_fee_payer.pubkey())
        .unwrap();
    assert!(bank.get_balance(&rent_exempt_fee_payer.pubkey()) > rent_exempt_minimum + fee);
    let tx = Transaction::new(
        &[&rent_exempt_fee_payer],
        Message::new(
            &[system_instruction::transfer(
                &rent_exempt_fee_payer.pubkey(),
                &recipient,
                bank.get_balance(&rent_exempt_fee_payer.pubkey()) - fee,
            )],
            Some(&rent_exempt_fee_payer.pubkey()),
        ),
        recent_blockhash,
    );
    let result = bank.process_transaction(&tx);
    assert!(result.is_ok());
    assert_eq!(0, bank.get_balance(&rent_exempt_fee_payer.pubkey()));

    // ... but not if the fee alone would make it RentPaying
    bank.transfer(
        rent_exempt_minimum + 1,
        &mint_keypair,
        &rent_exempt_fee_payer.pubkey(),
    )
    .unwrap();
    assert!(bank.get_balance(&rent_exempt_fee_payer.pubkey()) < rent_exempt_minimum + fee);
    let tx = Transaction::new(
        &[&rent_exempt_fee_payer],
        Message::new(
            &[system_instruction::transfer(
                &rent_exempt_fee_payer.pubkey(),
                &recipient,
                bank.get_balance(&rent_exempt_fee_payer.pubkey()) - fee,
            )],
            Some(&rent_exempt_fee_payer.pubkey()),
        ),
        recent_blockhash,
    );
    let result = bank.process_transaction(&tx);
    assert_eq!(
        result.unwrap_err(),
        TransactionError::InsufficientFundsForRent { account_index: 0 }
    );
    assert!(check_account_is_rent_exempt(
        &rent_exempt_fee_payer.pubkey()
    ));
}

// Ensure System transfers of any size can be made to the incinerator
#[test]
fn test_rent_state_incinerator() {
    let GenesisConfigInfo {
        mut genesis_config,
        mint_keypair,
        ..
    } = create_genesis_config_with_leader(sol_to_lamports(100.), &Pubkey::new_unique(), 42);
    genesis_config.rent = Rent::default();
    let rent_exempt_minimum = genesis_config.rent.minimum_balance(0);

    let bank = Bank::new_for_tests(&genesis_config);

    for amount in [rent_exempt_minimum - 1, rent_exempt_minimum] {
        bank.transfer(amount, &mint_keypair, &solana_sdk::incinerator::id())
            .unwrap();
    }
}

#[test]
fn test_rent_state_list_len() {
    let GenesisConfigInfo {
        mut genesis_config,
        mint_keypair,
        ..
    } = create_genesis_config_with_leader(sol_to_lamports(100.), &Pubkey::new_unique(), 42);
    genesis_config.rent = Rent::default();

    let bank = Bank::new_for_tests(&genesis_config);
    let recipient = Pubkey::new_unique();
    let tx = system_transaction::transfer(
        &mint_keypair,
        &recipient,
        sol_to_lamports(1.),
        bank.last_blockhash(),
    );
    let num_accounts = tx.message().account_keys.len();
    let sanitized_tx = SanitizedTransaction::try_from_legacy_transaction(tx).unwrap();
    let mut error_counters = TransactionErrorMetrics::default();
    let loaded_txs = bank.rc.accounts.load_accounts(
        &bank.ancestors,
        &[sanitized_tx.clone()],
        vec![(Ok(()), None)],
        &bank.blockhash_queue.read().unwrap(),
        &mut error_counters,
        &bank.rent_collector,
        &bank.feature_set,
        &FeeStructure::default(),
        None,
        RewardInterval::OutsideInterval,
        &HashMap::new(),
        &LoadedProgramsForTxBatch::default(),
    );

    let compute_budget = bank.runtime_config.compute_budget.unwrap_or_else(|| {
        ComputeBudget::new(u64::from(
            compute_budget_processor::DEFAULT_INSTRUCTION_COMPUTE_UNIT_LIMIT,
        ))
    });
    let transaction_context = TransactionContext::new(
        loaded_txs[0].0.as_ref().unwrap().accounts.clone(),
        Rent::default(),
        compute_budget.max_invoke_stack_height,
        compute_budget.max_instruction_trace_length,
    );

    assert_eq!(
        bank.get_transaction_account_state_info(&transaction_context, sanitized_tx.message())
            .len(),
        num_accounts,
    );
}

#[test]
fn test_update_accounts_data_size() {
    // Test: Subtraction saturates at 0
    {
        let bank = create_simple_test_bank(100);
        let initial_data_size = bank.load_accounts_data_size() as i64;
        let data_size = 567;
        bank.accounts_data_size_delta_on_chain
            .store(data_size, Release);
        bank.update_accounts_data_size_delta_on_chain(
            (initial_data_size + data_size + 1).saturating_neg(),
        );
        assert_eq!(bank.load_accounts_data_size(), 0);
    }

    // Test: Addition saturates at u64::MAX
    {
        let mut bank = create_simple_test_bank(100);
        let data_size_remaining = 567;
        bank.accounts_data_size_initial = u64::MAX - data_size_remaining;
        bank.accounts_data_size_delta_off_chain
            .store((data_size_remaining + 1) as i64, Release);
        assert_eq!(bank.load_accounts_data_size(), u64::MAX);
    }

    // Test: Updates work as expected
    {
        // Set the accounts data size to be in the middle, then perform a bunch of small
        // updates, checking the results after each one.
        let mut bank = create_simple_test_bank(100);
        bank.accounts_data_size_initial = u32::MAX as u64;
        let mut rng = rand::thread_rng();
        for _ in 0..100 {
            let initial = bank.load_accounts_data_size() as i64;
            let delta1 = rng.gen_range(-500..500);
            bank.update_accounts_data_size_delta_on_chain(delta1);
            let delta2 = rng.gen_range(-500..500);
            bank.update_accounts_data_size_delta_off_chain(delta2);
            assert_eq!(
                bank.load_accounts_data_size() as i64,
                initial.saturating_add(delta1).saturating_add(delta2),
            );
        }
    }
}

#[test]
fn test_skip_rewrite() {
    solana_logger::setup();
    let mut account = AccountSharedData::default();
    let bank_slot = 10;
    for account_rent_epoch in 0..3 {
        account.set_rent_epoch(account_rent_epoch);
        for rent_amount in [0, 1] {
            for loaded_slot in (bank_slot - 1)..=bank_slot {
                for old_rent_epoch in account_rent_epoch.saturating_sub(1)..=account_rent_epoch {
                    let skip = Bank::skip_rewrite(rent_amount, &account);
                    let mut should_skip = true;
                    if rent_amount != 0 || account_rent_epoch == 0 {
                        should_skip = false;
                    }
                    assert_eq!(
                        skip,
                        should_skip,
                        "{:?}",
                        (
                            account_rent_epoch,
                            old_rent_epoch,
                            rent_amount,
                            loaded_slot,
                            old_rent_epoch
                        )
                    );
                }
            }
        }
    }
}

#[derive(Serialize, Deserialize)]
enum MockReallocInstruction {
    Realloc(usize, u64, Pubkey),
}

declare_process_instruction!(MockReallocBuiltin, 1, |invoke_context| {
    let transaction_context = &invoke_context.transaction_context;
    let instruction_context = transaction_context.get_current_instruction_context()?;
    let instruction_data = instruction_context.get_instruction_data();
    if let Ok(instruction) = bincode::deserialize(instruction_data) {
        match instruction {
            MockReallocInstruction::Realloc(new_size, new_balance, _) => {
                // Set data length
                instruction_context
                    .try_borrow_instruction_account(transaction_context, 1)?
                    .set_data_length(new_size)?;

                // set balance
                let current_balance = instruction_context
                    .try_borrow_instruction_account(transaction_context, 1)?
                    .get_lamports();
                let diff_balance = (new_balance as i64).saturating_sub(current_balance as i64);
                let amount = diff_balance.unsigned_abs();
                if diff_balance.is_positive() {
                    instruction_context
                        .try_borrow_instruction_account(transaction_context, 0)?
                        .checked_sub_lamports(amount)?;
                    instruction_context
                        .try_borrow_instruction_account(transaction_context, 1)?
                        .set_lamports(new_balance)?;
                } else {
                    instruction_context
                        .try_borrow_instruction_account(transaction_context, 0)?
                        .checked_add_lamports(amount)?;
                    instruction_context
                        .try_borrow_instruction_account(transaction_context, 1)?
                        .set_lamports(new_balance)?;
                }
                Ok(())
            }
        }
    } else {
        Err(InstructionError::InvalidInstructionData)
    }
});

fn create_mock_realloc_tx(
    payer: &Keypair,
    funder: &Keypair,
    reallocd: &Pubkey,
    new_size: usize,
    new_balance: u64,
    mock_program_id: Pubkey,
    recent_blockhash: Hash,
) -> Transaction {
    let account_metas = vec![
        AccountMeta::new(funder.pubkey(), false),
        AccountMeta::new(*reallocd, false),
    ];
    let instruction = Instruction::new_with_bincode(
        mock_program_id,
        &MockReallocInstruction::Realloc(new_size, new_balance, Pubkey::new_unique()),
        account_metas,
    );
    Transaction::new_signed_with_payer(
        &[instruction],
        Some(&payer.pubkey()),
        &[payer],
        recent_blockhash,
    )
}

#[test]
fn test_resize_and_rent() {
    let GenesisConfigInfo {
        mut genesis_config,
        mint_keypair,
        ..
    } = create_genesis_config_with_leader(1_000_000_000, &Pubkey::new_unique(), 42);
    genesis_config.rent = Rent::default();
    activate_all_features(&mut genesis_config);

    let mut bank = Bank::new_for_tests(&genesis_config);

    let mock_program_id = Pubkey::new_unique();
    bank.add_mockup_builtin(mock_program_id, MockReallocBuiltin::vm);
    let recent_blockhash = bank.last_blockhash();

    let account_data_size_small = 1024;
    let rent_exempt_minimum_small = genesis_config.rent.minimum_balance(account_data_size_small);
    let account_data_size_large = 2048;
    let rent_exempt_minimum_large = genesis_config.rent.minimum_balance(account_data_size_large);

    let funding_keypair = Keypair::new();
    bank.store_account(
        &funding_keypair.pubkey(),
        &AccountSharedData::new(1_000_000_000, 0, &mock_program_id),
    );

    let rent_paying_pubkey = solana_sdk::pubkey::new_rand();
    let mut rent_paying_account = AccountSharedData::new(
        rent_exempt_minimum_small - 1,
        account_data_size_small,
        &mock_program_id,
    );
    rent_paying_account.set_rent_epoch(1);

    // restore program-owned account
    bank.store_account(&rent_paying_pubkey, &rent_paying_account);

    // rent paying, realloc larger, fail because not rent exempt
    let tx = create_mock_realloc_tx(
        &mint_keypair,
        &funding_keypair,
        &rent_paying_pubkey,
        account_data_size_large,
        rent_exempt_minimum_small - 1,
        mock_program_id,
        recent_blockhash,
    );
    let expected_err = {
        let account_index = tx
            .message
            .account_keys
            .iter()
            .position(|key| key == &rent_paying_pubkey)
            .unwrap() as u8;
        TransactionError::InsufficientFundsForRent { account_index }
    };
    assert_eq!(bank.process_transaction(&tx).unwrap_err(), expected_err);
    assert_eq!(
        rent_exempt_minimum_small - 1,
        bank.get_account(&rent_paying_pubkey).unwrap().lamports()
    );

    // rent paying, realloc larger and rent exempt
    let tx = create_mock_realloc_tx(
        &mint_keypair,
        &funding_keypair,
        &rent_paying_pubkey,
        account_data_size_large,
        rent_exempt_minimum_large,
        mock_program_id,
        recent_blockhash,
    );
    let result = bank.process_transaction(&tx);
    assert!(result.is_ok());
    assert_eq!(
        rent_exempt_minimum_large,
        bank.get_account(&rent_paying_pubkey).unwrap().lamports()
    );

    // rent exempt, realloc small, fail because not rent exempt
    let tx = create_mock_realloc_tx(
        &mint_keypair,
        &funding_keypair,
        &rent_paying_pubkey,
        account_data_size_small,
        rent_exempt_minimum_small - 1,
        mock_program_id,
        recent_blockhash,
    );
    let expected_err = {
        let account_index = tx
            .message
            .account_keys
            .iter()
            .position(|key| key == &rent_paying_pubkey)
            .unwrap() as u8;
        TransactionError::InsufficientFundsForRent { account_index }
    };
    assert_eq!(bank.process_transaction(&tx).unwrap_err(), expected_err);
    assert_eq!(
        rent_exempt_minimum_large,
        bank.get_account(&rent_paying_pubkey).unwrap().lamports()
    );

    // rent exempt, realloc smaller and rent exempt
    let tx = create_mock_realloc_tx(
        &mint_keypair,
        &funding_keypair,
        &rent_paying_pubkey,
        account_data_size_small,
        rent_exempt_minimum_small,
        mock_program_id,
        recent_blockhash,
    );
    let result = bank.process_transaction(&tx);
    assert!(result.is_ok());
    assert_eq!(
        rent_exempt_minimum_small,
        bank.get_account(&rent_paying_pubkey).unwrap().lamports()
    );

    // rent exempt, realloc large, fail because not rent exempt
    let tx = create_mock_realloc_tx(
        &mint_keypair,
        &funding_keypair,
        &rent_paying_pubkey,
        account_data_size_large,
        rent_exempt_minimum_large - 1,
        mock_program_id,
        recent_blockhash,
    );
    let expected_err = {
        let account_index = tx
            .message
            .account_keys
            .iter()
            .position(|key| key == &rent_paying_pubkey)
            .unwrap() as u8;
        TransactionError::InsufficientFundsForRent { account_index }
    };
    assert_eq!(bank.process_transaction(&tx).unwrap_err(), expected_err);
    assert_eq!(
        rent_exempt_minimum_small,
        bank.get_account(&rent_paying_pubkey).unwrap().lamports()
    );

    // rent exempt, realloc large and rent exempt
    let tx = create_mock_realloc_tx(
        &mint_keypair,
        &funding_keypair,
        &rent_paying_pubkey,
        account_data_size_large,
        rent_exempt_minimum_large,
        mock_program_id,
        recent_blockhash,
    );
    let result = bank.process_transaction(&tx);
    assert!(result.is_ok());
    assert_eq!(
        rent_exempt_minimum_large,
        bank.get_account(&rent_paying_pubkey).unwrap().lamports()
    );

    let created_keypair = Keypair::new();

    // create account, not rent exempt
    let tx = system_transaction::create_account(
        &mint_keypair,
        &created_keypair,
        recent_blockhash,
        rent_exempt_minimum_small - 1,
        account_data_size_small as u64,
        &system_program::id(),
    );
    let expected_err = {
        let account_index = tx
            .message
            .account_keys
            .iter()
            .position(|key| key == &created_keypair.pubkey())
            .unwrap() as u8;
        TransactionError::InsufficientFundsForRent { account_index }
    };
    assert_eq!(bank.process_transaction(&tx).unwrap_err(), expected_err);

    // create account, rent exempt
    let tx = system_transaction::create_account(
        &mint_keypair,
        &created_keypair,
        recent_blockhash,
        rent_exempt_minimum_small,
        account_data_size_small as u64,
        &system_program::id(),
    );
    let result = bank.process_transaction(&tx);
    assert!(result.is_ok());
    assert_eq!(
        rent_exempt_minimum_small,
        bank.get_account(&created_keypair.pubkey())
            .unwrap()
            .lamports()
    );

    let created_keypair = Keypair::new();
    // create account, no data
    let tx = system_transaction::create_account(
        &mint_keypair,
        &created_keypair,
        recent_blockhash,
        rent_exempt_minimum_small - 1,
        0,
        &system_program::id(),
    );
    let result = bank.process_transaction(&tx);
    assert!(result.is_ok());
    assert_eq!(
        rent_exempt_minimum_small - 1,
        bank.get_account(&created_keypair.pubkey())
            .unwrap()
            .lamports()
    );

    // alloc but not rent exempt
    let tx = system_transaction::allocate(
        &mint_keypair,
        &created_keypair,
        recent_blockhash,
        (account_data_size_small + 1) as u64,
    );
    let expected_err = {
        let account_index = tx
            .message
            .account_keys
            .iter()
            .position(|key| key == &created_keypair.pubkey())
            .unwrap() as u8;
        TransactionError::InsufficientFundsForRent { account_index }
    };
    assert_eq!(bank.process_transaction(&tx).unwrap_err(), expected_err);

    // bring balance of account up to rent exemption
    let tx = system_transaction::transfer(
        &mint_keypair,
        &created_keypair.pubkey(),
        1,
        recent_blockhash,
    );
    let result = bank.process_transaction(&tx);
    assert!(result.is_ok());
    assert_eq!(
        rent_exempt_minimum_small,
        bank.get_account(&created_keypair.pubkey())
            .unwrap()
            .lamports()
    );

    // allocate as rent exempt
    let tx = system_transaction::allocate(
        &mint_keypair,
        &created_keypair,
        recent_blockhash,
        account_data_size_small as u64,
    );
    let result = bank.process_transaction(&tx);
    assert!(result.is_ok());
    assert_eq!(
        rent_exempt_minimum_small,
        bank.get_account(&created_keypair.pubkey())
            .unwrap()
            .lamports()
    );
}

/// Ensure that accounts data size is updated correctly on resize transactions
#[test]
fn test_accounts_data_size_and_resize_transactions() {
    let GenesisConfigInfo {
        genesis_config,
        mint_keypair,
        ..
    } = genesis_utils::create_genesis_config(100 * LAMPORTS_PER_SOL);
    let mut bank = Bank::new_for_tests(&genesis_config);
    let mock_program_id = Pubkey::new_unique();
    bank.add_mockup_builtin(mock_program_id, MockReallocBuiltin::vm);

    let recent_blockhash = bank.last_blockhash();

    let funding_keypair = Keypair::new();
    bank.store_account(
        &funding_keypair.pubkey(),
        &AccountSharedData::new(10 * LAMPORTS_PER_SOL, 0, &mock_program_id),
    );

    let mut rng = rand::thread_rng();

    // Test case: Grow account
    {
        let account_pubkey = Pubkey::new_unique();
        let account_balance = LAMPORTS_PER_SOL;
        let account_size =
            rng.gen_range(1..MAX_PERMITTED_DATA_LENGTH as usize - MAX_PERMITTED_DATA_INCREASE);
        let account_data = AccountSharedData::new(account_balance, account_size, &mock_program_id);
        bank.store_account(&account_pubkey, &account_data);

        let accounts_data_size_before = bank.load_accounts_data_size();
        let account_grow_size = rng.gen_range(1..MAX_PERMITTED_DATA_INCREASE);
        let transaction = create_mock_realloc_tx(
            &mint_keypair,
            &funding_keypair,
            &account_pubkey,
            account_size + account_grow_size,
            account_balance,
            mock_program_id,
            recent_blockhash,
        );
        let result = bank.process_transaction(&transaction);
        assert!(result.is_ok());
        let accounts_data_size_after = bank.load_accounts_data_size();
        assert_eq!(
            accounts_data_size_after,
            accounts_data_size_before.saturating_add(account_grow_size as u64),
        );
    }

    // Test case: Shrink account
    {
        let account_pubkey = Pubkey::new_unique();
        let account_balance = LAMPORTS_PER_SOL;
        let account_size =
            rng.gen_range(MAX_PERMITTED_DATA_LENGTH / 2..MAX_PERMITTED_DATA_LENGTH) as usize;
        let account_data = AccountSharedData::new(account_balance, account_size, &mock_program_id);
        bank.store_account(&account_pubkey, &account_data);

        let accounts_data_size_before = bank.load_accounts_data_size();
        let account_shrink_size = rng.gen_range(1..account_size);
        let transaction = create_mock_realloc_tx(
            &mint_keypair,
            &funding_keypair,
            &account_pubkey,
            account_size - account_shrink_size,
            account_balance,
            mock_program_id,
            recent_blockhash,
        );
        let result = bank.process_transaction(&transaction);
        assert!(result.is_ok());
        let accounts_data_size_after = bank.load_accounts_data_size();
        assert_eq!(
            accounts_data_size_after,
            accounts_data_size_before.saturating_sub(account_shrink_size as u64),
        );
    }
}

#[test]
fn test_get_rent_paying_pubkeys() {
    let lamports = 1;
    let bank = create_simple_test_bank(lamports);

    let n = 432_000;
    assert!(bank.get_rent_paying_pubkeys(&(0, 1, n)).is_none());
    assert!(bank.get_rent_paying_pubkeys(&(0, 2, n)).is_none());
    assert!(bank.get_rent_paying_pubkeys(&(0, 0, n)).is_none());

    let pk1 = Pubkey::from([2; 32]);
    let pk2 = Pubkey::from([3; 32]);
    let index1 = accounts_partition::partition_from_pubkey(&pk1, n);
    let index2 = accounts_partition::partition_from_pubkey(&pk2, n);
    assert!(index1 > 0, "{}", index1);
    assert!(index2 > index1, "{index2}, {index1}");

    let epoch_schedule = EpochSchedule::custom(n, 0, false);

    let mut rent_paying_accounts_by_partition = RentPayingAccountsByPartition::new(&epoch_schedule);
    rent_paying_accounts_by_partition.add_account(&pk1);
    rent_paying_accounts_by_partition.add_account(&pk2);

    bank.rc
        .accounts
        .accounts_db
        .accounts_index
        .rent_paying_accounts_by_partition
        .set(rent_paying_accounts_by_partition)
        .unwrap();

    assert_eq!(
        bank.get_rent_paying_pubkeys(&(0, 1, n)),
        Some(HashSet::default())
    );
    assert_eq!(
        bank.get_rent_paying_pubkeys(&(0, 2, n)),
        Some(HashSet::default())
    );
    assert_eq!(
        bank.get_rent_paying_pubkeys(&(index1.saturating_sub(1), index1, n)),
        Some(HashSet::from([pk1]))
    );
    assert_eq!(
        bank.get_rent_paying_pubkeys(&(index2.saturating_sub(1), index2, n)),
        Some(HashSet::from([pk2]))
    );
    assert_eq!(
        bank.get_rent_paying_pubkeys(&(index1.saturating_sub(1), index2, n)),
        Some(HashSet::from([pk2, pk1]))
    );
    assert_eq!(
        bank.get_rent_paying_pubkeys(&(0, 0, n)),
        Some(HashSet::default())
    );
}

/// Ensure that accounts data size is updated correctly by rent collection
#[test]
fn test_accounts_data_size_and_rent_collection() {
    for set_exempt_rent_epoch_max in [false, true] {
        let GenesisConfigInfo {
            mut genesis_config, ..
        } = genesis_utils::create_genesis_config(100 * LAMPORTS_PER_SOL);
        genesis_config.rent = Rent::default();
        activate_all_features(&mut genesis_config);
        let bank = Arc::new(Bank::new_for_tests(&genesis_config));
        let slot = bank.slot() + bank.slot_count_per_normal_epoch();
        let bank = Arc::new(Bank::new_from_parent(bank, &Pubkey::default(), slot));

        // make another bank so that any reclaimed accounts from the previous bank do not impact
        // this test
        let slot = bank.slot() + bank.slot_count_per_normal_epoch();
        let bank = Arc::new(Bank::new_from_parent(bank, &Pubkey::default(), slot));

        // Store an account into the bank that is rent-paying and has data
        let data_size = 123;
        let mut account = AccountSharedData::new(1, data_size, &Pubkey::default());
        let keypair = Keypair::new();
        bank.store_account(&keypair.pubkey(), &account);

        // Ensure if we collect rent from the account that it will be reclaimed
        {
            let info = bank.rent_collector.collect_from_existing_account(
                &keypair.pubkey(),
                &mut account,
                None,
                set_exempt_rent_epoch_max,
            );
            assert_eq!(info.account_data_len_reclaimed, data_size as u64);
        }

        // Collect rent for real
        let accounts_data_size_delta_before_collecting_rent = bank.load_accounts_data_size_delta();
        bank.collect_rent_eagerly();
        let accounts_data_size_delta_after_collecting_rent = bank.load_accounts_data_size_delta();

        let accounts_data_size_delta_delta = accounts_data_size_delta_after_collecting_rent
            - accounts_data_size_delta_before_collecting_rent;
        assert!(accounts_data_size_delta_delta < 0);
        let reclaimed_data_size = accounts_data_size_delta_delta.saturating_neg() as usize;

        // Ensure the account is reclaimed by rent collection
        assert_eq!(reclaimed_data_size, data_size,);
    }
}

#[test]
fn test_accounts_data_size_with_default_bank() {
    let bank = Bank::default_for_tests();
    assert_eq!(
        bank.load_accounts_data_size() as usize,
        bank.get_total_accounts_stats().unwrap().data_len
    );
}

#[test]
fn test_accounts_data_size_from_genesis() {
    let GenesisConfigInfo {
        mut genesis_config,
        mint_keypair,
        ..
    } = genesis_utils::create_genesis_config_with_leader(
        1_000_000 * LAMPORTS_PER_SOL,
        &Pubkey::new_unique(),
        100 * LAMPORTS_PER_SOL,
    );
    genesis_config.rent = Rent::default();
    genesis_config.ticks_per_slot = 3;

    let mut bank = Arc::new(Bank::new_for_tests(&genesis_config));
    assert_eq!(
        bank.load_accounts_data_size() as usize,
        bank.get_total_accounts_stats().unwrap().data_len
    );

    // Create accounts over a number of banks and ensure the accounts data size remains correct
    for _ in 0..10 {
        let slot = bank.slot() + 1;
        bank = Arc::new(Bank::new_from_parent(bank, &Pubkey::default(), slot));

        // Store an account into the bank that is rent-exempt and has data
        let data_size = rand::thread_rng().gen_range(3333..4444);
        let transaction = system_transaction::create_account(
            &mint_keypair,
            &Keypair::new(),
            bank.last_blockhash(),
            genesis_config.rent.minimum_balance(data_size),
            data_size as u64,
            &solana_sdk::system_program::id(),
        );
        bank.process_transaction(&transaction).unwrap();
        bank.fill_bank_with_ticks_for_tests();

        assert_eq!(
            bank.load_accounts_data_size() as usize,
            bank.get_total_accounts_stats().unwrap().data_len,
        );
    }
}

/// Ensures that if a transaction exceeds the maximum allowed accounts data allocation size:
/// 1. The transaction fails
/// 2. The bank's accounts_data_size is unmodified
#[test]
fn test_cap_accounts_data_allocations_per_transaction() {
    const NUM_MAX_SIZE_ALLOCATIONS_PER_TRANSACTION: usize =
        MAX_PERMITTED_ACCOUNTS_DATA_ALLOCATIONS_PER_TRANSACTION as usize
            / MAX_PERMITTED_DATA_LENGTH as usize;

    let (genesis_config, mint_keypair) = create_genesis_config(1_000_000 * LAMPORTS_PER_SOL);
    let bank = Bank::new_for_tests(&genesis_config);

    let mut instructions = Vec::new();
    let mut keypairs = vec![mint_keypair.insecure_clone()];
    for _ in 0..=NUM_MAX_SIZE_ALLOCATIONS_PER_TRANSACTION {
        let keypair = Keypair::new();
        let instruction = system_instruction::create_account(
            &mint_keypair.pubkey(),
            &keypair.pubkey(),
            bank.rent_collector()
                .rent
                .minimum_balance(MAX_PERMITTED_DATA_LENGTH as usize),
            MAX_PERMITTED_DATA_LENGTH,
            &solana_sdk::system_program::id(),
        );
        keypairs.push(keypair);
        instructions.push(instruction);
    }
    let message = Message::new(&instructions, Some(&mint_keypair.pubkey()));
    let signers: Vec<_> = keypairs.iter().collect();
    let transaction = Transaction::new(&signers, message, bank.last_blockhash());

    let accounts_data_size_before = bank.load_accounts_data_size();
    let result = bank.process_transaction(&transaction);
    let accounts_data_size_after = bank.load_accounts_data_size();

    assert_eq!(accounts_data_size_before, accounts_data_size_after);
    assert_eq!(
        result,
        Err(TransactionError::InstructionError(
            NUM_MAX_SIZE_ALLOCATIONS_PER_TRANSACTION as u8,
            solana_sdk::instruction::InstructionError::MaxAccountsDataAllocationsExceeded,
        )),
    );
}

#[test]
fn test_feature_activation_idempotent() {
    let mut genesis_config = GenesisConfig::default();
    const HASHES_PER_TICK_START: u64 = 3;
    genesis_config.poh_config.hashes_per_tick = Some(HASHES_PER_TICK_START);

    let mut bank = Bank::new_for_tests(&genesis_config);
    assert_eq!(bank.hashes_per_tick, Some(HASHES_PER_TICK_START));

    // Don't activate feature
    bank.apply_feature_activations(ApplyFeatureActivationsCaller::NewFromParent, false);
    assert_eq!(bank.hashes_per_tick, Some(HASHES_PER_TICK_START));

    // Activate feature
    let feature_account_balance =
        std::cmp::max(genesis_config.rent.minimum_balance(Feature::size_of()), 1);
    bank.store_account(
        &feature_set::update_hashes_per_tick::id(),
        &feature::create_account(&Feature { activated_at: None }, feature_account_balance),
    );
    bank.apply_feature_activations(ApplyFeatureActivationsCaller::NewFromParent, false);
    assert_eq!(bank.hashes_per_tick, Some(DEFAULT_HASHES_PER_TICK));

    // Activate feature "again"
    bank.apply_feature_activations(ApplyFeatureActivationsCaller::NewFromParent, false);
    assert_eq!(bank.hashes_per_tick, Some(DEFAULT_HASHES_PER_TICK));
}

#[test]
fn test_feature_hashes_per_tick() {
    let mut genesis_config = GenesisConfig::default();
    const HASHES_PER_TICK_START: u64 = 3;
    genesis_config.poh_config.hashes_per_tick = Some(HASHES_PER_TICK_START);

    let mut bank = Bank::new_for_tests(&genesis_config);
    assert_eq!(bank.hashes_per_tick, Some(HASHES_PER_TICK_START));

    // Don't activate feature
    bank.apply_feature_activations(ApplyFeatureActivationsCaller::NewFromParent, false);
    assert_eq!(bank.hashes_per_tick, Some(HASHES_PER_TICK_START));

    // Activate feature
    let feature_account_balance =
        std::cmp::max(genesis_config.rent.minimum_balance(Feature::size_of()), 1);
    bank.store_account(
        &feature_set::update_hashes_per_tick::id(),
        &feature::create_account(&Feature { activated_at: None }, feature_account_balance),
    );
    bank.apply_feature_activations(ApplyFeatureActivationsCaller::NewFromParent, false);
    assert_eq!(bank.hashes_per_tick, Some(DEFAULT_HASHES_PER_TICK));

    // Activate feature
    let feature_account_balance =
        std::cmp::max(genesis_config.rent.minimum_balance(Feature::size_of()), 1);
    bank.store_account(
        &feature_set::update_hashes_per_tick2::id(),
        &feature::create_account(&Feature { activated_at: None }, feature_account_balance),
    );
    bank.apply_feature_activations(ApplyFeatureActivationsCaller::NewFromParent, false);
    assert_eq!(bank.hashes_per_tick, Some(UPDATED_HASHES_PER_TICK2));

    // Activate feature
    let feature_account_balance =
        std::cmp::max(genesis_config.rent.minimum_balance(Feature::size_of()), 1);
    bank.store_account(
        &feature_set::update_hashes_per_tick3::id(),
        &feature::create_account(&Feature { activated_at: None }, feature_account_balance),
    );
    bank.apply_feature_activations(ApplyFeatureActivationsCaller::NewFromParent, false);
    assert_eq!(bank.hashes_per_tick, Some(UPDATED_HASHES_PER_TICK3));

    // Activate feature
    let feature_account_balance =
        std::cmp::max(genesis_config.rent.minimum_balance(Feature::size_of()), 1);
    bank.store_account(
        &feature_set::update_hashes_per_tick4::id(),
        &feature::create_account(&Feature { activated_at: None }, feature_account_balance),
    );
    bank.apply_feature_activations(ApplyFeatureActivationsCaller::NewFromParent, false);
    assert_eq!(bank.hashes_per_tick, Some(UPDATED_HASHES_PER_TICK4));

    // Activate feature
    let feature_account_balance =
        std::cmp::max(genesis_config.rent.minimum_balance(Feature::size_of()), 1);
    bank.store_account(
        &feature_set::update_hashes_per_tick5::id(),
        &feature::create_account(&Feature { activated_at: None }, feature_account_balance),
    );
    bank.apply_feature_activations(ApplyFeatureActivationsCaller::NewFromParent, false);
    assert_eq!(bank.hashes_per_tick, Some(UPDATED_HASHES_PER_TICK5));

    // Activate feature
    let feature_account_balance =
        std::cmp::max(genesis_config.rent.minimum_balance(Feature::size_of()), 1);
    bank.store_account(
        &feature_set::update_hashes_per_tick6::id(),
        &feature::create_account(&Feature { activated_at: None }, feature_account_balance),
    );
    bank.apply_feature_activations(ApplyFeatureActivationsCaller::NewFromParent, false);
    assert_eq!(bank.hashes_per_tick, Some(UPDATED_HASHES_PER_TICK6));
}

#[test_case(true)]
#[test_case(false)]
fn test_stake_account_consistency_with_rent_epoch_max_feature(
    rent_epoch_max_enabled_initially: bool,
) {
    // this test can be removed once set_exempt_rent_epoch_max gets activated
    solana_logger::setup();
    let (mut genesis_config, _mint_keypair) = create_genesis_config(100 * LAMPORTS_PER_SOL);
    genesis_config.rent = Rent::default();
    let mut bank = Bank::new_for_tests(&genesis_config);
    let expected_initial_rent_epoch = if rent_epoch_max_enabled_initially {
        bank.activate_feature(&solana_sdk::feature_set::set_exempt_rent_epoch_max::id());
        RENT_EXEMPT_RENT_EPOCH
    } else {
        Epoch::default()
    };

    let mut pubkey_bytes_early = [0u8; 32];
    pubkey_bytes_early[31] = 2;
    let stake_id1 = Pubkey::from(pubkey_bytes_early);
    let vote_id = solana_sdk::pubkey::new_rand();
    let stake_account1 = crate::stakes::tests::create_stake_account(12300000, &vote_id, &stake_id1);

    // set up accounts
    bank.store_account_and_update_capitalization(&stake_id1, &stake_account1);

    // create banks at a few slots
    assert_eq!(
        bank.load_slow(&bank.ancestors, &stake_id1)
            .unwrap()
            .0
            .rent_epoch(),
        0 // manually created, so default is 0
    );
    let slot = 1;
    let slots_per_epoch = bank.epoch_schedule().get_slots_in_epoch(0);
    let mut bank = Bank::new_from_parent(Arc::new(bank), &Pubkey::default(), slot);
    if !rent_epoch_max_enabled_initially {
        bank.activate_feature(&solana_sdk::feature_set::set_exempt_rent_epoch_max::id());
    }
    let bank = Arc::new(bank);

    let slot = slots_per_epoch - 1;
    assert_eq!(
        bank.load_slow(&bank.ancestors, &stake_id1)
            .unwrap()
            .0
            .rent_epoch(),
        // rent has been collected, so if rent epoch is max is activated, this will be max by now
        expected_initial_rent_epoch
    );
    let mut bank = Arc::new(Bank::new_from_parent(bank, &Pubkey::default(), slot));

    let last_slot_in_epoch = bank.epoch_schedule().get_last_slot_in_epoch(1);
    let slot = last_slot_in_epoch - 2;
    assert_eq!(
        bank.load_slow(&bank.ancestors, &stake_id1)
            .unwrap()
            .0
            .rent_epoch(),
        expected_initial_rent_epoch
    );
    bank = Arc::new(Bank::new_from_parent(bank, &Pubkey::default(), slot));
    assert_eq!(
        bank.load_slow(&bank.ancestors, &stake_id1)
            .unwrap()
            .0
            .rent_epoch(),
        expected_initial_rent_epoch
    );
    let slot = last_slot_in_epoch - 1;
    bank = Arc::new(Bank::new_from_parent(bank, &Pubkey::default(), slot));
    assert_eq!(
        bank.load_slow(&bank.ancestors, &stake_id1)
            .unwrap()
            .0
            .rent_epoch(),
        RENT_EXEMPT_RENT_EPOCH
    );
}

#[test]
fn test_calculate_fee_with_congestion_multiplier() {
    let lamports_scale: u64 = 5;
    let base_lamports_per_signature: u64 = 5_000;
    let cheap_lamports_per_signature: u64 = base_lamports_per_signature / lamports_scale;
    let expensive_lamports_per_signature: u64 = base_lamports_per_signature * lamports_scale;
    let signature_count: u64 = 2;
    let signature_fee: u64 = 10;
    let fee_structure = FeeStructure {
        lamports_per_signature: signature_fee,
        ..FeeStructure::default()
    };

    // Two signatures, double the fee.
    let key0 = Pubkey::new_unique();
    let key1 = Pubkey::new_unique();
    let ix0 = system_instruction::transfer(&key0, &key1, 1);
    let ix1 = system_instruction::transfer(&key1, &key0, 1);
    let message = SanitizedMessage::try_from(Message::new(&[ix0, ix1], Some(&key0))).unwrap();

    // assert when lamports_per_signature is less than BASE_LAMPORTS, turnning on/off
    // congestion_multiplier has no effect on fee.
    for remove_congestion_multiplier in [true, false] {
        assert_eq!(
            calculate_test_fee(
                &message,
                cheap_lamports_per_signature,
                &fee_structure,
                true,
                remove_congestion_multiplier,
            ),
            signature_fee * signature_count
        );
    }

    // assert when lamports_per_signature is more than BASE_LAMPORTS, turnning on/off
    // congestion_multiplier will change calculated fee.
    for remove_congestion_multiplier in [true, false] {
        let denominator: u64 = if remove_congestion_multiplier {
            1
        } else {
            lamports_scale
        };

        assert_eq!(
            calculate_test_fee(
                &message,
                expensive_lamports_per_signature,
                &fee_structure,
                true,
                remove_congestion_multiplier,
            ),
            signature_fee * signature_count / denominator
        );
    }
}

#[test]
fn test_calculate_fee_with_request_heap_frame_flag() {
    let key0 = Pubkey::new_unique();
    let key1 = Pubkey::new_unique();
    let lamports_per_signature: u64 = 5_000;
    let signature_fee: u64 = 10;
    let request_cu: u64 = 1;
    let lamports_per_cu: u64 = 5;
    let fee_structure = FeeStructure {
        lamports_per_signature: signature_fee,
        ..FeeStructure::default()
    };
    let message = SanitizedMessage::try_from(Message::new(
        &[
            system_instruction::transfer(&key0, &key1, 1),
            ComputeBudgetInstruction::set_compute_unit_limit(request_cu as u32),
            ComputeBudgetInstruction::request_heap_frame(40 * 1024),
            ComputeBudgetInstruction::set_compute_unit_price(lamports_per_cu * 1_000_000),
        ],
        Some(&key0),
    ))
    .unwrap();

    // assert when request_heap_frame is presented in tx, prioritization fee will be counted
    // into transaction fee
    assert_eq!(
        calculate_test_fee(&message, lamports_per_signature, &fee_structure, true, true,),
        signature_fee + request_cu * lamports_per_cu
    );
}

#[test]
fn test_is_in_slot_hashes_history() {
    use solana_sdk::slot_hashes::MAX_ENTRIES;

    let bank0 = create_simple_test_arc_bank(1);
    assert!(!bank0.is_in_slot_hashes_history(&0));
    assert!(!bank0.is_in_slot_hashes_history(&1));
    let mut last_bank = bank0;
    for _ in 0..MAX_ENTRIES {
        let new_bank = Arc::new(new_from_parent(last_bank));
        assert!(new_bank.is_in_slot_hashes_history(&0));
        last_bank = new_bank;
    }
    let new_bank = Arc::new(new_from_parent(last_bank));
    assert!(!new_bank.is_in_slot_hashes_history(&0));
}

#[test]
fn test_runtime_feature_enable_with_program_cache() {
    solana_logger::setup();

    // Bank Setup
    let (mut genesis_config, mint_keypair) = create_genesis_config(1_000_000 * LAMPORTS_PER_SOL);
    genesis_config
        .accounts
        .remove(&feature_set::reject_callx_r10::id());
    let bank_forks = BankForks::new_rw_arc(Bank::new_for_tests(&genesis_config));
    let root_bank = bank_forks.read().unwrap().root_bank();

    // Test a basic transfer
    let amount = genesis_config.rent.minimum_balance(0);
    let pubkey = solana_sdk::pubkey::new_rand();
    root_bank.transfer(amount, &mint_keypair, &pubkey).unwrap();
    assert_eq!(root_bank.get_balance(&pubkey), amount);

    // Program Setup
    let program_keypair = Keypair::new();
    let program_data =
        include_bytes!("../../../programs/bpf_loader/test_elfs/out/callx-r10-sbfv1.so");
    let program_account = AccountSharedData::from(Account {
        lamports: Rent::default().minimum_balance(program_data.len()).min(1),
        data: program_data.to_vec(),
        owner: bpf_loader::id(),
        executable: true,
        rent_epoch: 0,
    });
    root_bank.store_account(&program_keypair.pubkey(), &program_account);

    // Compose instruction using the desired program
    let instruction1 = Instruction::new_with_bytes(program_keypair.pubkey(), &[], Vec::new());
    let message1 = Message::new(&[instruction1], Some(&mint_keypair.pubkey()));
    let binding1 = mint_keypair.insecure_clone();
    let signers1 = vec![&binding1];
    let transaction1 = Transaction::new(&signers1, message1, root_bank.last_blockhash());

    // Advance the bank so the next transaction can be submitted.
    goto_end_of_slot(root_bank.clone());
    let bank = Arc::new(new_from_parent(root_bank));

    // Compose second instruction using the same program with a different block hash
    let instruction2 = Instruction::new_with_bytes(program_keypair.pubkey(), &[], Vec::new());
    let message2 = Message::new(&[instruction2], Some(&mint_keypair.pubkey()));
    let binding2 = mint_keypair.insecure_clone();
    let signers2 = vec![&binding2];
    let transaction2 = Transaction::new(&signers2, message2, bank.last_blockhash());

    // Execute before feature is enabled to get program into the cache.
    let result_without_feature_enabled = bank.process_transaction(&transaction1);
    assert_eq!(
        result_without_feature_enabled,
        Err(TransactionError::InstructionError(
            0,
            InstructionError::ProgramFailedToComplete
        ))
    );

    // Activate feature
    let feature_account_balance =
        std::cmp::max(genesis_config.rent.minimum_balance(Feature::size_of()), 1);
    bank.store_account(
        &feature_set::reject_callx_r10::id(),
        &feature::create_account(&Feature { activated_at: None }, feature_account_balance),
    );

    // Reroot to call LoadedPrograms::prune() and end the current recompilation phase
    goto_end_of_slot(bank.clone());
    bank_forks
        .write()
        .unwrap()
        .insert(Arc::into_inner(bank).unwrap());
    let bank = bank_forks.read().unwrap().working_bank();
    bank_forks.read().unwrap().prune_program_cache(bank.slot);
    bank_forks
        .write()
        .unwrap()
        .set_root(bank.slot, &AbsRequestSender::default(), None);

    // Advance to next epoch, which starts the next recompilation phase
    let bank = new_from_parent_next_epoch(bank, 1);

    // Execute after feature is enabled to check it was filtered out and reverified.
    let result_with_feature_enabled = bank.process_transaction(&transaction2);
    assert_eq!(
        result_with_feature_enabled,
        Err(TransactionError::InstructionError(
            0,
            InstructionError::InvalidAccountData
        ))
    );
}

#[test]
fn test_bank_verify_accounts_hash_with_base() {
    let GenesisConfigInfo {
        mut genesis_config,
        mint_keypair: mint,
        ..
    } = genesis_utils::create_genesis_config_with_leader(
        1_000_000 * LAMPORTS_PER_SOL,
        &Pubkey::new_unique(),
        100 * LAMPORTS_PER_SOL,
    );
    genesis_config.rent = Rent::default();
    genesis_config.ticks_per_slot = 3;

    let do_transfers = |bank: &Bank| {
        let key1 = Keypair::new(); // lamports from mint
        let key2 = Keypair::new(); // will end with ZERO lamports
        let key3 = Keypair::new(); // lamports from key2

        let amount = 123_456_789;
        let fee = {
            let blockhash = bank.last_blockhash();
            let transaction = SanitizedTransaction::from_transaction_for_tests(
                system_transaction::transfer(&key2, &key3.pubkey(), amount, blockhash),
            );
            bank.get_fee_for_message(transaction.message()).unwrap()
        };
        bank.transfer(amount + fee, &mint, &key1.pubkey()).unwrap();
        bank.transfer(amount + fee, &mint, &key2.pubkey()).unwrap();
        bank.transfer(amount + fee, &key2, &key3.pubkey()).unwrap();
        assert_eq!(bank.get_balance(&key2.pubkey()), 0);

        bank.fill_bank_with_ticks_for_tests();
    };

    let mut bank = Arc::new(Bank::new_for_tests(&genesis_config));

    // make some banks, do some transactions, ensure there's some zero-lamport accounts
    for _ in 0..2 {
        let slot = bank.slot() + 1;
        bank = Arc::new(Bank::new_from_parent(bank, &Pubkey::new_unique(), slot));
        do_transfers(&bank);
    }

    // update the base accounts hash
    bank.squash();
    bank.force_flush_accounts_cache();
    bank.update_accounts_hash(CalcAccountsHashDataSource::Storages, false, false);
    let base_slot = bank.slot();
    let base_capitalization = bank.capitalization();

    // make more banks, do more transactions, ensure there's more zero-lamport accounts
    for _ in 0..2 {
        let slot = bank.slot() + 1;
        bank = Arc::new(Bank::new_from_parent(bank, &Pubkey::new_unique(), slot));
        do_transfers(&bank);
    }

    // update the incremental accounts hash
    bank.squash();
    bank.force_flush_accounts_cache();
    bank.update_incremental_accounts_hash(base_slot);

    // ensure the accounts hash verifies
    assert!(bank.verify_accounts_hash(
        Some((base_slot, base_capitalization)),
        VerifyAccountsHashConfig {
            test_hash_calculation: false,
            ..VerifyAccountsHashConfig::default_for_test()
        },
    ));
}

#[test]
fn test_squash_timing_add_assign() {
    let mut t0 = SquashTiming::default();

    let t1 = SquashTiming {
        squash_accounts_ms: 1,
        squash_accounts_cache_ms: 2,
        squash_accounts_index_ms: 3,
        squash_accounts_store_ms: 4,
        squash_cache_ms: 5,
    };

    let expected = SquashTiming {
        squash_accounts_ms: 2,
        squash_accounts_cache_ms: 2 * 2,
        squash_accounts_index_ms: 3 * 2,
        squash_accounts_store_ms: 4 * 2,
        squash_cache_ms: 5 * 2,
    };

    t0 += t1;
    t0 += t1;

    assert!(t0 == expected);
}

/// Helper function to create a bank that pays some rewards
fn create_reward_bank(expected_num_delegations: usize) -> (Bank, Vec<Pubkey>, Vec<Pubkey>) {
    let validator_keypairs = (0..expected_num_delegations)
        .map(|_| ValidatorVoteKeypairs::new_rand())
        .collect::<Vec<_>>();

    let GenesisConfigInfo { genesis_config, .. } = create_genesis_config_with_vote_accounts(
        1_000_000_000,
        &validator_keypairs,
        vec![2_000_000_000; expected_num_delegations],
    );

    let bank = Bank::new_for_tests(&genesis_config);

    // Fill bank_forks with banks with votes landing in the next slot
    // Create enough banks such that vote account will root
    for validator_vote_keypairs in &validator_keypairs {
        let vote_id = validator_vote_keypairs.vote_keypair.pubkey();
        let mut vote_account = bank.get_account(&vote_id).unwrap();
        // generate some rewards
        let mut vote_state = Some(vote_state::from(&vote_account).unwrap());
        for i in 0..MAX_LOCKOUT_HISTORY + 42 {
            if let Some(v) = vote_state.as_mut() {
                vote_state::process_slot_vote_unchecked(v, i as u64)
            }
            let versioned = VoteStateVersions::Current(Box::new(vote_state.take().unwrap()));
            vote_state::to(&versioned, &mut vote_account).unwrap();
            match versioned {
                VoteStateVersions::Current(v) => {
                    vote_state = Some(*v);
                }
                _ => panic!("Has to be of type Current"),
            };
        }
        bank.store_account_and_update_capitalization(&vote_id, &vote_account);
    }
    (
        bank,
        validator_keypairs
            .iter()
            .map(|k| k.vote_keypair.pubkey())
            .collect(),
        validator_keypairs
            .iter()
            .map(|k| k.stake_keypair.pubkey())
            .collect(),
    )
}

#[test]
fn test_rewards_point_calculation() {
    solana_logger::setup();

    let expected_num_delegations = 100;
    let (bank, _, _) = create_reward_bank(expected_num_delegations);

    let thread_pool = ThreadPoolBuilder::new().num_threads(1).build().unwrap();
    let rewards_metrics = RewardsMetrics::default();
    let expected_rewards = 100_000_000_000;

    let stakes: RwLockReadGuard<Stakes<StakeAccount<Delegation>>> = bank.stakes_cache.stakes();
    let reward_calculate_param = bank.get_epoch_reward_calculate_param_info(&stakes);

    let point_value = bank.calculate_reward_points_partitioned(
        &reward_calculate_param,
        expected_rewards,
        &thread_pool,
        &rewards_metrics,
    );

    assert!(point_value.is_some());
    assert_eq!(point_value.as_ref().unwrap().rewards, expected_rewards);
    assert_eq!(point_value.as_ref().unwrap().points, 8400000000000);
}

#[test]
fn test_rewards_point_calculation_empty() {
    solana_logger::setup();

    // bank with no rewards to distribute
    let (genesis_config, _mint_keypair) = create_genesis_config(sol_to_lamports(1.0));
    let bank = Bank::new_for_tests(&genesis_config);

    let thread_pool = ThreadPoolBuilder::new().num_threads(1).build().unwrap();
    let rewards_metrics: RewardsMetrics = RewardsMetrics::default();
    let expected_rewards = 100_000_000_000;
    let stakes: RwLockReadGuard<Stakes<StakeAccount<Delegation>>> = bank.stakes_cache.stakes();
    let reward_calculate_param = bank.get_epoch_reward_calculate_param_info(&stakes);

    let point_value = bank.calculate_reward_points_partitioned(
        &reward_calculate_param,
        expected_rewards,
        &thread_pool,
        &rewards_metrics,
    );

    assert!(point_value.is_none());
}

#[test]
fn test_force_reward_interval_end() {
    let (genesis_config, _mint_keypair) = create_genesis_config(1_000_000 * LAMPORTS_PER_SOL);
    let mut bank = Bank::new_for_tests(&genesis_config);

    let expected_num = 100;

    let stake_rewards = (0..expected_num)
        .map(|_| StakeReward::new_random())
        .collect::<Vec<_>>();

    bank.set_epoch_reward_status_active(vec![stake_rewards]);
    assert!(bank.get_reward_interval() == RewardInterval::InsideInterval);

    bank.force_reward_interval_end_for_tests();
    assert!(bank.get_reward_interval() == RewardInterval::OutsideInterval);
}

#[test]
fn test_is_partitioned_reward_feature_enable() {
    let (genesis_config, _mint_keypair) = create_genesis_config(1_000_000 * LAMPORTS_PER_SOL);

    let mut bank = Bank::new_for_tests(&genesis_config);
    assert!(!bank.is_partitioned_rewards_feature_enabled());
    bank.activate_feature(&feature_set::enable_partitioned_epoch_reward::id());
    assert!(bank.is_partitioned_rewards_feature_enabled());
}

/// Test that reward partition range panics when passing out of range partition index
#[test]
#[should_panic(expected = "index out of bounds: the len is 10 but the index is 15")]
fn test_get_stake_rewards_partition_range_panic() {
    let (mut genesis_config, _mint_keypair) = create_genesis_config(1_000_000 * LAMPORTS_PER_SOL);
    genesis_config.epoch_schedule = EpochSchedule::custom(432000, 432000, false);
    let mut bank = Bank::new_for_tests(&genesis_config);

    // simulate 40K - 1 rewards, the expected num of credit blocks should be 10.
    let expected_num = 40959;
    let stake_rewards = (0..expected_num)
        .map(|_| StakeReward::new_random())
        .collect::<Vec<_>>();

    let stake_rewards_bucket =
        hash_rewards_into_partitions(stake_rewards, &Hash::new(&[1; 32]), 10);

    bank.set_epoch_reward_status_active(stake_rewards_bucket.clone());

    // This call should panic, i.e. 15 is out of the num_credit_blocks
    let _range = &stake_rewards_bucket[15];
}

#[test]
fn test_deactivate_epoch_reward_status() {
    let (genesis_config, _mint_keypair) = create_genesis_config(1_000_000 * LAMPORTS_PER_SOL);
    let mut bank = Bank::new_for_tests(&genesis_config);

    let expected_num = 100;

    let stake_rewards = (0..expected_num)
        .map(|_| StakeReward::new_random())
        .collect::<Vec<_>>();

    bank.set_epoch_reward_status_active(vec![stake_rewards]);

    assert!(bank.get_reward_interval() == RewardInterval::InsideInterval);
    bank.deactivate_epoch_reward_status();
    assert!(bank.get_reward_interval() == RewardInterval::OutsideInterval);
}

#[test]
fn test_distribute_partitioned_epoch_rewards() {
    let (genesis_config, _mint_keypair) = create_genesis_config(1_000_000 * LAMPORTS_PER_SOL);
    let mut bank = Bank::new_for_tests(&genesis_config);

    let expected_num = 100;

    let stake_rewards = (0..expected_num)
        .map(|_| StakeReward::new_random())
        .collect::<Vec<_>>();

    let stake_rewards = hash_rewards_into_partitions(stake_rewards, &Hash::new(&[1; 32]), 2);

    bank.set_epoch_reward_status_active(stake_rewards);

    bank.distribute_partitioned_epoch_rewards();
}

#[test]
#[should_panic(expected = "self.epoch_schedule.get_slots_in_epoch")]
fn test_distribute_partitioned_epoch_rewards_too_many_partitions() {
    let (genesis_config, _mint_keypair) = create_genesis_config(1_000_000 * LAMPORTS_PER_SOL);
    let mut bank = Bank::new_for_tests(&genesis_config);

    let expected_num = 1;

    let stake_rewards = (0..expected_num)
        .map(|_| StakeReward::new_random())
        .collect::<Vec<_>>();

    let stake_rewards = hash_rewards_into_partitions(
        stake_rewards,
        &Hash::new(&[1; 32]),
        bank.epoch_schedule().slots_per_epoch as usize + 1,
    );

    bank.set_epoch_reward_status_active(stake_rewards);

    bank.distribute_partitioned_epoch_rewards();
}

#[test]
fn test_distribute_partitioned_epoch_rewards_empty() {
    let (genesis_config, _mint_keypair) = create_genesis_config(1_000_000 * LAMPORTS_PER_SOL);
    let mut bank = Bank::new_for_tests(&genesis_config);

    bank.set_epoch_reward_status_active(vec![]);

    bank.distribute_partitioned_epoch_rewards();
}

/// Test partitioned credits and reward history updates of epoch rewards do cover all the rewards
/// slice.
#[test]
fn test_epoch_credit_rewards_and_history_update() {
    let (mut genesis_config, _mint_keypair) = create_genesis_config(1_000_000 * LAMPORTS_PER_SOL);
    genesis_config.epoch_schedule = EpochSchedule::custom(432000, 432000, false);
    let mut bank = Bank::new_for_tests(&genesis_config);

    // setup the expected number of stake rewards
    let expected_num = 12345;

    let mut stake_rewards = (0..expected_num)
        .map(|_| StakeReward::new_random())
        .collect::<Vec<_>>();

    bank.store_accounts((bank.slot(), &stake_rewards[..]));

    // Simulate rewards
    let mut expected_rewards = 0;
    for stake_reward in &mut stake_rewards {
        stake_reward.credit(1);
        expected_rewards += 1;
    }

    let stake_rewards_bucket =
        hash_rewards_into_partitions(stake_rewards, &Hash::new(&[1; 32]), 100);
    bank.set_epoch_reward_status_active(stake_rewards_bucket.clone());

    // Test partitioned stores
    let mut total_rewards = 0;
    let mut total_num_updates = 0;

    let pre_update_history_len = bank.rewards.read().unwrap().len();

    for stake_rewards in stake_rewards_bucket {
        let total_rewards_in_lamports = bank.store_stake_accounts_in_partition(&stake_rewards);
        let num_history_updates = bank.update_reward_history_in_partition(&stake_rewards);
        assert_eq!(stake_rewards.len(), num_history_updates);
        total_rewards += total_rewards_in_lamports;
        total_num_updates += num_history_updates;
    }

    let post_update_history_len = bank.rewards.read().unwrap().len();

    // assert that all rewards are credited
    assert_eq!(total_rewards, expected_rewards);
    assert_eq!(total_num_updates, expected_num);
    assert_eq!(
        total_num_updates,
        post_update_history_len - pre_update_history_len
    );
}

/// Test distribute partitioned epoch rewards
#[test]
fn test_distribute_partitioned_epoch_rewards_bank_capital_and_sysvar_balance() {
    let (mut genesis_config, _mint_keypair) = create_genesis_config(1_000_000 * LAMPORTS_PER_SOL);
    genesis_config.epoch_schedule = EpochSchedule::custom(432000, 432000, false);
    let mut bank = Bank::new_for_tests(&genesis_config);
    bank.activate_feature(&feature_set::enable_partitioned_epoch_reward::id());

    // Set up epoch_rewards sysvar with rewards with 1e9 lamports to distribute.
    let total_rewards = 1_000_000_000;
    bank.create_epoch_rewards_sysvar(total_rewards, 0, 42);
    let pre_epoch_rewards_account = bank.get_account(&sysvar::epoch_rewards::id()).unwrap();
    assert_eq!(pre_epoch_rewards_account.lamports(), total_rewards);

    // Set up a partition of rewards to distribute
    let expected_num = 100;
    let mut stake_rewards = (0..expected_num)
        .map(|_| StakeReward::new_random())
        .collect::<Vec<_>>();
    let mut rewards_to_distribute = 0;
    for stake_reward in &mut stake_rewards {
        stake_reward.credit(100);
        rewards_to_distribute += 100;
    }
    let all_rewards = vec![stake_rewards];

    // Distribute rewards
    let pre_cap = bank.capitalization();
    bank.distribute_epoch_rewards_in_partition(&all_rewards, 0);
    let post_cap = bank.capitalization();
    let post_epoch_rewards_account = bank.get_account(&sysvar::epoch_rewards::id()).unwrap();
    let expected_epoch_rewards_sysvar_lamports_remaining = total_rewards - rewards_to_distribute;

    // Assert that epoch rewards sysvar lamports decreases by the distributed rewards
    assert_eq!(
        post_epoch_rewards_account.lamports(),
        expected_epoch_rewards_sysvar_lamports_remaining
    );

    let epoch_rewards: sysvar::epoch_rewards::EpochRewards =
        from_account(&post_epoch_rewards_account).unwrap();
    assert_eq!(epoch_rewards.total_rewards, total_rewards);
    assert_eq!(epoch_rewards.distributed_rewards, rewards_to_distribute,);

    // Assert that the bank total capital didn't change
    assert_eq!(pre_cap, post_cap);
}

#[test]
/// Test rewards computation and partitioned rewards distribution at the epoch boundary
fn test_rewards_computation() {
    solana_logger::setup();

    let expected_num_delegations = 100;
    let bank = create_reward_bank(expected_num_delegations).0;

    // Calculate rewards
    let thread_pool = ThreadPoolBuilder::new().num_threads(1).build().unwrap();
    let mut rewards_metrics = RewardsMetrics::default();
    let expected_rewards = 100_000_000_000;

    let calculated_rewards = bank.calculate_validator_rewards(
        1,
        expected_rewards,
        null_tracer(),
        &thread_pool,
        &mut rewards_metrics,
    );

    let vote_rewards = &calculated_rewards.as_ref().unwrap().0;
    let stake_rewards = &calculated_rewards.as_ref().unwrap().1;

    let total_vote_rewards: u64 = vote_rewards
        .rewards
        .iter()
        .map(|reward| reward.1.lamports)
        .sum::<i64>() as u64;

    // assert that total rewards matches the sum of vote rewards and stake rewards
    assert_eq!(
        stake_rewards.total_stake_rewards_lamports + total_vote_rewards,
        expected_rewards
    );

    // assert that number of stake rewards matches
    assert_eq!(stake_rewards.stake_rewards.len(), expected_num_delegations);
}

/// Test rewards computation and partitioned rewards distribution at the epoch boundary (one reward distribution block)
#[test]
fn test_rewards_computation_and_partitioned_distribution_one_block() {
    solana_logger::setup();

    // setup the expected number of stake delegations
    let expected_num_delegations = 100;

    let validator_keypairs = (0..expected_num_delegations)
        .map(|_| ValidatorVoteKeypairs::new_rand())
        .collect::<Vec<_>>();

    let GenesisConfigInfo { genesis_config, .. } = create_genesis_config_with_vote_accounts(
        1_000_000_000,
        &validator_keypairs,
        vec![2_000_000_000; expected_num_delegations],
    );

    let bank0 = Bank::new_for_tests(&genesis_config);
    let num_slots_in_epoch = bank0.get_slots_in_epoch(bank0.epoch());
    assert_eq!(num_slots_in_epoch, 32);

    let mut previous_bank = Arc::new(Bank::new_from_parent(
        Arc::new(bank0),
        &Pubkey::default(),
        1,
    ));

    // simulate block progress
    for slot in 2..=num_slots_in_epoch + 2 {
        let pre_cap = previous_bank.capitalization();
        let curr_bank = Bank::new_from_parent(previous_bank, &Pubkey::default(), slot);
        let post_cap = curr_bank.capitalization();

        // Fill banks with banks with votes landing in the next slot
        // Create enough banks such that vote account will root
        for validator_vote_keypairs in validator_keypairs.iter() {
            let vote_id = validator_vote_keypairs.vote_keypair.pubkey();
            let mut vote_account = curr_bank.get_account(&vote_id).unwrap();
            // generate some rewards
            let mut vote_state = Some(vote_state::from(&vote_account).unwrap());
            for i in 0..MAX_LOCKOUT_HISTORY + 42 {
                if let Some(v) = vote_state.as_mut() {
                    vote_state::process_slot_vote_unchecked(v, i as u64)
                }
                let versioned = VoteStateVersions::Current(Box::new(vote_state.take().unwrap()));
                vote_state::to(&versioned, &mut vote_account).unwrap();
                match versioned {
                    VoteStateVersions::Current(v) => {
                        vote_state = Some(*v);
                    }
                    _ => panic!("Has to be of type Current"),
                };
            }
            curr_bank.store_account_and_update_capitalization(&vote_id, &vote_account);
        }

        if slot == num_slots_in_epoch {
            // This is the first block of epoch 1. Reward computation should happen in this block.
            // assert reward compute status activated at epoch boundary
            assert_matches!(
                curr_bank.get_reward_interval(),
                RewardInterval::InsideInterval
            );

            // cap should increase because of new epoch rewards
            assert!(post_cap > pre_cap);
        } else if slot == num_slots_in_epoch + 1 || slot == num_slots_in_epoch + 2 {
            // 1. when curr_slot == num_slots_in_epoch + 1, the 2nd block of epoch 1, reward distribution should happen in this block.
            // however, all stake rewards are paid at the this block therefore reward_status should have transitioned to inactive. And since
            // rewards are transferred from epoch_rewards sysvar to stake accounts. The cap should stay the same.
            // 2. when curr_slot == num_slots_in_epoch+2, the 3rd block of epoch 1. reward distribution should have already completed. Therefore,
            // reward_status should stay inactive and cap should stay the same.
            assert_matches!(
                curr_bank.get_reward_interval(),
                RewardInterval::OutsideInterval
            );

            assert_eq!(post_cap, pre_cap);
        } else {
            // slot is not in rewards, cap should not change
            assert_eq!(post_cap, pre_cap);
        }
        previous_bank = Arc::new(curr_bank);
    }
}

/// Test rewards computation and partitioned rewards distribution at the epoch boundary (two reward distribution blocks)
#[test]
fn test_rewards_computation_and_partitioned_distribution_two_blocks() {
    solana_logger::setup();

    // Set up the expected number of stake delegations 100
    let expected_num_delegations = 100;

    let validator_keypairs = (0..expected_num_delegations)
        .map(|_| ValidatorVoteKeypairs::new_rand())
        .collect::<Vec<_>>();

    let GenesisConfigInfo {
        mut genesis_config, ..
    } = create_genesis_config_with_vote_accounts(
        1_000_000_000,
        &validator_keypairs,
        vec![2_000_000_000; expected_num_delegations],
    );
    genesis_config.epoch_schedule = EpochSchedule::custom(32, 32, false);

    // Config stake reward distribution to be 50 per block
    // We will need two blocks for reward distribution. And we can assert that the expected bank
    // capital changes before/during/after reward distribution.
    let mut accounts_db_config: AccountsDbConfig = ACCOUNTS_DB_CONFIG_FOR_TESTING.clone();
    accounts_db_config.test_partitioned_epoch_rewards =
        TestPartitionedEpochRewards::PartitionedEpochRewardsConfigRewardBlocks {
            reward_calculation_num_blocks: 1,
            stake_account_stores_per_block: 50,
        };

    let bank0 = Bank::new_with_paths(
        &genesis_config,
        Arc::new(RuntimeConfig::default()),
        Vec::new(),
        None,
        None,
        AccountSecondaryIndexes::default(),
        AccountShrinkThreshold::default(),
        false,
        Some(accounts_db_config),
        None,
        Arc::default(),
    );

    let num_slots_in_epoch = bank0.get_slots_in_epoch(bank0.epoch());
    assert_eq!(num_slots_in_epoch, 32);

    let mut previous_bank = Arc::new(Bank::new_from_parent(
        Arc::new(bank0),
        &Pubkey::default(),
        1,
    ));

    // simulate block progress
    for slot in 2..=num_slots_in_epoch + 3 {
        let pre_cap = previous_bank.capitalization();
        let curr_bank = Bank::new_from_parent(previous_bank, &Pubkey::default(), slot);
        let post_cap = curr_bank.capitalization();

        // Fill banks with banks with votes landing in the next slot
        // Create enough banks such that vote account will root
        for validator_vote_keypairs in validator_keypairs.iter() {
            let vote_id = validator_vote_keypairs.vote_keypair.pubkey();
            let mut vote_account = curr_bank.get_account(&vote_id).unwrap();
            // generate some rewards
            let mut vote_state = Some(vote_state::from(&vote_account).unwrap());
            for i in 0..MAX_LOCKOUT_HISTORY + 42 {
                if let Some(v) = vote_state.as_mut() {
                    vote_state::process_slot_vote_unchecked(v, i as u64)
                }
                let versioned = VoteStateVersions::Current(Box::new(vote_state.take().unwrap()));
                vote_state::to(&versioned, &mut vote_account).unwrap();
                match versioned {
                    VoteStateVersions::Current(v) => {
                        vote_state = Some(*v);
                    }
                    _ => panic!("Has to be of type Current"),
                };
            }
            curr_bank.store_account_and_update_capitalization(&vote_id, &vote_account);
        }

        if slot == num_slots_in_epoch {
            // This is the first block of epoch 1. Reward computation should happen in this block.
            // assert reward compute status activated at epoch boundary
            assert_matches!(
                curr_bank.get_reward_interval(),
                RewardInterval::InsideInterval
            );

            // cap should increase because of new epoch rewards
            assert!(post_cap > pre_cap);
        } else if slot == num_slots_in_epoch + 1 {
            // When curr_slot == num_slots_in_epoch + 1, the 2nd block of epoch 1, reward distribution should happen in this block.
            // however, since rewards are transferred from epoch_rewards sysvar to stake accounts. The cap should stay the same.
            assert_matches!(
                curr_bank.get_reward_interval(),
                RewardInterval::InsideInterval
            );

            assert_eq!(post_cap, pre_cap);
        } else if slot == num_slots_in_epoch + 2 || slot == num_slots_in_epoch + 3 {
            // 1. when curr_slot == num_slots_in_epoch + 2, the 3nd block of epoch 1, reward distribution should happen in this block.
            // however, all stake rewards are paid at the this block therefore reward_status should have transitioned to inactive. And since
            // rewards are transferred from epoch_rewards sysvar to stake accounts. The cap should stay the same.
            // 2. when curr_slot == num_slots_in_epoch+2, the 3rd block of epoch 1. reward distribution should have already completed. Therefore,
            // reward_status should stay inactive and cap should stay the same.
            assert_matches!(
                curr_bank.get_reward_interval(),
                RewardInterval::OutsideInterval
            );

            assert_eq!(post_cap, pre_cap);
        } else {
            // slot is not in rewards, cap should not change
            assert_eq!(post_cap, pre_cap);
        }
        previous_bank = Arc::new(curr_bank);
    }
}

/// Test `EpochRewards` sysvar creation, distribution, and burning.
/// This test covers the following epoch_rewards_sysvar bank member functions, i.e.
/// `create_epoch_rewards_sysvar`, `update_epoch_rewards_sysvar`, `burn_and_purge_account`.
#[test]
fn test_epoch_rewards_sysvar() {
    let (mut genesis_config, _mint_keypair) = create_genesis_config(1_000_000 * LAMPORTS_PER_SOL);
    genesis_config.epoch_schedule = EpochSchedule::custom(432000, 432000, false);
    let mut bank = Bank::new_for_tests(&genesis_config);
    bank.activate_feature(&feature_set::enable_partitioned_epoch_reward::id());

    let total_rewards = 1_000_000_000; // a large rewards so that the sysvar account is rent-exempted.

    // create epoch rewards sysvar
    let expected_epoch_rewards = sysvar::epoch_rewards::EpochRewards {
        total_rewards,
        distributed_rewards: 10,
        distribution_complete_block_height: 42,
    };

    bank.create_epoch_rewards_sysvar(total_rewards, 10, 42);
    let account = bank.get_account(&sysvar::epoch_rewards::id()).unwrap();
    assert_eq!(account.lamports(), total_rewards - 10);
    let epoch_rewards: sysvar::epoch_rewards::EpochRewards = from_account(&account).unwrap();
    assert_eq!(epoch_rewards, expected_epoch_rewards);

    // make a distribution from epoch rewards sysvar
    bank.update_epoch_rewards_sysvar(10);
    let account = bank.get_account(&sysvar::epoch_rewards::id()).unwrap();
    assert_eq!(account.lamports(), total_rewards - 20);
    let epoch_rewards: sysvar::epoch_rewards::EpochRewards = from_account(&account).unwrap();
    let expected_epoch_rewards = sysvar::epoch_rewards::EpochRewards {
        total_rewards,
        distributed_rewards: 20,
        distribution_complete_block_height: 42,
    };
    assert_eq!(epoch_rewards, expected_epoch_rewards);

    // burn epoch rewards sysvar
    bank.burn_and_purge_account(&sysvar::epoch_rewards::id(), account);
    let account = bank.get_account(&sysvar::epoch_rewards::id());
    assert!(account.is_none());
}

/// Test that program execution that involves stake accounts should fail during reward period.
/// Any programs, which result in stake account changes, will throw `ProgramExecutionTemporarilyRestricted` error when
/// in reward period.
#[test]
fn test_program_execution_restricted_for_stake_account_in_reward_period() {
    use solana_sdk::transaction::TransactionError::ProgramExecutionTemporarilyRestricted;

    let validator_vote_keypairs = ValidatorVoteKeypairs::new_rand();
    let validator_keypairs = vec![&validator_vote_keypairs];
    let GenesisConfigInfo { genesis_config, .. } = create_genesis_config_with_vote_accounts(
        1_000_000_000,
        &validator_keypairs,
        vec![1_000_000_000; 1],
    );

    let node_key = &validator_keypairs[0].node_keypair;
    let stake_key = &validator_keypairs[0].stake_keypair;

    let bank0 = Bank::new_for_tests(&genesis_config);
    let num_slots_in_epoch = bank0.get_slots_in_epoch(bank0.epoch());
    assert_eq!(num_slots_in_epoch, 32);

    let mut previous_bank = Arc::new(bank0);
    for slot in 1..=num_slots_in_epoch + 2 {
        let bank = Bank::new_from_parent(previous_bank.clone(), &Pubkey::default(), slot);

        // Fill bank_forks with banks with votes landing in the next slot
        // So that rewards will be paid out at the epoch boundary, i.e. slot = 32
        let vote = vote_transaction::new_vote_transaction(
            vec![slot - 1],
            previous_bank.hash(),
            previous_bank.last_blockhash(),
            &validator_vote_keypairs.node_keypair,
            &validator_vote_keypairs.vote_keypair,
            &validator_vote_keypairs.vote_keypair,
            None,
        );
        bank.process_transaction(&vote).unwrap();

        // Insert a transfer transaction from node account to stake account
        let tx =
            system_transaction::transfer(node_key, &stake_key.pubkey(), 1, bank.last_blockhash());
        let r = bank.process_transaction(&tx);

        if slot == num_slots_in_epoch {
            // When the bank is at the beginning of the new epoch, i.e. slot 32,
            // ProgramExecutionTemporarilyRestricted should be thrown for the transfer transaction.
            assert_eq!(
                r,
                Err(ProgramExecutionTemporarilyRestricted { account_index: 1 })
            );
        } else {
            // When the bank is outside of reward interval, the transfer transaction should not be affected and will succeed.
            assert!(r.is_ok());
        }

        // Push a dummy blockhash, so that the latest_blockhash() for the transfer transaction in each
        // iteration are different. Otherwise, all those transactions will be the same, and will not be
        // executed by the bank except the first one.
        bank.register_unique_recent_blockhash_for_test();
        previous_bank = Arc::new(bank);
    }
}

/// Test rewards computation and partitioned rewards distribution at the epoch boundary
#[test]
fn test_store_stake_accounts_in_partition() {
    let (genesis_config, _mint_keypair) = create_genesis_config(1_000_000 * LAMPORTS_PER_SOL);
    let bank = Bank::new_for_tests(&genesis_config);

    let expected_num = 100;

    let stake_rewards = (0..expected_num)
        .map(|_| StakeReward::new_random())
        .collect::<Vec<_>>();

    let expected_total = stake_rewards
        .iter()
        .map(|stake_reward| stake_reward.stake_reward_info.lamports)
        .sum::<i64>() as u64;

    let total_rewards_in_lamports = bank.store_stake_accounts_in_partition(&stake_rewards);
    assert_eq!(expected_total, total_rewards_in_lamports);
}

#[test]
fn test_store_stake_accounts_in_partition_empty() {
    let (genesis_config, _mint_keypair) = create_genesis_config(1_000_000 * LAMPORTS_PER_SOL);
    let bank = Bank::new_for_tests(&genesis_config);

    let stake_rewards = vec![];

    let expected_total = 0;

    let total_rewards_in_lamports = bank.store_stake_accounts_in_partition(&stake_rewards);
    assert_eq!(expected_total, total_rewards_in_lamports);
}

#[test]
fn test_update_reward_history_in_partition() {
    for zero_reward in [false, true] {
        let (genesis_config, _mint_keypair) = create_genesis_config(1_000_000 * LAMPORTS_PER_SOL);
        let bank = Bank::new_for_tests(&genesis_config);

        let mut expected_num = 100;

        let mut stake_rewards = (0..expected_num)
            .map(|_| StakeReward::new_random())
            .collect::<Vec<_>>();

        let mut rng = rand::thread_rng();
        let i_zero = rng.gen_range(0..expected_num);
        if zero_reward {
            // pick one entry to have zero rewards so it gets ignored
            stake_rewards[i_zero].stake_reward_info.lamports = 0;
        }

        let num_in_history = bank.update_reward_history_in_partition(&stake_rewards);

        if zero_reward {
            stake_rewards.remove(i_zero);
            // -1 because one of them had zero rewards and was ignored
            expected_num -= 1;
        }

        bank.rewards
            .read()
            .unwrap()
            .iter()
            .zip(stake_rewards.iter())
            .for_each(|((k, reward_info), expected_stake_reward)| {
                assert_eq!(
                    (
                        &expected_stake_reward.stake_pubkey,
                        &expected_stake_reward.stake_reward_info
                    ),
                    (k, reward_info)
                );
            });

        assert_eq!(num_in_history, expected_num);
    }
}

#[test]
fn test_update_reward_history_in_partition_empty() {
    let (genesis_config, _mint_keypair) = create_genesis_config(1_000_000 * LAMPORTS_PER_SOL);
    let bank = Bank::new_for_tests(&genesis_config);

    let stake_rewards = vec![];

    let num_in_history = bank.update_reward_history_in_partition(&stake_rewards);
    assert_eq!(num_in_history, 0);
}

#[test]
fn test_store_vote_accounts_partitioned() {
    let (genesis_config, _mint_keypair) = create_genesis_config(1_000_000 * LAMPORTS_PER_SOL);
    let bank = Bank::new_for_tests(&genesis_config);

    let expected_vote_rewards_num = 100;

    let vote_rewards = (0..expected_vote_rewards_num)
        .map(|_| Some((Pubkey::new_unique(), VoteReward::new_random())))
        .collect::<Vec<_>>();

    let mut vote_rewards_account = VoteRewardsAccounts::default();
    vote_rewards.iter().for_each(|e| {
        if let Some(p) = &e {
            let info = RewardInfo {
                reward_type: RewardType::Voting,
                lamports: p.1.vote_rewards as i64,
                post_balance: p.1.vote_rewards,
                commission: Some(p.1.commission),
            };
            vote_rewards_account.rewards.push((p.0, info));
            vote_rewards_account
                .accounts_to_store
                .push(e.as_ref().map(|p| p.1.vote_account.clone()));
        }
    });

    let metrics = RewardsMetrics::default();

    let stored_vote_accounts = bank.store_vote_accounts_partitioned(vote_rewards_account, &metrics);
    assert_eq!(expected_vote_rewards_num, stored_vote_accounts.len());

    // load accounts to make sure they were stored correctly
    vote_rewards.iter().for_each(|e| {
        if let Some(p) = &e {
            let (k, account) = (p.0, p.1.vote_account.clone());
            let loaded_account = bank.load_slow_with_fixed_root(&bank.ancestors, &k).unwrap();
            assert!(accounts_equal(&loaded_account.0, &account));
        }
    });
}

#[test]
fn test_store_vote_accounts_partitioned_empty() {
    let (genesis_config, _mint_keypair) = create_genesis_config(1_000_000 * LAMPORTS_PER_SOL);
    let bank = Bank::new_for_tests(&genesis_config);

    let expected = 0;
    let vote_rewards = VoteRewardsAccounts::default();
    let metrics = RewardsMetrics::default();

    let stored_vote_accounts = bank.store_vote_accounts_partitioned(vote_rewards, &metrics);
    assert_eq!(expected, stored_vote_accounts.len());
}

#[test]
fn test_system_instruction_allocate() {
    let (genesis_config, mint_keypair) = create_genesis_config(sol_to_lamports(1.0));
    let bank = Bank::new_for_tests(&genesis_config);
    let bank_client = BankClient::new(bank);
    let data_len = 2;
    let amount = genesis_config.rent.minimum_balance(data_len);

    let alice_keypair = Keypair::new();
    let alice_pubkey = alice_keypair.pubkey();
    let seed = "seed";
    let owner = Pubkey::new_unique();
    let alice_with_seed = Pubkey::create_with_seed(&alice_pubkey, seed, &owner).unwrap();

    bank_client
        .transfer_and_confirm(amount, &mint_keypair, &alice_pubkey)
        .unwrap();

    let allocate_with_seed = Message::new(
        &[system_instruction::allocate_with_seed(
            &alice_with_seed,
            &alice_pubkey,
            seed,
            data_len as u64,
            &owner,
        )],
        Some(&alice_pubkey),
    );

    assert!(bank_client
        .send_and_confirm_message(&[&alice_keypair], allocate_with_seed)
        .is_ok());

    let allocate = system_instruction::allocate(&alice_pubkey, data_len as u64);

    assert!(bank_client
        .send_and_confirm_instruction(&alice_keypair, allocate)
        .is_ok());
}

fn with_create_zero_lamport<F>(callback: F)
where
    F: Fn(&Bank),
{
    solana_logger::setup();

    let alice_keypair = Keypair::new();
    let bob_keypair = Keypair::new();

    let alice_pubkey = alice_keypair.pubkey();
    let bob_pubkey = bob_keypair.pubkey();

    let program = Pubkey::new_unique();
    let collector = Pubkey::new_unique();

    let mint_lamports = sol_to_lamports(1.0);
    let len1 = 123;
    let len2 = 456;

    // create initial bank and fund the alice account
    let (genesis_config, mint_keypair) = create_genesis_config(mint_lamports);
    let bank = Arc::new(Bank::new_for_tests(&genesis_config));
    let bank_client = BankClient::new_shared(bank.clone());
    bank_client
        .transfer_and_confirm(mint_lamports, &mint_keypair, &alice_pubkey)
        .unwrap();

    // create zero-lamports account to be cleaned
    let account = AccountSharedData::new(0, len1, &program);
    let slot = bank.slot() + 1;
    let bank = Arc::new(Bank::new_from_parent(bank, &collector, slot));
    bank.store_account(&bob_pubkey, &account);

    // transfer some to bogus pubkey just to make previous bank (=slot) really cleanable
    let slot = bank.slot() + 1;
    let bank = Arc::new(Bank::new_from_parent(bank, &collector, slot));
    let bank_client = BankClient::new_shared(bank.clone());
    bank_client
        .transfer_and_confirm(
            genesis_config.rent.minimum_balance(0),
            &alice_keypair,
            &Pubkey::new_unique(),
        )
        .unwrap();

    // super fun time; callback chooses to .clean_accounts(None) or not
    let slot = bank.slot() + 1;
    let bank = Arc::new(Bank::new_from_parent(bank, &collector, slot));
    callback(&bank);

    // create a normal account at the same pubkey as the zero-lamports account
    let lamports = genesis_config.rent.minimum_balance(len2);
    let slot = bank.slot() + 1;
    let bank = Arc::new(Bank::new_from_parent(bank, &collector, slot));
    let bank_client = BankClient::new_shared(bank);
    let ix = system_instruction::create_account(
        &alice_pubkey,
        &bob_pubkey,
        lamports,
        len2 as u64,
        &program,
    );
    let message = Message::new(&[ix], Some(&alice_pubkey));
    let r = bank_client.send_and_confirm_message(&[&alice_keypair, &bob_keypair], message);
    assert!(r.is_ok());
}

#[test]
fn test_create_zero_lamport_with_clean() {
    with_create_zero_lamport(|bank| {
        bank.freeze();
        bank.squash();
        bank.force_flush_accounts_cache();
        // do clean and assert that it actually did its job
        assert_eq!(4, bank.get_snapshot_storages(None).len());
        bank.clean_accounts(None);
        assert_eq!(3, bank.get_snapshot_storages(None).len());
    });
}

#[test]
fn test_create_zero_lamport_without_clean() {
    with_create_zero_lamport(|_| {
        // just do nothing; this should behave identically with test_create_zero_lamport_with_clean
    });
}

#[test]
fn test_system_instruction_assign_with_seed() {
    let (genesis_config, mint_keypair) = create_genesis_config(sol_to_lamports(1.0));
    let bank = Bank::new_for_tests(&genesis_config);
    let bank_client = BankClient::new(bank);

    let alice_keypair = Keypair::new();
    let alice_pubkey = alice_keypair.pubkey();
    let seed = "seed";
    let owner = Pubkey::new_unique();
    let alice_with_seed = Pubkey::create_with_seed(&alice_pubkey, seed, &owner).unwrap();

    bank_client
        .transfer_and_confirm(
            genesis_config.rent.minimum_balance(0),
            &mint_keypair,
            &alice_pubkey,
        )
        .unwrap();

    let assign_with_seed = Message::new(
        &[system_instruction::assign_with_seed(
            &alice_with_seed,
            &alice_pubkey,
            seed,
            &owner,
        )],
        Some(&alice_pubkey),
    );

    assert!(bank_client
        .send_and_confirm_message(&[&alice_keypair], assign_with_seed)
        .is_ok());
}

#[test]
fn test_system_instruction_unsigned_transaction() {
    let (genesis_config, alice_keypair) = create_genesis_config(sol_to_lamports(1.0));
    let alice_pubkey = alice_keypair.pubkey();
    let mallory_keypair = Keypair::new();
    let mallory_pubkey = mallory_keypair.pubkey();
    let amount = genesis_config.rent.minimum_balance(0);

    // Fund to account to bypass AccountNotFound error
    let bank = Bank::new_for_tests(&genesis_config);
    let bank_client = BankClient::new(bank);
    bank_client
        .transfer_and_confirm(amount, &alice_keypair, &mallory_pubkey)
        .unwrap();

    // Erroneously sign transaction with recipient account key
    // No signature case is tested by bank `test_zero_signatures()`
    let account_metas = vec![
        AccountMeta::new(alice_pubkey, false),
        AccountMeta::new(mallory_pubkey, true),
    ];
    let malicious_instruction = Instruction::new_with_bincode(
        system_program::id(),
        &system_instruction::SystemInstruction::Transfer { lamports: amount },
        account_metas,
    );
    assert_eq!(
        bank_client
            .send_and_confirm_instruction(&mallory_keypair, malicious_instruction)
            .unwrap_err()
            .unwrap(),
        TransactionError::InstructionError(0, InstructionError::MissingRequiredSignature)
    );
    assert_eq!(
        bank_client.get_balance(&alice_pubkey).unwrap(),
        sol_to_lamports(1.0) - amount
    );
    assert_eq!(bank_client.get_balance(&mallory_pubkey).unwrap(), amount);
}

#[test]
fn test_calc_vote_accounts_to_store_empty() {
    let vote_account_rewards = DashMap::default();
    let result = Bank::calc_vote_accounts_to_store(vote_account_rewards);
    assert_eq!(result.rewards.len(), result.accounts_to_store.len());
    assert!(result.rewards.is_empty());
}

#[test]
fn test_calc_vote_accounts_to_store_overflow() {
    let vote_account_rewards = DashMap::default();
    let pubkey = solana_sdk::pubkey::new_rand();
    let mut vote_account = AccountSharedData::default();
    vote_account.set_lamports(u64::MAX);
    vote_account_rewards.insert(
        pubkey,
        VoteReward {
            vote_account,
            commission: 0,
            vote_rewards: 1, // enough to overflow
            vote_needs_store: false,
        },
    );
    let result = Bank::calc_vote_accounts_to_store(vote_account_rewards);
    assert_eq!(result.rewards.len(), result.accounts_to_store.len());
    assert!(result.rewards.is_empty());
}

#[test]
fn test_calc_vote_accounts_to_store_three() {
    let vote_account_rewards = DashMap::default();
    let pubkey = solana_sdk::pubkey::new_rand();
    let pubkey2 = solana_sdk::pubkey::new_rand();
    let pubkey3 = solana_sdk::pubkey::new_rand();
    let mut vote_account = AccountSharedData::default();
    vote_account.set_lamports(u64::MAX);
    vote_account_rewards.insert(
        pubkey,
        VoteReward {
            vote_account: vote_account.clone(),
            commission: 0,
            vote_rewards: 0,
            vote_needs_store: false, // don't store
        },
    );
    vote_account_rewards.insert(
        pubkey2,
        VoteReward {
            vote_account: vote_account.clone(),
            commission: 0,
            vote_rewards: 0,
            vote_needs_store: true, // this one needs storing
        },
    );
    vote_account_rewards.insert(
        pubkey3,
        VoteReward {
            vote_account: vote_account.clone(),
            commission: 0,
            vote_rewards: 0,
            vote_needs_store: false, // don't store
        },
    );
    let result = Bank::calc_vote_accounts_to_store(vote_account_rewards);
    assert_eq!(result.rewards.len(), result.accounts_to_store.len());
    assert_eq!(result.rewards.len(), 3);
    result.rewards.iter().enumerate().for_each(|(i, (k, _))| {
        // pubkey2 is some(account), others should be none
        if k == &pubkey2 {
            assert!(accounts_equal(
                result.accounts_to_store[i].as_ref().unwrap(),
                &vote_account
            ));
        } else {
            assert!(result.accounts_to_store[i].is_none());
        }
    });
}

#[test]
fn test_calc_vote_accounts_to_store_normal() {
    let pubkey = solana_sdk::pubkey::new_rand();
    for commission in 0..2 {
        for vote_rewards in 0..2 {
            for vote_needs_store in [false, true] {
                let vote_account_rewards = DashMap::default();
                let mut vote_account = AccountSharedData::default();
                vote_account.set_lamports(1);
                vote_account_rewards.insert(
                    pubkey,
                    VoteReward {
                        vote_account: vote_account.clone(),
                        commission,
                        vote_rewards,
                        vote_needs_store,
                    },
                );
                let result = Bank::calc_vote_accounts_to_store(vote_account_rewards);
                assert_eq!(result.rewards.len(), result.accounts_to_store.len());
                assert_eq!(result.rewards.len(), 1);
                let rewards = &result.rewards[0];
                let account = &result.accounts_to_store[0];
                _ = vote_account.checked_add_lamports(vote_rewards);
                if vote_needs_store {
                    assert!(accounts_equal(account.as_ref().unwrap(), &vote_account));
                } else {
                    assert!(account.is_none());
                }
                assert_eq!(
                    rewards.1,
                    RewardInfo {
                        reward_type: RewardType::Voting,
                        lamports: vote_rewards as i64,
                        post_balance: vote_account.lamports(),
                        commission: Some(commission),
                    }
                );
                assert_eq!(rewards.0, pubkey);
            }
        }
    }
}

impl Bank {
    /// Return the total number of blocks in reward interval (including both calculation and crediting).
    fn get_reward_total_num_blocks(&self, rewards: &StakeRewards) -> u64 {
        self.get_reward_calculation_num_blocks() + self.get_reward_distribution_num_blocks(rewards)
    }
}

/// Test get_reward_distribution_num_blocks, get_reward_calculation_num_blocks, get_reward_total_num_blocks during normal epoch gives the expected result
#[test]
fn test_get_reward_distribution_num_blocks_normal() {
    solana_logger::setup();
    let (mut genesis_config, _mint_keypair) = create_genesis_config(1_000_000 * LAMPORTS_PER_SOL);
    genesis_config.epoch_schedule = EpochSchedule::custom(432000, 432000, false);

    let bank = Bank::new_for_tests(&genesis_config);

    // Given 8k rewards, it will take 2 blocks to credit all the rewards
    let expected_num = 8192;
    let stake_rewards = (0..expected_num)
        .map(|_| StakeReward::new_random())
        .collect::<Vec<_>>();

    assert_eq!(bank.get_reward_distribution_num_blocks(&stake_rewards), 2);
    assert_eq!(bank.get_reward_calculation_num_blocks(), 1);
    assert_eq!(
        bank.get_reward_total_num_blocks(&stake_rewards),
        bank.get_reward_distribution_num_blocks(&stake_rewards)
            + bank.get_reward_calculation_num_blocks(),
    );
}

/// Test get_reward_distribution_num_blocks, get_reward_calculation_num_blocks, get_reward_total_num_blocks during small epoch
/// The num_credit_blocks should be cap to 10% of the total number of blocks in the epoch.
#[test]
fn test_get_reward_distribution_num_blocks_cap() {
    let (mut genesis_config, _mint_keypair) = create_genesis_config(1_000_000 * LAMPORTS_PER_SOL);
    genesis_config.epoch_schedule = EpochSchedule::custom(32, 32, false);

    // Config stake reward distribution to be 10 per block
    let mut accounts_db_config: AccountsDbConfig = ACCOUNTS_DB_CONFIG_FOR_TESTING.clone();
    accounts_db_config.test_partitioned_epoch_rewards =
        TestPartitionedEpochRewards::PartitionedEpochRewardsConfigRewardBlocks {
            reward_calculation_num_blocks: 1,
            stake_account_stores_per_block: 10,
        };

    let bank = Bank::new_with_paths(
        &genesis_config,
        Arc::new(RuntimeConfig::default()),
        Vec::new(),
        None,
        None,
        AccountSecondaryIndexes::default(),
        AccountShrinkThreshold::default(),
        false,
        Some(accounts_db_config),
        None,
        Arc::default(),
    );

    let stake_account_stores_per_block = bank.partitioned_rewards_stake_account_stores_per_block();
    assert_eq!(stake_account_stores_per_block, 10);

    let check_num_reward_distribution_blocks =
        |num_stakes: u64,
         expected_num_reward_distribution_blocks: u64,
         expected_num_reward_computation_blocks: u64| {
            // Given the short epoch, i.e. 32 slots, we should cap the number of reward distribution blocks to 32/10 = 3.
            let stake_rewards = (0..num_stakes)
                .map(|_| StakeReward::new_random())
                .collect::<Vec<_>>();

            assert_eq!(
                bank.get_reward_distribution_num_blocks(&stake_rewards),
                expected_num_reward_distribution_blocks
            );
            assert_eq!(
                bank.get_reward_calculation_num_blocks(),
                expected_num_reward_computation_blocks
            );
            assert_eq!(
                bank.get_reward_total_num_blocks(&stake_rewards),
                bank.get_reward_distribution_num_blocks(&stake_rewards)
                    + bank.get_reward_calculation_num_blocks(),
            );
        };

    for test_record in [
        // num_stakes, expected_num_reward_distribution_blocks, expected_num_reward_computation_blocks
        (0, 1, 1),
        (1, 1, 1),
        (stake_account_stores_per_block, 1, 1),
        (2 * stake_account_stores_per_block - 1, 2, 1),
        (2 * stake_account_stores_per_block, 2, 1),
        (3 * stake_account_stores_per_block - 1, 3, 1),
        (3 * stake_account_stores_per_block, 3, 1),
        (4 * stake_account_stores_per_block, 3, 1), // cap at 3
        (5 * stake_account_stores_per_block, 3, 1), //cap at 3
    ] {
        check_num_reward_distribution_blocks(test_record.0, test_record.1, test_record.2);
    }
}

/// Test get_reward_distribution_num_blocks, get_reward_calculation_num_blocks, get_reward_total_num_blocks during warm up epoch gives the expected result.
/// The num_credit_blocks should be 1 during warm up epoch.
#[test]
fn test_get_reward_distribution_num_blocks_warmup() {
    let (genesis_config, _mint_keypair) = create_genesis_config(1_000_000 * LAMPORTS_PER_SOL);

    let bank = Bank::new_for_tests(&genesis_config);
    let rewards = vec![];
    assert_eq!(bank.get_reward_distribution_num_blocks(&rewards), 1);
    assert_eq!(bank.get_reward_calculation_num_blocks(), 1);
    assert_eq!(
        bank.get_reward_total_num_blocks(&rewards),
        bank.get_reward_distribution_num_blocks(&rewards)
            + bank.get_reward_calculation_num_blocks(),
    );
}

#[test]
fn test_calculate_stake_vote_rewards() {
    solana_logger::setup();

    let expected_num_delegations = 1;
    let (bank, voters, stakers) = create_reward_bank(expected_num_delegations);

    let vote_pubkey = voters.first().unwrap();
    let mut vote_account = bank
        .load_slow_with_fixed_root(&bank.ancestors, vote_pubkey)
        .unwrap()
        .0;

    let stake_pubkey = stakers.first().unwrap();
    let stake_account = bank
        .load_slow_with_fixed_root(&bank.ancestors, stake_pubkey)
        .unwrap()
        .0;

    let thread_pool = ThreadPoolBuilder::new().num_threads(1).build().unwrap();
    let mut rewards_metrics = RewardsMetrics::default();

    let point_value = PointValue {
        rewards: 100000, // lamports to split
        points: 1000,    // over these points
    };
    let tracer = |_event: &RewardCalculationEvent| {};
    let reward_calc_tracer = Some(tracer);
    let rewarded_epoch = bank.epoch();
    let stakes: RwLockReadGuard<Stakes<StakeAccount<Delegation>>> = bank.stakes_cache.stakes();
    let reward_calculate_param = bank.get_epoch_reward_calculate_param_info(&stakes);
    let (vote_rewards_accounts, stake_reward_calculation) = bank.calculate_stake_vote_rewards(
        &reward_calculate_param,
        rewarded_epoch,
        point_value,
        &thread_pool,
        reward_calc_tracer,
        &mut rewards_metrics,
    );

    assert_eq!(
        vote_rewards_accounts.rewards.len(),
        vote_rewards_accounts.accounts_to_store.len()
    );
    assert_eq!(vote_rewards_accounts.rewards.len(), 1);
    let rewards = &vote_rewards_accounts.rewards[0];
    let account = &vote_rewards_accounts.accounts_to_store[0];
    let vote_rewards = 0;
    let commision = 0;
    _ = vote_account.checked_add_lamports(vote_rewards);
    assert_eq!(
        account.as_ref().unwrap().lamports(),
        vote_account.lamports()
    );
    assert!(accounts_equal(account.as_ref().unwrap(), &vote_account));
    assert_eq!(
        rewards.1,
        RewardInfo {
            reward_type: RewardType::Voting,
            lamports: vote_rewards as i64,
            post_balance: vote_account.lamports(),
            commission: Some(commision),
        }
    );
    assert_eq!(&rewards.0, vote_pubkey);

    assert_eq!(stake_reward_calculation.stake_rewards.len(), 1);
    assert_eq!(
        &stake_reward_calculation.stake_rewards[0].stake_pubkey,
        stake_pubkey
    );

    let original_stake_lamport = stake_account.lamports();
    let rewards = stake_reward_calculation.stake_rewards[0]
        .stake_reward_info
        .lamports;
    let expected_reward_info = RewardInfo {
        reward_type: RewardType::Staking,
        lamports: rewards,
        post_balance: original_stake_lamport + rewards as u64,
        commission: Some(commision),
    };
    assert_eq!(
        stake_reward_calculation.stake_rewards[0].stake_reward_info,
        expected_reward_info,
    );
}

#[test]
fn test_register_hard_fork() {
    fn get_hard_forks(bank: &Bank) -> Vec<Slot> {
        bank.hard_forks().iter().map(|(slot, _)| *slot).collect()
    }

    let (genesis_config, _mint_keypair) = create_genesis_config(10);
    let bank0 = Arc::new(Bank::new_for_tests(&genesis_config));

    let bank7 = Bank::new_from_parent(bank0.clone(), &Pubkey::default(), 7);
    bank7.register_hard_fork(6);
    bank7.register_hard_fork(7);
    bank7.register_hard_fork(8);
    // Bank7 will reject slot 6 since it is older, but allow the other two hard forks
    assert_eq!(get_hard_forks(&bank7), vec![7, 8]);

    let bank9 = Bank::new_from_parent(bank0, &Pubkey::default(), 9);
    bank9.freeze();
    bank9.register_hard_fork(9);
    bank9.register_hard_fork(10);
    // Bank9 will reject slot 9 since it has already been frozen
    assert_eq!(get_hard_forks(&bank9), vec![7, 8, 10]);
}

#[test]
fn test_last_restart_slot() {
    fn last_restart_slot_dirty(bank: &Bank) -> bool {
        let (dirty_accounts, _, _) = bank
            .rc
            .accounts
            .accounts_db
            .get_pubkey_hash_for_slot(bank.slot());
        let dirty_accounts: HashSet<_> = dirty_accounts
            .into_iter()
            .map(|(pubkey, _hash)| pubkey)
            .collect();
        dirty_accounts.contains(&sysvar::last_restart_slot::id())
    }

    fn get_last_restart_slot(bank: &Bank) -> Option<Slot> {
        bank.get_account(&sysvar::last_restart_slot::id())
            .and_then(|account| {
                let lrs: Option<LastRestartSlot> = from_account(&account);
                lrs
            })
            .map(|account| account.last_restart_slot)
    }

    let mint_lamports = 100;
    let validator_stake_lamports = 10;
    let leader_pubkey = Pubkey::default();
    let GenesisConfigInfo {
        mut genesis_config, ..
    } = create_genesis_config_with_leader(mint_lamports, &leader_pubkey, validator_stake_lamports);
    // Remove last restart slot account so we can simluate its' activation
    genesis_config
        .accounts
        .remove(&feature_set::last_restart_slot_sysvar::id())
        .unwrap();

    let bank0 = Arc::new(Bank::new_for_tests(&genesis_config));
    // Register a hard fork in the future so last restart slot will update
    bank0.register_hard_fork(6);
    assert!(!last_restart_slot_dirty(&bank0));
    assert_eq!(get_last_restart_slot(&bank0), None);

    let mut bank1 = Arc::new(Bank::new_from_parent(bank0, &Pubkey::default(), 1));
    assert!(!last_restart_slot_dirty(&bank1));
    assert_eq!(get_last_restart_slot(&bank1), None);

    // Activate the feature in slot 1, it will get initialized in slot 1's children
    Arc::get_mut(&mut bank1)
        .unwrap()
        .activate_feature(&feature_set::last_restart_slot_sysvar::id());
    let bank2 = Arc::new(Bank::new_from_parent(bank1.clone(), &Pubkey::default(), 2));
    assert!(last_restart_slot_dirty(&bank2));
    assert_eq!(get_last_restart_slot(&bank2), Some(0));
    let bank3 = Arc::new(Bank::new_from_parent(bank1, &Pubkey::default(), 3));
    assert!(last_restart_slot_dirty(&bank3));
    assert_eq!(get_last_restart_slot(&bank3), Some(0));

    // Not dirty in children where the last restart slot has not changed
    let bank4 = Arc::new(Bank::new_from_parent(bank2, &Pubkey::default(), 4));
    assert!(!last_restart_slot_dirty(&bank4));
    assert_eq!(get_last_restart_slot(&bank4), Some(0));
    let bank5 = Arc::new(Bank::new_from_parent(bank3, &Pubkey::default(), 5));
    assert!(!last_restart_slot_dirty(&bank5));
    assert_eq!(get_last_restart_slot(&bank5), Some(0));

    // Last restart slot has now changed so it will be dirty again
    let bank6 = Arc::new(Bank::new_from_parent(bank4, &Pubkey::default(), 6));
    assert!(last_restart_slot_dirty(&bank6));
    assert_eq!(get_last_restart_slot(&bank6), Some(6));

    // Last restart will not change for a hard fork that has not occurred yet
    bank6.register_hard_fork(10);
    let bank7 = Arc::new(Bank::new_from_parent(bank6, &Pubkey::default(), 7));
    assert!(!last_restart_slot_dirty(&bank7));
    assert_eq!(get_last_restart_slot(&bank7), Some(6));
}<|MERGE_RESOLUTION|>--- conflicted
+++ resolved
@@ -274,10 +274,6 @@
     assert_eq!(rent.lamports_per_byte_year, 5);
 }
 
-<<<<<<< HEAD
-#[cfg(feature = "dev-context-only-utils")]
-=======
->>>>>>> 136ab21f
 pub(crate) fn create_simple_test_bank(lamports: u64) -> Bank {
     let (genesis_config, _mint_keypair) = create_genesis_config(lamports);
     Bank::new_for_tests(&genesis_config)
