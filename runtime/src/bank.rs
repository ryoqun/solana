--- conflicted
+++ resolved
@@ -42,14 +42,7 @@
         builtins::{BuiltinPrototype, BUILTINS},
         epoch_rewards_hasher::hash_rewards_into_partitions,
         epoch_stakes::{EpochStakes, NodeVoteAccounts},
-<<<<<<< HEAD
-        inline_spl_associated_token_account, inline_spl_token,
         installed_scheduler_pool::{BankWithScheduler, InstalledSchedulerRwLock},
-        message_processor::MessageProcessor,
-        rent_collector::{CollectedInfo, RentCollector},
-        rent_debits::RentDebits,
-=======
->>>>>>> 0f417199
         runtime_config::RuntimeConfig,
         serde_snapshot::BankIncrementalSnapshotPersistence,
         snapshot_hash::SnapshotHash,
@@ -61,16 +54,8 @@
         },
         stakes::{InvalidCacheEntryReason, Stakes, StakesCache, StakesEnum},
         status_cache::{SlotDelta, StatusCache},
-<<<<<<< HEAD
-        storable_accounts::StorableAccounts,
-        system_instruction_processor::{get_system_account_kind, SystemAccountKind},
-        transaction_batch::{IntoCowForSanitizedTransaction, TransactionBatch},
-        transaction_error_metrics::TransactionErrorMetrics,
-        vote_account::{VoteAccount, VoteAccountsHashMap},
-=======
         transaction_batch::TransactionBatch,
         vote_account::{VoteAccount, VoteAccounts, VoteAccountsHashMap},
->>>>>>> 0f417199
     },
     byteorder::{ByteOrder, LittleEndian},
     dashmap::{DashMap, DashSet},
@@ -4337,33 +4322,21 @@
         TransactionBatch::new(lock_results, self, Cow::Borrowed(transactions))
     }
 
-<<<<<<< HEAD
-    pub fn prepare_sanitized_batch_without_locking<'a>(
-        &'a self,
-        transaction: impl IntoCowForSanitizedTransaction<'a>,
-    ) -> TransactionBatch<'a, 'a> {
-=======
     /// Prepare a transaction batch from a single transaction without locking accounts
     pub(crate) fn prepare_unlocked_batch_from_single_tx<'a>(
         &'a self,
         transaction: &'a SanitizedTransaction,
     ) -> TransactionBatch<'_, '_> {
->>>>>>> 0f417199
         let tx_account_lock_limit = self.get_transaction_account_lock_limit();
         let lock_result = transaction
             .borrow()
             .get_account_locks(tx_account_lock_limit)
             .map(|_| ());
-<<<<<<< HEAD
-        let transaction = transaction.into_cow();
-        let mut batch = TransactionBatch::new(vec![lock_result], self, transaction);
-=======
         let mut batch = TransactionBatch::new(
             vec![lock_result],
             self,
             Cow::Borrowed(slice::from_ref(transaction)),
         );
->>>>>>> 0f417199
         batch.set_needs_unlock(false);
         batch
     }
@@ -4387,11 +4360,7 @@
         let account_keys = transaction.message().account_keys();
         let number_of_accounts = account_keys.len();
         let account_overrides = self.get_account_overrides_for_simulation(&account_keys);
-<<<<<<< HEAD
-        let batch = self.prepare_sanitized_batch_without_locking(transaction);
-=======
         let batch = self.prepare_unlocked_batch_from_single_tx(&transaction);
->>>>>>> 0f417199
         let mut timings = ExecuteTimings::default();
 
         let LoadAndExecuteTransactionsOutput {
@@ -8514,12 +8483,8 @@
         solana_vote_program::vote_state::{self, BlockTimestamp, VoteStateVersions},
         std::sync::Arc,
     };
-<<<<<<< HEAD
 
     pub fn goto_end_of_slot(bank: &BankWithScheduler) {
-=======
-    pub fn goto_end_of_slot(bank: &Bank) {
->>>>>>> 0f417199
         let mut tick_hash = bank.last_blockhash();
         loop {
             tick_hash = hashv(&[tick_hash.as_ref(), &[42]]);
