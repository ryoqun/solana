//! The `bank` module tracks client accounts and the progress of on-chain
//! programs.
//!
//! A single bank relates to a block produced by a single leader and each bank
//! except for the genesis bank points back to a parent bank.
//!
//! The bank is the main entrypoint for processing verified transactions with the function
//! `Bank::process_transactions`
//!
//! It does this by loading the accounts using the reference it holds on the account store,
//! and then passing those to an InvokeContext which handles loading the programs specified
//! by the Transaction and executing it.
//!
//! The bank then stores the results to the accounts store.
//!
//! It then has apis for retrieving if a transaction has been processed and it's status.
//! See `get_signature_status` et al.
//!
//! Bank lifecycle:
//!
//! A bank is newly created and open to transactions. Transactions are applied
//! until either the bank reached the tick count when the node is the leader for that slot, or the
//! node has applied all transactions present in all `Entry`s in the slot.
//!
//! Once it is complete, the bank can then be frozen. After frozen, no more transactions can
//! be applied or state changes made. At the frozen step, rent will be applied and various
//! sysvar special accounts update to the new state of the system.
//!
//! After frozen, and the bank has had the appropriate number of votes on it, then it can become
//! rooted. At this point, it will not be able to be removed from the chain and the
//! state is finalized.
//!
//! It offers a high-level API that signs transactions
//! on behalf of the caller, and a low-level API for when they have
//! already been signed and verified.
#[allow(deprecated)]
use solana_sdk::recent_blockhashes_account;
pub use solana_sdk::reward_type::RewardType;
use {
    crate::{
        account_overrides::AccountOverrides,
        account_rent_state::RentState,
        accounts::{
            AccountAddressFilter, Accounts, LoadedTransaction, PubkeyAccountSlot,
            TransactionLoadResult,
        },
        accounts_db::{
            AccountShrinkThreshold, AccountStorageEntry, AccountsDbConfig,
            BankHashLamportsVerifyConfig, CalcAccountsHashDataSource, IncludeSlotInHash,
            ACCOUNTS_DB_CONFIG_FOR_BENCHMARKS, ACCOUNTS_DB_CONFIG_FOR_TESTING,
        },
        accounts_hash::AccountsHash,
        accounts_index::{AccountSecondaryIndexes, IndexKey, ScanConfig, ScanResult, ZeroLamport},
        accounts_update_notifier_interface::AccountsUpdateNotifier,
        ancestors::{Ancestors, AncestorsForSerialization},
        bank::metrics::*,
        bank_forks::LikeSchedulerPool,
        blockhash_queue::BlockhashQueue,
        builtins::{self, BuiltinAction, BuiltinFeatureTransition, Builtins},
        cost_tracker::CostTracker,
        epoch_accounts_hash::{self, EpochAccountsHash},
        epoch_stakes::{EpochStakes, NodeVoteAccounts},
        inline_spl_associated_token_account, inline_spl_token,
        message_processor::MessageProcessor,
        rent_collector::{CollectedInfo, RentCollector},
        runtime_config::RuntimeConfig,
        snapshot_hash::SnapshotHash,
        stake_account::{self, StakeAccount},
        stake_weighted_timestamp::{
            calculate_stake_weighted_timestamp, MaxAllowableDrift,
            MAX_ALLOWABLE_DRIFT_PERCENTAGE_FAST, MAX_ALLOWABLE_DRIFT_PERCENTAGE_SLOW_V2,
        },
        stakes::{InvalidCacheEntryReason, Stakes, StakesCache, StakesEnum},
        status_cache::{SlotDelta, StatusCache},
        storable_accounts::StorableAccounts,
        system_instruction_processor::{get_system_account_kind, SystemAccountKind},
        transaction_batch::TransactionBatch,
        transaction_error_metrics::TransactionErrorMetrics,
        vote_account::{VoteAccount, VoteAccountsHashMap},
        vote_parser,
    },
    byteorder::{ByteOrder, LittleEndian},
    dashmap::{DashMap, DashSet},
    itertools::Itertools,
    log::*,
    rayon::{
        iter::{IntoParallelIterator, IntoParallelRefIterator, ParallelIterator},
        ThreadPool, ThreadPoolBuilder,
    },
    solana_measure::{measure, measure::Measure, measure_us},
    solana_metrics::{inc_new_counter_debug, inc_new_counter_info},
    solana_perf::perf_libs,
    solana_program_runtime::{
        accounts_data_meter::MAX_ACCOUNTS_DATA_LEN,
        compute_budget::{self, ComputeBudget},
        executor_cache::{BankExecutorCache, TransactionExecutorCache, MAX_CACHED_EXECUTORS},
        invoke_context::{BuiltinProgram, ProcessInstructionWithContext},
        loaded_programs::{LoadedProgram, LoadedProgramEntry, LoadedPrograms, WorkingSlot},
        log_collector::LogCollector,
        sysvar_cache::SysvarCache,
        timings::{ExecuteTimingType, ExecuteTimings},
    },
    solana_sdk::{
        account::{
            create_account_shared_data_with_fields as create_account, from_account, Account,
            AccountSharedData, InheritableAccountFields, ReadableAccount, WritableAccount,
        },
        account_utils::StateMut,
        bpf_loader, bpf_loader_deprecated,
        bpf_loader_upgradeable::{self, UpgradeableLoaderState},
        clock::{
            BankId, Epoch, Slot, SlotCount, SlotIndex, UnixTimestamp, DEFAULT_HASHES_PER_TICK,
            DEFAULT_TICKS_PER_SECOND, INITIAL_RENT_EPOCH, MAX_PROCESSING_AGE,
            MAX_TRANSACTION_FORWARDING_DELAY, MAX_TRANSACTION_FORWARDING_DELAY_GPU,
            SECONDS_PER_DAY,
        },
        ed25519_program,
        epoch_info::EpochInfo,
        epoch_schedule::EpochSchedule,
        feature,
        feature_set::{
            self, disable_fee_calculator, enable_early_verification_of_account_modifications,
            enable_request_heap_frame_ix, remove_congestion_multiplier_from_fee_calculation,
            remove_deprecated_request_unit_ix, use_default_units_in_fee_calculation, FeatureSet,
        },
        fee::FeeStructure,
        fee_calculator::{FeeCalculator, FeeRateGovernor},
        genesis_config::{ClusterType, GenesisConfig},
        hard_forks::HardForks,
        hash::{extend_and_hash, hashv, Hash},
        incinerator,
        inflation::Inflation,
        instruction::{CompiledInstruction, TRANSACTION_LEVEL_STACK_HEIGHT},
        lamports::LamportsError,
        message::{AccountKeys, SanitizedMessage},
        native_loader,
        native_token::{sol_to_lamports, LAMPORTS_PER_SOL},
        nonce::{self, state::DurableNonce, NONCED_TX_MARKER_IX_INDEX},
        nonce_account,
        packet::PACKET_DATA_SIZE,
        precompiles::get_precompiles,
        pubkey::Pubkey,
        saturating_add_assign, secp256k1_program,
        signature::{Keypair, Signature},
        slot_hashes::SlotHashes,
        slot_history::{Check, SlotHistory},
        stake::state::Delegation,
        system_transaction,
        sysvar::{self, Sysvar, SysvarId},
        timing::years_as_slots,
        transaction::{
            self, MessageHash, Result, SanitizedTransaction, Transaction, TransactionError,
            TransactionVerificationMode, VersionedTransaction, MAX_TX_ACCOUNT_LOCKS,
        },
        transaction_context::{
            ExecutionRecord, TransactionAccount, TransactionContext, TransactionReturnData,
        },
    },
    solana_stake_program::stake_state::{
        self, InflationPointCalculationEvent, PointValue, StakeState,
    },
    solana_vote_program::vote_state::{VoteState, VoteStateVersions},
    std::{
        borrow::Cow,
        cell::RefCell,
        collections::{HashMap, HashSet},
        convert::{TryFrom, TryInto},
        fmt, mem,
        ops::{Deref, RangeInclusive},
        path::PathBuf,
        rc::Rc,
        sync::{
            atomic::{
                AtomicBool, AtomicI64, AtomicU64, AtomicUsize,
                Ordering::{AcqRel, Acquire, Relaxed},
            },
            Arc, LockResult, RwLock, RwLockReadGuard, RwLockWriteGuard,
        },
        thread::Builder,
        time::{Duration, Instant},
    },
};

/// params to `verify_bank_hash`
pub struct VerifyBankHash {
    pub test_hash_calculation: bool,
    pub ignore_mismatch: bool,
    pub require_rooted_bank: bool,
    pub run_in_background: bool,
    pub store_hash_raw_data_for_debug: bool,
}

mod address_lookup_table;
mod builtin_programs;
mod metrics;
mod sysvar_cache;
#[cfg(test)]
mod tests;
mod transaction_account_state_info;

pub const SECONDS_PER_YEAR: f64 = 365.25 * 24.0 * 60.0 * 60.0;

pub const MAX_LEADER_SCHEDULE_STAKES: Epoch = 5;

#[derive(Default)]
struct RentMetrics {
    hold_range_us: AtomicU64,
    load_us: AtomicU64,
    collect_us: AtomicU64,
    hash_us: AtomicU64,
    store_us: AtomicU64,
    count: AtomicUsize,
}

#[derive(Clone, Debug, PartialEq, Eq)]
pub struct RentDebit {
    rent_collected: u64,
    post_balance: u64,
}

impl RentDebit {
    fn try_into_reward_info(self) -> Option<RewardInfo> {
        let rent_debit = i64::try_from(self.rent_collected)
            .ok()
            .and_then(|r| r.checked_neg());
        rent_debit.map(|rent_debit| RewardInfo {
            reward_type: RewardType::Rent,
            lamports: rent_debit,
            post_balance: self.post_balance,
            commission: None, // Not applicable
        })
    }
}

/// Incremental snapshots only calculate their accounts hash based on the account changes WITHIN the incremental slot range.
/// So, we need to keep track of the full snapshot expected accounts hash results.
/// We also need to keep track of the hash and capitalization specific to the incremental snapshot slot range.
/// The capitalization we calculate for the incremental slot will NOT be consistent with the bank's capitalization.
/// It is not feasible to calculate a capitalization delta that is correct given just incremental slots account data and the full snapshot's capitalization.
#[derive(Serialize, Deserialize, AbiExample, Clone, Debug, Default, PartialEq, Eq)]
pub struct BankIncrementalSnapshotPersistence {
    /// slot of full snapshot
    pub full_slot: Slot,
    /// accounts hash from the full snapshot
    pub full_hash: Hash,
    /// capitalization from the full snapshot
    pub full_capitalization: u64,
    /// hash of the accounts in the incremental snapshot slot range, including zero-lamport accounts
    pub incremental_hash: Hash,
    /// capitalization of the accounts in the incremental snapshot slot range
    pub incremental_capitalization: u64,
}

#[derive(Clone, Debug, Default, PartialEq, Eq)]
pub struct RentDebits(HashMap<Pubkey, RentDebit>);
impl RentDebits {
    fn get_account_rent_debit(&self, address: &Pubkey) -> u64 {
        self.0
            .get(address)
            .map(|r| r.rent_collected)
            .unwrap_or_default()
    }

    pub fn insert(&mut self, address: &Pubkey, rent_collected: u64, post_balance: u64) {
        if rent_collected != 0 {
            self.0.insert(
                *address,
                RentDebit {
                    rent_collected,
                    post_balance,
                },
            );
        }
    }

    pub fn into_unordered_rewards_iter(self) -> impl Iterator<Item = (Pubkey, RewardInfo)> {
        self.0
            .into_iter()
            .filter_map(|(address, rent_debit)| Some((address, rent_debit.try_into_reward_info()?)))
    }
}

pub type BankStatusCache = StatusCache<Result<()>>;
#[frozen_abi(digest = "AwRx17Bgesvvu9NZVwAoqofq7MU52gkwvjLvjVQpW64S")]
pub type BankSlotDelta = SlotDelta<Result<()>>;

// Eager rent collection repeats in cyclic manner.
// Each cycle is composed of <partition_count> number of tiny pubkey subranges
// to scan, which is always multiple of the number of slots in epoch.
pub(crate) type PartitionIndex = u64;
pub type PartitionsPerCycle = u64;
type Partition = (PartitionIndex, PartitionIndex, PartitionsPerCycle);
type RentCollectionCycleParams = (
    Epoch,
    SlotCount,
    bool,
    Epoch,
    EpochCount,
    PartitionsPerCycle,
);

pub struct SquashTiming {
    pub squash_accounts_ms: u64,
    pub squash_accounts_cache_ms: u64,
    pub squash_accounts_index_ms: u64,
    pub squash_accounts_store_ms: u64,

    pub squash_cache_ms: u64,
}

type EpochCount = u64;

#[derive(Debug)]
pub struct BankRc {
    /// where all the Accounts are stored
    pub accounts: Arc<Accounts>,

    /// Previous checkpoint of this bank
    pub(crate) parent: RwLock<Option<Arc<Bank>>>,

    /// Current slot
    pub(crate) slot: Slot,

    pub(crate) bank_id_generator: Arc<AtomicU64>,
}

#[cfg(RUSTC_WITH_SPECIALIZATION)]
use solana_frozen_abi::abi_example::AbiExample;

#[cfg(RUSTC_WITH_SPECIALIZATION)]
impl AbiExample for BankRc {
    fn example() -> Self {
        BankRc {
            // Set parent to None to cut the recursion into another Bank
            parent: RwLock::new(None),
            // AbiExample for Accounts is specially implemented to contain a storage example
            accounts: AbiExample::example(),
            slot: AbiExample::example(),
            bank_id_generator: Arc::new(AtomicU64::new(0)),
        }
    }
}

impl BankRc {
    pub(crate) fn new(accounts: Accounts, slot: Slot) -> Self {
        Self {
            accounts: Arc::new(accounts),
            parent: RwLock::new(None),
            slot,
            bank_id_generator: Arc::new(AtomicU64::new(0)),
        }
    }
}

pub type TransactionCheckResult = (Result<()>, Option<NoncePartial>);

pub struct TransactionResults {
    pub fee_collection_results: Vec<Result<()>>,
    pub execution_results: Vec<TransactionExecutionResult>,
    pub rent_debits: Vec<RentDebits>,
}

#[derive(Debug, Clone)]
pub struct TransactionExecutionDetails {
    pub status: Result<()>,
    pub log_messages: Option<Vec<String>>,
    pub inner_instructions: Option<InnerInstructionsList>,
    pub durable_nonce_fee: Option<DurableNonceFee>,
    pub return_data: Option<TransactionReturnData>,
    pub executed_units: u64,
    /// The change in accounts data len for this transaction.
    /// NOTE: This value is valid IFF `status` is `Ok`.
    pub accounts_data_len_delta: i64,
}

/// Type safe representation of a transaction execution attempt which
/// differentiates between a transaction that was executed (will be
/// committed to the ledger) and a transaction which wasn't executed
/// and will be dropped.
///
/// Note: `Result<TransactionExecutionDetails, TransactionError>` is not
/// used because it's easy to forget that the inner `details.status` field
/// is what should be checked to detect a successful transaction. This
/// enum provides a convenience method `Self::was_executed_successfully` to
/// make such checks hard to do incorrectly.
#[derive(Debug, Clone)]
pub enum TransactionExecutionResult {
    Executed {
        details: TransactionExecutionDetails,
        tx_executor_cache: Rc<RefCell<TransactionExecutorCache>>,
    },
    NotExecuted(TransactionError),
}

impl TransactionExecutionResult {
    pub fn was_executed_successfully(&self) -> bool {
        match self {
            Self::Executed { details, .. } => details.status.is_ok(),
            Self::NotExecuted { .. } => false,
        }
    }

    pub fn was_executed(&self) -> bool {
        match self {
            Self::Executed { .. } => true,
            Self::NotExecuted(_) => false,
        }
    }

    pub fn details(&self) -> Option<&TransactionExecutionDetails> {
        match self {
            Self::Executed { details, .. } => Some(details),
            Self::NotExecuted(_) => None,
        }
    }

    pub fn flattened_result(&self) -> Result<()> {
        match self {
            Self::Executed { details, .. } => details.status.clone(),
            Self::NotExecuted(err) => Err(err.clone()),
        }
    }
}

pub struct LoadAndExecuteTransactionsOutput {
    pub loaded_transactions: Vec<TransactionLoadResult>,
    // Vector of results indicating whether a transaction was executed or could not
    // be executed. Note executed transactions can still have failed!
    pub execution_results: Vec<TransactionExecutionResult>,
    pub retryable_transaction_indexes: Vec<usize>,
    // Total number of transactions that were executed
    pub executed_transactions_count: usize,
    // Number of non-vote transactions that were executed
    pub executed_non_vote_transactions_count: usize,
    // Total number of the executed transactions that returned success/not
    // an error.
    pub executed_with_successful_result_count: usize,
    pub signature_count: u64,
    pub error_counters: TransactionErrorMetrics,
}

#[derive(Debug, Clone)]
pub enum DurableNonceFee {
    Valid(u64),
    Invalid,
}

impl From<&NonceFull> for DurableNonceFee {
    fn from(nonce: &NonceFull) -> Self {
        match nonce.lamports_per_signature() {
            Some(lamports_per_signature) => Self::Valid(lamports_per_signature),
            None => Self::Invalid,
        }
    }
}

impl DurableNonceFee {
    pub fn lamports_per_signature(&self) -> Option<u64> {
        match self {
            Self::Valid(lamports_per_signature) => Some(*lamports_per_signature),
            Self::Invalid => None,
        }
    }
}

pub struct TransactionSimulationResult {
    pub result: Result<()>,
    pub logs: TransactionLogMessages,
    pub post_simulation_accounts: Vec<TransactionAccount>,
    pub units_consumed: u64,
    pub return_data: Option<TransactionReturnData>,
}
pub struct TransactionBalancesSet {
    pub pre_balances: TransactionBalances,
    pub post_balances: TransactionBalances,
}

impl TransactionBalancesSet {
    pub fn new(pre_balances: TransactionBalances, post_balances: TransactionBalances) -> Self {
        assert_eq!(pre_balances.len(), post_balances.len());
        Self {
            pre_balances,
            post_balances,
        }
    }
}
pub type TransactionBalances = Vec<Vec<u64>>;

/// An ordered list of compiled instructions that were invoked during a
/// transaction instruction
pub type InnerInstructions = Vec<InnerInstruction>;

#[derive(Clone, Debug, PartialEq, Eq)]
pub struct InnerInstruction {
    pub instruction: CompiledInstruction,
    /// Invocation stack height of this instruction. Instruction stack height
    /// starts at 1 for transaction instructions.
    pub stack_height: u8,
}

/// A list of compiled instructions that were invoked during each instruction of
/// a transaction
pub type InnerInstructionsList = Vec<InnerInstructions>;

/// Extract the InnerInstructionsList from a TransactionContext
pub fn inner_instructions_list_from_instruction_trace(
    transaction_context: &TransactionContext,
) -> InnerInstructionsList {
    debug_assert!(transaction_context
        .get_instruction_context_at_index_in_trace(0)
        .map(|instruction_context| instruction_context.get_stack_height()
            == TRANSACTION_LEVEL_STACK_HEIGHT)
        .unwrap_or(true));
    let mut outer_instructions = Vec::new();
    for index_in_trace in 0..transaction_context.get_instruction_trace_length() {
        if let Ok(instruction_context) =
            transaction_context.get_instruction_context_at_index_in_trace(index_in_trace)
        {
            let stack_height = instruction_context.get_stack_height();
            if stack_height == TRANSACTION_LEVEL_STACK_HEIGHT {
                outer_instructions.push(Vec::new());
            } else if let Some(inner_instructions) = outer_instructions.last_mut() {
                let stack_height = u8::try_from(stack_height).unwrap_or(u8::MAX);
                let instruction = CompiledInstruction::new_from_raw_parts(
                    instruction_context
                        .get_index_of_program_account_in_transaction(
                            instruction_context
                                .get_number_of_program_accounts()
                                .saturating_sub(1),
                        )
                        .unwrap_or_default() as u8,
                    instruction_context.get_instruction_data().to_vec(),
                    (0..instruction_context.get_number_of_instruction_accounts())
                        .map(|instruction_account_index| {
                            instruction_context
                                .get_index_of_instruction_account_in_transaction(
                                    instruction_account_index,
                                )
                                .unwrap_or_default() as u8
                        })
                        .collect(),
                );
                inner_instructions.push(InnerInstruction {
                    instruction,
                    stack_height,
                });
            } else {
                debug_assert!(false);
            }
        } else {
            debug_assert!(false);
        }
    }
    outer_instructions
}

/// A list of log messages emitted during a transaction
pub type TransactionLogMessages = Vec<String>;

#[derive(Serialize, Deserialize, AbiExample, AbiEnumVisitor, Debug, PartialEq, Eq)]
pub enum TransactionLogCollectorFilter {
    All,
    AllWithVotes,
    None,
    OnlyMentionedAddresses,
}

impl Default for TransactionLogCollectorFilter {
    fn default() -> Self {
        Self::None
    }
}

#[derive(AbiExample, Debug, Default)]
pub struct TransactionLogCollectorConfig {
    pub mentioned_addresses: HashSet<Pubkey>,
    pub filter: TransactionLogCollectorFilter,
}

#[derive(AbiExample, Clone, Debug, PartialEq, Eq)]
pub struct TransactionLogInfo {
    pub signature: Signature,
    pub result: Result<()>,
    pub is_vote: bool,
    pub log_messages: TransactionLogMessages,
}

#[derive(AbiExample, Default, Debug)]
pub struct TransactionLogCollector {
    // All the logs collected for from this Bank.  Exact contents depend on the
    // active `TransactionLogCollectorFilter`
    pub logs: Vec<TransactionLogInfo>,

    // For each `mentioned_addresses`, maintain a list of indices into `logs` to easily
    // locate the logs from transactions that included the mentioned addresses.
    pub mentioned_address_map: HashMap<Pubkey, Vec<usize>>,
}

impl TransactionLogCollector {
    pub fn get_logs_for_address(
        &self,
        address: Option<&Pubkey>,
    ) -> Option<Vec<TransactionLogInfo>> {
        match address {
            None => Some(self.logs.clone()),
            Some(address) => self.mentioned_address_map.get(address).map(|log_indices| {
                log_indices
                    .iter()
                    .filter_map(|i| self.logs.get(*i).cloned())
                    .collect()
            }),
        }
    }
}

pub trait NonceInfo {
    fn address(&self) -> &Pubkey;
    fn account(&self) -> &AccountSharedData;
    fn lamports_per_signature(&self) -> Option<u64>;
    fn fee_payer_account(&self) -> Option<&AccountSharedData>;
}

/// Holds limited nonce info available during transaction checks
#[derive(Clone, Debug, Default, PartialEq, Eq)]
pub struct NoncePartial {
    address: Pubkey,
    account: AccountSharedData,
}
impl NoncePartial {
    pub fn new(address: Pubkey, account: AccountSharedData) -> Self {
        Self { address, account }
    }
}
impl NonceInfo for NoncePartial {
    fn address(&self) -> &Pubkey {
        &self.address
    }
    fn account(&self) -> &AccountSharedData {
        &self.account
    }
    fn lamports_per_signature(&self) -> Option<u64> {
        nonce_account::lamports_per_signature_of(&self.account)
    }
    fn fee_payer_account(&self) -> Option<&AccountSharedData> {
        None
    }
}

/// Holds fee subtracted nonce info
#[derive(Clone, Debug, Default, PartialEq, Eq)]
pub struct NonceFull {
    address: Pubkey,
    account: AccountSharedData,
    fee_payer_account: Option<AccountSharedData>,
}
impl NonceFull {
    pub fn new(
        address: Pubkey,
        account: AccountSharedData,
        fee_payer_account: Option<AccountSharedData>,
    ) -> Self {
        Self {
            address,
            account,
            fee_payer_account,
        }
    }
    pub fn from_partial(
        partial: NoncePartial,
        message: &SanitizedMessage,
        accounts: &[TransactionAccount],
        rent_debits: &RentDebits,
    ) -> Result<Self> {
        let fee_payer = (0..message.account_keys().len()).find_map(|i| {
            if let Some((k, a)) = &accounts.get(i) {
                if message.is_non_loader_key(i) {
                    return Some((k, a));
                }
            }
            None
        });

        if let Some((fee_payer_address, fee_payer_account)) = fee_payer {
            let mut fee_payer_account = fee_payer_account.clone();
            let rent_debit = rent_debits.get_account_rent_debit(fee_payer_address);
            fee_payer_account.set_lamports(fee_payer_account.lamports().saturating_add(rent_debit));

            let nonce_address = *partial.address();
            if *fee_payer_address == nonce_address {
                Ok(Self::new(nonce_address, fee_payer_account, None))
            } else {
                Ok(Self::new(
                    nonce_address,
                    partial.account().clone(),
                    Some(fee_payer_account),
                ))
            }
        } else {
            Err(TransactionError::AccountNotFound)
        }
    }
}
impl NonceInfo for NonceFull {
    fn address(&self) -> &Pubkey {
        &self.address
    }
    fn account(&self) -> &AccountSharedData {
        &self.account
    }
    fn lamports_per_signature(&self) -> Option<u64> {
        nonce_account::lamports_per_signature_of(&self.account)
    }
    fn fee_payer_account(&self) -> Option<&AccountSharedData> {
        self.fee_payer_account.as_ref()
    }
}

// Bank's common fields shared by all supported snapshot versions for deserialization.
// Sync fields with BankFieldsToSerialize! This is paired with it.
// All members are made public to remain Bank's members private and to make versioned deserializer workable on this
#[derive(Clone, Debug, Default, PartialEq)]
pub struct BankFieldsToDeserialize {
    pub(crate) blockhash_queue: BlockhashQueue,
    pub(crate) ancestors: AncestorsForSerialization,
    pub(crate) hash: Hash,
    pub(crate) parent_hash: Hash,
    pub(crate) parent_slot: Slot,
    pub(crate) hard_forks: HardForks,
    pub(crate) transaction_count: u64,
    pub(crate) tick_height: u64,
    pub(crate) signature_count: u64,
    pub(crate) capitalization: u64,
    pub(crate) max_tick_height: u64,
    pub(crate) hashes_per_tick: Option<u64>,
    pub(crate) ticks_per_slot: u64,
    pub(crate) ns_per_slot: u128,
    pub(crate) genesis_creation_time: UnixTimestamp,
    pub(crate) slots_per_year: f64,
    pub(crate) slot: Slot,
    pub(crate) epoch: Epoch,
    pub(crate) block_height: u64,
    pub(crate) collector_id: Pubkey,
    pub(crate) collector_fees: u64,
    pub(crate) fee_calculator: FeeCalculator,
    pub(crate) fee_rate_governor: FeeRateGovernor,
    pub(crate) collected_rent: u64,
    pub(crate) rent_collector: RentCollector,
    pub(crate) epoch_schedule: EpochSchedule,
    pub(crate) inflation: Inflation,
    pub(crate) stakes: Stakes<Delegation>,
    pub(crate) epoch_stakes: HashMap<Epoch, EpochStakes>,
    pub(crate) is_delta: bool,
    pub(crate) accounts_data_len: u64,
    pub(crate) incremental_snapshot_persistence: Option<BankIncrementalSnapshotPersistence>,
    pub(crate) epoch_accounts_hash: Option<Hash>,
}

// Bank's common fields shared by all supported snapshot versions for serialization.
// This is separated from BankFieldsToDeserialize to avoid cloning by using refs.
// So, sync fields with BankFieldsToDeserialize!
// all members are made public to keep Bank private and to make versioned serializer workable on this
#[derive(Debug)]
pub(crate) struct BankFieldsToSerialize<'a> {
    pub(crate) blockhash_queue: &'a RwLock<BlockhashQueue>,
    pub(crate) ancestors: &'a AncestorsForSerialization,
    pub(crate) hash: Hash,
    pub(crate) parent_hash: Hash,
    pub(crate) parent_slot: Slot,
    pub(crate) hard_forks: &'a RwLock<HardForks>,
    pub(crate) transaction_count: u64,
    pub(crate) tick_height: u64,
    pub(crate) signature_count: u64,
    pub(crate) capitalization: u64,
    pub(crate) max_tick_height: u64,
    pub(crate) hashes_per_tick: Option<u64>,
    pub(crate) ticks_per_slot: u64,
    pub(crate) ns_per_slot: u128,
    pub(crate) genesis_creation_time: UnixTimestamp,
    pub(crate) slots_per_year: f64,
    pub(crate) slot: Slot,
    pub(crate) epoch: Epoch,
    pub(crate) block_height: u64,
    pub(crate) collector_id: Pubkey,
    pub(crate) collector_fees: u64,
    pub(crate) fee_calculator: FeeCalculator,
    pub(crate) fee_rate_governor: FeeRateGovernor,
    pub(crate) collected_rent: u64,
    pub(crate) rent_collector: RentCollector,
    pub(crate) epoch_schedule: EpochSchedule,
    pub(crate) inflation: Inflation,
    pub(crate) stakes: &'a StakesCache,
    pub(crate) epoch_stakes: &'a HashMap<Epoch, EpochStakes>,
    pub(crate) is_delta: bool,
    pub(crate) accounts_data_len: u64,
}

// Can't derive PartialEq because RwLock doesn't implement PartialEq
impl PartialEq for Bank {
    fn eq(&self, other: &Self) -> bool {
        if std::ptr::eq(self, other) {
            return true;
        }
        let Self {
            rc: _,
            status_cache: _,
            blockhash_queue,
            ancestors,
            hash,
            parent_hash,
            parent_slot,
            hard_forks,
            transaction_count,
            non_vote_transaction_count_since_restart: _,
            transaction_error_count: _,
            transaction_entries_count: _,
            transactions_per_entry_max: _,
            tick_height,
            signature_count,
            capitalization,
            max_tick_height,
            hashes_per_tick,
            ticks_per_slot,
            ns_per_slot,
            genesis_creation_time,
            slots_per_year,
            slot,
            bank_id: _,
            epoch,
            block_height,
            collector_id,
            collector_fees,
            fee_calculator,
            fee_rate_governor,
            collected_rent,
            rent_collector,
            epoch_schedule,
            inflation,
            stakes_cache,
            epoch_stakes,
            is_delta,
            // TODO: Confirm if all these fields are intentionally ignored!
            builtin_programs: _,
            runtime_config: _,
            builtin_feature_transitions: _,
            rewards: _,
            cluster_type: _,
            lazy_rent_collection: _,
            rewards_pool_pubkeys: _,
            executor_cache: _,
            transaction_debug_keys: _,
            transaction_log_collector_config: _,
            transaction_log_collector: _,
            feature_set: _,
            drop_callback: _,
            freeze_started: _,
            vote_only_bank: _,
            cost_tracker: _,
            sysvar_cache: _,
            accounts_data_size_initial: _,
            accounts_data_size_delta_on_chain: _,
            accounts_data_size_delta_off_chain: _,
            fee_structure: _,
            incremental_snapshot_persistence: _,
<<<<<<< HEAD
            scheduler: _,
=======
            loaded_programs_cache: _,
>>>>>>> 0e13dcca
            // Ignore new fields explicitly if they do not impact PartialEq.
            // Adding ".." will remove compile-time checks that if a new field
            // is added to the struct, this PartialEq is accordingly updated.
        } = self;
        *blockhash_queue.read().unwrap() == *other.blockhash_queue.read().unwrap()
            && ancestors == &other.ancestors
            && *hash.read().unwrap() == *other.hash.read().unwrap()
            && parent_hash == &other.parent_hash
            && parent_slot == &other.parent_slot
            && *hard_forks.read().unwrap() == *other.hard_forks.read().unwrap()
            && transaction_count.load(Relaxed) == other.transaction_count.load(Relaxed)
            && tick_height.load(Relaxed) == other.tick_height.load(Relaxed)
            && signature_count.load(Relaxed) == other.signature_count.load(Relaxed)
            && capitalization.load(Relaxed) == other.capitalization.load(Relaxed)
            && max_tick_height == &other.max_tick_height
            && hashes_per_tick == &other.hashes_per_tick
            && ticks_per_slot == &other.ticks_per_slot
            && ns_per_slot == &other.ns_per_slot
            && genesis_creation_time == &other.genesis_creation_time
            && slots_per_year == &other.slots_per_year
            && slot == &other.slot
            && epoch == &other.epoch
            && block_height == &other.block_height
            && collector_id == &other.collector_id
            && collector_fees.load(Relaxed) == other.collector_fees.load(Relaxed)
            && fee_calculator == &other.fee_calculator
            && fee_rate_governor == &other.fee_rate_governor
            && collected_rent.load(Relaxed) == other.collected_rent.load(Relaxed)
            && rent_collector == &other.rent_collector
            && epoch_schedule == &other.epoch_schedule
            && *inflation.read().unwrap() == *other.inflation.read().unwrap()
            && *stakes_cache.stakes() == *other.stakes_cache.stakes()
            && epoch_stakes == &other.epoch_stakes
            && is_delta.load(Relaxed) == other.is_delta.load(Relaxed)
    }
}

#[derive(Debug)]
pub enum RewardCalculationEvent<'a, 'b> {
    Staking(&'a Pubkey, &'b InflationPointCalculationEvent),
}

fn null_tracer() -> Option<impl Fn(&RewardCalculationEvent) + Send + Sync> {
    None::<fn(&RewardCalculationEvent)>
}

pub trait DropCallback: fmt::Debug {
    fn callback(&self, b: &Bank);
    fn clone_box(&self) -> Box<dyn DropCallback + Send + Sync>;
}

#[derive(Debug, PartialEq, Eq, Serialize, Deserialize, AbiExample, Clone, Copy)]
pub struct RewardInfo {
    pub reward_type: RewardType,
    pub lamports: i64,          // Reward amount
    pub post_balance: u64,      // Account balance in lamports after `lamports` was applied
    pub commission: Option<u8>, // Vote account commission when the reward was credited, only present for voting and staking rewards
}

#[derive(Debug, Default)]
pub struct OptionalDropCallback(Option<Box<dyn DropCallback + Send + Sync>>);

#[cfg(RUSTC_WITH_SPECIALIZATION)]
impl AbiExample for OptionalDropCallback {
    fn example() -> Self {
        Self(None)
    }
}

#[derive(Debug, Clone, Default)]
pub struct BuiltinPrograms {
    pub vec: Vec<BuiltinProgram>,
}

#[cfg(RUSTC_WITH_SPECIALIZATION)]
impl AbiExample for BuiltinPrograms {
    fn example() -> Self {
        Self::default()
    }
}

#[derive(Clone, Debug)]
pub struct SchedulerContext {
    pub bank: std::sync::Arc<Bank>,
    pub mode: solana_scheduler::Mode,
}

impl solana_scheduler::WithMode for SchedulerContext {
    fn mode(&self) -> solana_scheduler::Mode {
        self.mode
    }
}

impl SchedulerContext {
    pub fn new(bank: Arc<Bank>, mode: solana_scheduler::Mode) -> Self {
        Self {
            bank,
            mode,
        }
    }

    pub fn slot(&self) -> Slot {
        self.bank().slot()
    }

    pub fn bank(&self) -> &Arc<Bank> {
        &self.bank
    }

    pub fn log_prefix(random_id: u64, context: Option<&Self>) -> String {
        format!("id_{:016x}{}", random_id, context.as_ref().map(|c| format!(" slot: {}, mode: {:?}", c.slot(), c.mode)).unwrap_or("".into()))
    }

    pub fn drop_cyclically(mut self) -> bool {
        let mut did_drop = false;
        if let Ok(bank) = Arc::try_unwrap(self.bank) {
            did_drop = bank.drop_from_scheduler_thread();
        }

        did_drop
    }
}

/// Manager for the state of all accounts and programs after processing its entries.
/// AbiExample is needed even without Serialize/Deserialize; actual (de-)serialization
/// are implemented elsewhere for versioning
#[derive(AbiExample, Debug)]
pub struct Bank {
    /// References to accounts, parent and signature status
    pub rc: BankRc,

    /// A cache of signature statuses
    pub status_cache: Arc<RwLock<BankStatusCache>>,

    /// FIFO queue of `recent_blockhash` items
    blockhash_queue: RwLock<BlockhashQueue>,

    /// The set of parents including this bank
    pub ancestors: Ancestors,

    /// Hash of this Bank's state. Only meaningful after freezing.
    hash: RwLock<Hash>,

    /// Hash of this Bank's parent's state
    parent_hash: Hash,

    /// parent's slot
    parent_slot: Slot,

    /// slots to hard fork at
    hard_forks: Arc<RwLock<HardForks>>,

    /// The number of transactions processed without error
    transaction_count: AtomicU64,

    /// The number of non-vote transactions processed without error since the most recent boot from
    /// snapshot or genesis. This value is not shared though the network, nor retained within
    /// snapshots, but is preserved in `Bank::new_from_parent`.
    non_vote_transaction_count_since_restart: AtomicU64,

    /// The number of transaction errors in this slot
    transaction_error_count: AtomicU64,

    /// The number of transaction entries in this slot
    transaction_entries_count: AtomicU64,

    /// The max number of transaction in an entry in this slot
    transactions_per_entry_max: AtomicU64,

    /// Bank tick height
    tick_height: AtomicU64,

    /// The number of signatures from valid transactions in this slot
    signature_count: AtomicU64,

    /// Total capitalization, used to calculate inflation
    capitalization: AtomicU64,

    // Bank max_tick_height
    max_tick_height: u64,

    /// The number of hashes in each tick. None value means hashing is disabled.
    hashes_per_tick: Option<u64>,

    /// The number of ticks in each slot.
    ticks_per_slot: u64,

    /// length of a slot in ns
    pub ns_per_slot: u128,

    /// genesis time, used for computed clock
    genesis_creation_time: UnixTimestamp,

    /// The number of slots per year, used for inflation
    slots_per_year: f64,

    /// Bank slot (i.e. block)
    slot: Slot,

    bank_id: BankId,

    /// Bank epoch
    epoch: Epoch,

    /// Bank block_height
    block_height: u64,

    /// The pubkey to send transactions fees to.
    collector_id: Pubkey,

    /// Fees that have been collected
    collector_fees: AtomicU64,

    /// Deprecated, do not use
    /// Latest transaction fees for transactions processed by this bank
    pub(crate) fee_calculator: FeeCalculator,

    /// Track cluster signature throughput and adjust fee rate
    pub(crate) fee_rate_governor: FeeRateGovernor,

    /// Rent that has been collected
    collected_rent: AtomicU64,

    /// latest rent collector, knows the epoch
    rent_collector: RentCollector,

    /// initialized from genesis
    epoch_schedule: EpochSchedule,

    /// inflation specs
    inflation: Arc<RwLock<Inflation>>,

    /// cache of vote_account and stake_account state for this fork
    stakes_cache: StakesCache,

    /// staked nodes on epoch boundaries, saved off when a bank.slot() is at
    ///   a leader schedule calculation boundary
    epoch_stakes: HashMap<Epoch, EpochStakes>,

    /// A boolean reflecting whether any entries were recorded into the PoH
    /// stream for the slot == self.slot
    is_delta: AtomicBool,

    /// The builtin programs
    builtin_programs: BuiltinPrograms,

    /// Optional config parameters that can override runtime behavior
    runtime_config: Arc<RuntimeConfig>,

    /// Dynamic feature transitions for builtin programs
    #[allow(clippy::rc_buffer)]
    builtin_feature_transitions: Arc<Vec<BuiltinFeatureTransition>>,

    /// Protocol-level rewards that were distributed by this bank
    pub rewards: RwLock<Vec<(Pubkey, RewardInfo)>>,

    pub cluster_type: Option<ClusterType>,

    pub lazy_rent_collection: AtomicBool,

    // this is temporary field only to remove rewards_pool entirely
    pub rewards_pool_pubkeys: Arc<HashSet<Pubkey>>,

    /// Cached executors
    executor_cache: RwLock<BankExecutorCache>,

    transaction_debug_keys: Option<Arc<HashSet<Pubkey>>>,

    // Global configuration for how transaction logs should be collected across all banks
    pub transaction_log_collector_config: Arc<RwLock<TransactionLogCollectorConfig>>,

    // Logs from transactions that this Bank executed collected according to the criteria in
    // `transaction_log_collector_config`
    pub transaction_log_collector: Arc<RwLock<TransactionLogCollector>>,

    pub feature_set: Arc<FeatureSet>,

    /// callback function only to be called when dropping and should only be called once
    pub drop_callback: RwLock<OptionalDropCallback>,

    pub freeze_started: AtomicBool,

    vote_only_bank: bool,

    cost_tracker: RwLock<CostTracker>,

    sysvar_cache: RwLock<SysvarCache>,

    /// The initial accounts data size at the start of this Bank, before processing any transactions/etc
    accounts_data_size_initial: u64,
    /// The change to accounts data size in this Bank, due on-chain events (i.e. transactions)
    accounts_data_size_delta_on_chain: AtomicI64,
    /// The change to accounts data size in this Bank, due to off-chain events (i.e. rent collection)
    accounts_data_size_delta_off_chain: AtomicI64,

    /// Transaction fee structure
    pub fee_structure: FeeStructure,

    pub incremental_snapshot_persistence: Option<BankIncrementalSnapshotPersistence>,

<<<<<<< HEAD
    scheduler: RwLock<Option<Box<dyn LikeScheduler>>>,
}

pub trait LikeScheduler: Send + Sync + std::fmt::Debug {
    fn random_id(&self) -> u64;
    fn scheduler_pool(&self) -> Box<dyn LikeSchedulerPool>;

    fn schedule_execution(&self, sanitized_tx: &SanitizedTransaction, index: usize);

    fn trigger_stop(&mut self);
    fn gracefully_stop(&mut self, from_internal: bool, is_restart: bool) -> Result<()>; // terminate_gracefully()? or just shutdown()?
    fn clear_stop(&mut self);
    fn take_timings_and_result(&mut self) -> (ExecuteTimings, Result<()>);

    fn replace_scheduler_context(&self, context: SchedulerContext);
    // drop with exit atomicbool integration??
=======
    pub loaded_programs_cache: Arc<RwLock<LoadedPrograms>>,
>>>>>>> 0e13dcca
}

struct VoteWithStakeDelegations {
    vote_state: Arc<VoteState>,
    vote_account: AccountSharedData,
    // TODO: use StakeAccount<Delegation> once the old code is deleted.
    delegations: Vec<(Pubkey, StakeAccount<()>)>,
}

struct LoadVoteAndStakeAccountsResult {
    vote_with_stake_delegations_map: DashMap<Pubkey, VoteWithStakeDelegations>,
    invalid_stake_keys: DashMap<Pubkey, InvalidCacheEntryReason>,
    invalid_vote_keys: DashMap<Pubkey, InvalidCacheEntryReason>,
    invalid_cached_vote_accounts: usize,
    invalid_cached_stake_accounts: usize,
    invalid_cached_stake_accounts_rent_epoch: usize,
    vote_accounts_cache_miss_count: usize,
}

#[derive(Debug, Default)]
pub struct NewBankOptions {
    pub vote_only_bank: bool,
}

#[derive(Debug, Default)]
pub struct BankTestConfig {
    pub secondary_indexes: AccountSecondaryIndexes,
}

#[derive(Debug)]
struct PrevEpochInflationRewards {
    validator_rewards: u64,
    prev_epoch_duration_in_years: f64,
    validator_rate: f64,
    foundation_rate: f64,
}

pub struct CommitTransactionCounts {
    pub committed_transactions_count: u64,
    pub committed_non_vote_transactions_count: u64,
    pub committed_with_failure_result_count: u64,
    pub signature_count: u64,
}

struct StakeReward {
    stake_pubkey: Pubkey,
    stake_reward_info: RewardInfo,
    stake_account: AccountSharedData,
}

impl StakeReward {
    pub fn get_stake_reward(&self) -> i64 {
        self.stake_reward_info.lamports
    }
}

/// allow [StakeReward] to be passed to `StoreAccounts` directly without copies or vec construction
impl<'a> StorableAccounts<'a, AccountSharedData> for (Slot, &'a [StakeReward], IncludeSlotInHash) {
    fn pubkey(&self, index: usize) -> &Pubkey {
        &self.1[index].stake_pubkey
    }
    fn account(&self, index: usize) -> &AccountSharedData {
        &self.1[index].stake_account
    }
    fn slot(&self, _index: usize) -> Slot {
        // per-index slot is not unique per slot when per-account slot is not included in the source data
        self.target_slot()
    }
    fn target_slot(&self) -> Slot {
        self.0
    }
    fn len(&self) -> usize {
        self.1.len()
    }
    fn include_slot_in_hash(&self) -> IncludeSlotInHash {
        self.2
    }
}

impl WorkingSlot for Bank {
    fn current_slot(&self) -> Slot {
        self.slot
    }

    fn is_ancestor(&self, other: Slot) -> bool {
        self.ancestors.contains_key(&other)
    }
}

impl Bank {
    pub fn default_for_tests() -> Self {
        Self::default_with_accounts(Accounts::default_for_tests())
    }

    pub fn new_for_benches(genesis_config: &GenesisConfig) -> Self {
        Self::new_with_paths_for_benches(genesis_config, Vec::new())
    }

    pub fn new_for_tests(genesis_config: &GenesisConfig) -> Self {
        Self::new_for_tests_with_config(genesis_config, BankTestConfig::default())
    }

    pub fn new_for_tests_with_config(
        genesis_config: &GenesisConfig,
        test_config: BankTestConfig,
    ) -> Self {
        Self::new_with_config_for_tests(
            genesis_config,
            test_config.secondary_indexes,
            AccountShrinkThreshold::default(),
        )
    }

    pub fn new_with_runtime_config_for_tests(
        genesis_config: &GenesisConfig,
        runtime_config: Arc<RuntimeConfig>,
    ) -> Self {
        Self::new_with_paths_for_tests(
            genesis_config,
            runtime_config,
            Vec::new(),
            AccountSecondaryIndexes::default(),
            AccountShrinkThreshold::default(),
        )
    }

    pub fn new_no_wallclock_throttle_for_tests(genesis_config: &GenesisConfig) -> Self {
        let mut bank = Self::new_for_tests(genesis_config);

        bank.ns_per_slot = std::u128::MAX;
        bank
    }

    pub(crate) fn new_with_config_for_tests(
        genesis_config: &GenesisConfig,
        account_indexes: AccountSecondaryIndexes,
        shrink_ratio: AccountShrinkThreshold,
    ) -> Self {
        Self::new_with_paths_for_tests(
            genesis_config,
            Arc::<RuntimeConfig>::default(),
            Vec::new(),
            account_indexes,
            shrink_ratio,
        )
    }

    fn default_with_accounts(accounts: Accounts) -> Self {
        let mut bank = Self {
            incremental_snapshot_persistence: None,
            rc: BankRc::new(accounts, Slot::default()),
            status_cache: Arc::<RwLock<BankStatusCache>>::default(),
            blockhash_queue: RwLock::<BlockhashQueue>::default(),
            ancestors: Ancestors::default(),
            hash: RwLock::<Hash>::default(),
            parent_hash: Hash::default(),
            parent_slot: Slot::default(),
            hard_forks: Arc::<RwLock<HardForks>>::default(),
            transaction_count: AtomicU64::default(),
            non_vote_transaction_count_since_restart: AtomicU64::default(),
            transaction_error_count: AtomicU64::default(),
            transaction_entries_count: AtomicU64::default(),
            transactions_per_entry_max: AtomicU64::default(),
            tick_height: AtomicU64::default(),
            signature_count: AtomicU64::default(),
            capitalization: AtomicU64::default(),
            max_tick_height: u64::default(),
            hashes_per_tick: Option::<u64>::default(),
            ticks_per_slot: u64::default(),
            ns_per_slot: u128::default(),
            genesis_creation_time: UnixTimestamp::default(),
            slots_per_year: f64::default(),
            slot: Slot::default(),
            bank_id: BankId::default(),
            epoch: Epoch::default(),
            block_height: u64::default(),
            collector_id: Pubkey::default(),
            collector_fees: AtomicU64::default(),
            fee_calculator: FeeCalculator::default(),
            fee_rate_governor: FeeRateGovernor::default(),
            collected_rent: AtomicU64::default(),
            rent_collector: RentCollector::default(),
            epoch_schedule: EpochSchedule::default(),
            inflation: Arc::<RwLock<Inflation>>::default(),
            stakes_cache: StakesCache::default(),
            epoch_stakes: HashMap::<Epoch, EpochStakes>::default(),
            is_delta: AtomicBool::default(),
            builtin_programs: BuiltinPrograms::default(),
            runtime_config: Arc::<RuntimeConfig>::default(),
            builtin_feature_transitions: Arc::<Vec<BuiltinFeatureTransition>>::default(),
            rewards: RwLock::<Vec<(Pubkey, RewardInfo)>>::default(),
            cluster_type: Option::<ClusterType>::default(),
            lazy_rent_collection: AtomicBool::default(),
            rewards_pool_pubkeys: Arc::<HashSet<Pubkey>>::default(),
            executor_cache: RwLock::<BankExecutorCache>::default(),
            transaction_debug_keys: Option::<Arc<HashSet<Pubkey>>>::default(),
            transaction_log_collector_config: Arc::<RwLock<TransactionLogCollectorConfig>>::default(
            ),
            transaction_log_collector: Arc::<RwLock<TransactionLogCollector>>::default(),
            feature_set: Arc::<FeatureSet>::default(),
            drop_callback: RwLock::new(OptionalDropCallback(None)),
            freeze_started: AtomicBool::default(),
            vote_only_bank: false,
            cost_tracker: RwLock::<CostTracker>::default(),
            sysvar_cache: RwLock::<SysvarCache>::default(),
            accounts_data_size_initial: 0,
            accounts_data_size_delta_on_chain: AtomicI64::new(0),
            accounts_data_size_delta_off_chain: AtomicI64::new(0),
            fee_structure: FeeStructure::default(),
<<<<<<< HEAD
            scheduler: RwLock::new(None),
=======
            loaded_programs_cache: Arc::<RwLock<LoadedPrograms>>::default(),
>>>>>>> 0e13dcca
        };

        let accounts_data_size_initial = bank.get_total_accounts_stats().unwrap().data_len as u64;
        bank.accounts_data_size_initial = accounts_data_size_initial;

        bank
    }

    pub fn new_with_paths_for_tests(
        genesis_config: &GenesisConfig,
        runtime_config: Arc<RuntimeConfig>,
        paths: Vec<PathBuf>,
        account_indexes: AccountSecondaryIndexes,
        shrink_ratio: AccountShrinkThreshold,
    ) -> Self {
        Self::new_with_paths(
            genesis_config,
            runtime_config,
            paths,
            None,
            None,
            account_indexes,
            shrink_ratio,
            false,
            Some(ACCOUNTS_DB_CONFIG_FOR_TESTING),
            None,
            &Arc::default(),
        )
    }

    pub fn new_with_paths_for_benches(genesis_config: &GenesisConfig, paths: Vec<PathBuf>) -> Self {
        Self::new_with_paths(
            genesis_config,
            Arc::<RuntimeConfig>::default(),
            paths,
            None,
            None,
            AccountSecondaryIndexes::default(),
            AccountShrinkThreshold::default(),
            false,
            Some(ACCOUNTS_DB_CONFIG_FOR_BENCHMARKS),
            None,
            &Arc::default(),
        )
    }

    #[allow(clippy::too_many_arguments)]
    pub fn new_with_paths(
        genesis_config: &GenesisConfig,
        runtime_config: Arc<RuntimeConfig>,
        paths: Vec<PathBuf>,
        debug_keys: Option<Arc<HashSet<Pubkey>>>,
        additional_builtins: Option<&Builtins>,
        account_indexes: AccountSecondaryIndexes,
        shrink_ratio: AccountShrinkThreshold,
        debug_do_not_add_builtins: bool,
        accounts_db_config: Option<AccountsDbConfig>,
        accounts_update_notifier: Option<AccountsUpdateNotifier>,
        exit: &Arc<AtomicBool>,
    ) -> Self {
        let accounts = Accounts::new_with_config(
            paths,
            &genesis_config.cluster_type,
            account_indexes,
            shrink_ratio,
            accounts_db_config,
            accounts_update_notifier,
            exit,
        );
        let mut bank = Self::default_with_accounts(accounts);
        bank.ancestors = Ancestors::from(vec![bank.slot()]);
        bank.transaction_debug_keys = debug_keys;
        bank.runtime_config = runtime_config;
        bank.cluster_type = Some(genesis_config.cluster_type);

        bank.process_genesis_config(genesis_config);
        bank.finish_init(
            genesis_config,
            additional_builtins,
            debug_do_not_add_builtins,
        );

        // genesis needs stakes for all epochs up to the epoch implied by
        //  slot = 0 and genesis configuration
        {
            let stakes = bank.stakes_cache.stakes().clone();
            let stakes = Arc::new(StakesEnum::from(stakes));
            for epoch in 0..=bank.get_leader_schedule_epoch(bank.slot) {
                bank.epoch_stakes
                    .insert(epoch, EpochStakes::new(stakes.clone(), epoch));
            }
            bank.update_stake_history(None);
        }
        bank.update_clock(None);
        bank.update_rent();
        bank.update_epoch_schedule();
        bank.update_recent_blockhashes();
        bank.fill_missing_sysvar_cache_entries();
        bank
    }

    /// Create a new bank that points to an immutable checkpoint of another bank.
    pub fn new_from_parent(parent: &Arc<Bank>, collector_id: &Pubkey, slot: Slot) -> Self {
        Self::_new_from_parent(
            parent,
            collector_id,
            slot,
            null_tracer(),
            NewBankOptions::default(),
        )
    }

    pub fn new_from_parent_with_options(
        parent: &Arc<Bank>,
        collector_id: &Pubkey,
        slot: Slot,
        new_bank_options: NewBankOptions,
    ) -> Self {
        Self::_new_from_parent(parent, collector_id, slot, null_tracer(), new_bank_options)
    }

    pub fn new_from_parent_with_tracer(
        parent: &Arc<Bank>,
        collector_id: &Pubkey,
        slot: Slot,
        reward_calc_tracer: impl Fn(&RewardCalculationEvent) + Send + Sync,
    ) -> Self {
        Self::_new_from_parent(
            parent,
            collector_id,
            slot,
            Some(reward_calc_tracer),
            NewBankOptions::default(),
        )
    }

    fn get_rent_collector_from(rent_collector: &RentCollector, epoch: Epoch) -> RentCollector {
        rent_collector.clone_with_epoch(epoch)
    }

    fn _new_from_parent(
        parent: &Arc<Bank>,
        collector_id: &Pubkey,
        slot: Slot,
        reward_calc_tracer: Option<impl Fn(&RewardCalculationEvent) + Send + Sync>,
        new_bank_options: NewBankOptions,
    ) -> Self {
        let mut time = Measure::start("bank::new_from_parent");
        let NewBankOptions { vote_only_bank } = new_bank_options;

        parent.freeze();
        assert_ne!(slot, parent.slot());

        let epoch_schedule = parent.epoch_schedule;
        let epoch = epoch_schedule.get_epoch(slot);

        let (rc, bank_rc_creation_time_us) = measure_us!(BankRc {
            accounts: Arc::new(Accounts::new_from_parent(
                &parent.rc.accounts,
                slot,
                parent.slot(),
            )),
            parent: RwLock::new(Some(parent.clone())),
            slot,
            bank_id_generator: parent.rc.bank_id_generator.clone(),
        });

        let (status_cache, status_cache_time_us) = measure_us!(Arc::clone(&parent.status_cache));

        let ((fee_rate_governor, fee_calculator), fee_components_time_us) = measure_us!({
            let fee_rate_governor =
                FeeRateGovernor::new_derived(&parent.fee_rate_governor, parent.signature_count());

            let fee_calculator = if parent.feature_set.is_active(&disable_fee_calculator::id()) {
                FeeCalculator::default()
            } else {
                fee_rate_governor.create_fee_calculator()
            };
            (fee_rate_governor, fee_calculator)
        });

        let bank_id = rc.bank_id_generator.fetch_add(1, Relaxed) + 1;
        let (blockhash_queue, blockhash_queue_time_us) =
            measure_us!(RwLock::new(parent.blockhash_queue.read().unwrap().clone()));

        let (stakes_cache, stakes_cache_time_us) =
            measure_us!(StakesCache::new(parent.stakes_cache.stakes().clone()));

        let (epoch_stakes, epoch_stakes_time_us) = measure_us!(parent.epoch_stakes.clone());

        let (builtin_programs, builtin_programs_time_us) =
            measure_us!(parent.builtin_programs.clone());

        let (rewards_pool_pubkeys, rewards_pool_pubkeys_time_us) =
            measure_us!(parent.rewards_pool_pubkeys.clone());

        let (executor_cache, executor_cache_time_us) = measure_us!({
            let parent_bank_executors = parent.executor_cache.read().unwrap();
            RwLock::new(BankExecutorCache::new_from_parent_bank_executors(
                &parent_bank_executors,
                epoch,
            ))
        });

        let (transaction_debug_keys, transaction_debug_keys_time_us) =
            measure_us!(parent.transaction_debug_keys.clone());

        let (transaction_log_collector_config, transaction_log_collector_config_time_us) =
            measure_us!(parent.transaction_log_collector_config.clone());

        let (feature_set, feature_set_time_us) = measure_us!(parent.feature_set.clone());

        let accounts_data_size_initial = parent.load_accounts_data_size();
        let mut new = Bank {
            incremental_snapshot_persistence: None,
            rc,
            status_cache,
            slot,
            bank_id,
            epoch,
            blockhash_queue,

            // TODO: clean this up, so much special-case copying...
            hashes_per_tick: parent.hashes_per_tick,
            ticks_per_slot: parent.ticks_per_slot,
            ns_per_slot: parent.ns_per_slot,
            genesis_creation_time: parent.genesis_creation_time,
            slots_per_year: parent.slots_per_year,
            epoch_schedule,
            collected_rent: AtomicU64::new(0),
            rent_collector: Self::get_rent_collector_from(&parent.rent_collector, epoch),
            max_tick_height: (slot + 1) * parent.ticks_per_slot,
            block_height: parent.block_height + 1,
            fee_calculator,
            fee_rate_governor,
            capitalization: AtomicU64::new(parent.capitalization()),
            vote_only_bank,
            inflation: parent.inflation.clone(),
            transaction_count: AtomicU64::new(parent.transaction_count()),
            non_vote_transaction_count_since_restart: AtomicU64::new(
                parent.non_vote_transaction_count_since_restart(),
            ),
            transaction_error_count: AtomicU64::new(0),
            transaction_entries_count: AtomicU64::new(0),
            transactions_per_entry_max: AtomicU64::new(0),
            // we will .clone_with_epoch() this soon after stake data update; so just .clone() for now
            stakes_cache,
            epoch_stakes,
            parent_hash: parent.hash(),
            parent_slot: parent.slot(),
            collector_id: *collector_id,
            collector_fees: AtomicU64::new(0),
            ancestors: Ancestors::default(),
            hash: RwLock::new(Hash::default()),
            is_delta: AtomicBool::new(false),
            tick_height: AtomicU64::new(parent.tick_height.load(Relaxed)),
            signature_count: AtomicU64::new(0),
            builtin_programs,
            runtime_config: parent.runtime_config.clone(),
            builtin_feature_transitions: parent.builtin_feature_transitions.clone(),
            hard_forks: parent.hard_forks.clone(),
            rewards: RwLock::new(vec![]),
            cluster_type: parent.cluster_type,
            lazy_rent_collection: AtomicBool::new(parent.lazy_rent_collection.load(Relaxed)),
            rewards_pool_pubkeys,
            executor_cache,
            transaction_debug_keys,
            transaction_log_collector_config,
            transaction_log_collector: Arc::new(RwLock::new(TransactionLogCollector::default())),
            feature_set: Arc::clone(&feature_set),
            drop_callback: RwLock::new(OptionalDropCallback(
                parent
                    .drop_callback
                    .read()
                    .unwrap()
                    .0
                    .as_ref()
                    .map(|drop_callback| drop_callback.clone_box()),
            )),
            freeze_started: AtomicBool::new(false),
            cost_tracker: RwLock::new(CostTracker::new_with_account_data_size_limit(
                feature_set
                    .is_active(&feature_set::cap_accounts_data_len::id())
                    .then(|| {
                        parent
                            .accounts_data_size_limit()
                            .saturating_sub(accounts_data_size_initial)
                    }),
            )),
            sysvar_cache: RwLock::new(SysvarCache::default()),
            accounts_data_size_initial,
            accounts_data_size_delta_on_chain: AtomicI64::new(0),
            accounts_data_size_delta_off_chain: AtomicI64::new(0),
            fee_structure: parent.fee_structure.clone(),
<<<<<<< HEAD
            scheduler: RwLock::new(None),
=======
            loaded_programs_cache: parent.loaded_programs_cache.clone(),
>>>>>>> 0e13dcca
        };

        let (_, ancestors_time_us) = measure_us!({
            let mut ancestors = Vec::with_capacity(1 + new.parents().len());
            ancestors.push(new.slot());
            new.parents().iter().for_each(|p| {
                ancestors.push(p.slot());
            });
            new.ancestors = Ancestors::from(ancestors);
        });

        // Following code may touch AccountsDb, requiring proper ancestors
        let parent_epoch = parent.epoch();
        let (_, update_epoch_time_us) = measure_us!({
            if parent_epoch < new.epoch() {
                let (thread_pool, thread_pool_time) = measure!(
                    ThreadPoolBuilder::new().build().unwrap(),
                    "thread_pool_creation",
                );

                let (_, apply_feature_activations_time) = measure!(
                    new.apply_feature_activations(
                        ApplyFeatureActivationsCaller::NewFromParent,
                        false
                    ),
                    "apply_feature_activation",
                );

                // Add new entry to stakes.stake_history, set appropriate epoch and
                // update vote accounts with warmed up stakes before saving a
                // snapshot of stakes in epoch stakes
                let (_, activate_epoch_time) = measure!(
                    new.stakes_cache.activate_epoch(epoch, &thread_pool),
                    "activate_epoch",
                );

                // Save a snapshot of stakes for use in consensus and stake weighted networking
                let leader_schedule_epoch = epoch_schedule.get_leader_schedule_epoch(slot);
                let (_, update_epoch_stakes_time) = measure!(
                    new.update_epoch_stakes(leader_schedule_epoch),
                    "update_epoch_stakes",
                );

                let mut rewards_metrics = RewardsMetrics::default();
                // After saving a snapshot of stakes, apply stake rewards and commission
                let (_, update_rewards_with_thread_pool_time) = measure!(
                    {
                        new.update_rewards_with_thread_pool(
                            parent_epoch,
                            reward_calc_tracer,
                            &thread_pool,
                            &mut rewards_metrics,
                        )
                    },
                    "update_rewards_with_thread_pool",
                );

                report_new_epoch_metrics(
                    new.epoch(),
                    slot,
                    parent.slot(),
                    NewEpochTimings {
                        thread_pool_time_us: thread_pool_time.as_us(),
                        apply_feature_activations_time_us: apply_feature_activations_time.as_us(),
                        activate_epoch_time_us: activate_epoch_time.as_us(),
                        update_epoch_stakes_time_us: update_epoch_stakes_time.as_us(),
                        update_rewards_with_thread_pool_time_us:
                            update_rewards_with_thread_pool_time.as_us(),
                    },
                    rewards_metrics,
                );
            } else {
                // Save a snapshot of stakes for use in consensus and stake weighted networking
                let leader_schedule_epoch = epoch_schedule.get_leader_schedule_epoch(slot);
                new.update_epoch_stakes(leader_schedule_epoch);
            }
        });

        // Update sysvars before processing transactions
        let (_, update_sysvars_time_us) = measure_us!({
            new.update_slot_hashes();
            new.update_stake_history(Some(parent_epoch));
            new.update_clock(Some(parent_epoch));
            new.update_fees();
        });

        let (_, fill_sysvar_cache_time_us) = measure_us!(new.fill_missing_sysvar_cache_entries());
        time.stop();

        report_new_bank_metrics(
            slot,
            new.block_height,
            parent.slot(),
            NewBankTimings {
                bank_rc_creation_time_us,
                total_elapsed_time_us: time.as_us(),
                status_cache_time_us,
                fee_components_time_us,
                blockhash_queue_time_us,
                stakes_cache_time_us,
                epoch_stakes_time_us,
                builtin_programs_time_us,
                rewards_pool_pubkeys_time_us,
                executor_cache_time_us,
                transaction_debug_keys_time_us,
                transaction_log_collector_config_time_us,
                feature_set_time_us,
                ancestors_time_us,
                update_epoch_time_us,
                update_sysvars_time_us,
                fill_sysvar_cache_time_us,
            },
        );

        parent
            .executor_cache
            .read()
            .unwrap()
            .stats
            .submit(parent.slot());

        new
    }

    pub fn byte_limit_for_scans(&self) -> Option<usize> {
        self.rc
            .accounts
            .accounts_db
            .accounts_index
            .scan_results_limit_bytes
    }

    pub fn proper_ancestors_set(&self) -> HashSet<Slot> {
        HashSet::from_iter(self.proper_ancestors())
    }

    /// Returns all ancestors excluding self.slot.
    pub(crate) fn proper_ancestors(&self) -> impl Iterator<Item = Slot> + '_ {
        self.ancestors
            .keys()
            .into_iter()
            .filter(move |slot| *slot != self.slot)
    }

    pub fn set_callback(&self, callback: Option<Box<dyn DropCallback + Send + Sync>>) {
        *self.drop_callback.write().unwrap() = OptionalDropCallback(callback);
    }

    pub fn vote_only_bank(&self) -> bool {
        self.vote_only_bank
    }

    /// Like `new_from_parent` but additionally:
    /// * Doesn't assume that the parent is anywhere near `slot`, parent could be millions of slots
    /// in the past
    /// * Adjusts the new bank's tick height to avoid having to run PoH for millions of slots
    /// * Freezes the new bank, assuming that the user will `Bank::new_from_parent` from this bank
    /// * Calculates and sets the epoch accounts hash from the parent
    pub fn warp_from_parent(
        parent: &Arc<Bank>,
        collector_id: &Pubkey,
        slot: Slot,
        data_source: CalcAccountsHashDataSource,
    ) -> Self {
        parent.freeze();
        parent
            .rc
            .accounts
            .accounts_db
            .epoch_accounts_hash_manager
            .set_in_flight(parent.slot());
        let accounts_hash = parent.update_accounts_hash(data_source, false, true);
        let epoch_accounts_hash = accounts_hash.into();
        parent
            .rc
            .accounts
            .accounts_db
            .epoch_accounts_hash_manager
            .set_valid(epoch_accounts_hash, parent.slot());

        let parent_timestamp = parent.clock().unix_timestamp;
        let mut new = Bank::new_from_parent(parent, collector_id, slot);
        new.apply_feature_activations(ApplyFeatureActivationsCaller::WarpFromParent, false);
        new.update_epoch_stakes(new.epoch_schedule().get_epoch(slot));
        new.tick_height.store(new.max_tick_height(), Relaxed);

        let mut clock = new.clock();
        clock.epoch_start_timestamp = parent_timestamp;
        clock.unix_timestamp = parent_timestamp;
        new.update_sysvar_account(&sysvar::clock::id(), |account| {
            create_account(
                &clock,
                new.inherit_specially_retained_account_fields(account),
            )
        });
        new.fill_missing_sysvar_cache_entries();
        new.freeze();
        new
    }

    /// Create a bank from explicit arguments and deserialized fields from snapshot
    #[allow(clippy::float_cmp)]
    pub(crate) fn new_from_fields(
        bank_rc: BankRc,
        genesis_config: &GenesisConfig,
        runtime_config: Arc<RuntimeConfig>,
        fields: BankFieldsToDeserialize,
        debug_keys: Option<Arc<HashSet<Pubkey>>>,
        additional_builtins: Option<&Builtins>,
        debug_do_not_add_builtins: bool,
        accounts_data_size_initial: u64,
    ) -> Self {
        let now = Instant::now();
        let ancestors = Ancestors::from(&fields.ancestors);
        // For backward compatibility, we can only serialize and deserialize
        // Stakes<Delegation> in BankFieldsTo{Serialize,Deserialize}. But Bank
        // caches Stakes<StakeAccount>. Below Stakes<StakeAccount> is obtained
        // from Stakes<Delegation> by reading the full account state from
        // accounts-db. Note that it is crucial that these accounts are loaded
        // at the right slot and match precisely with serialized Delegations.
        let stakes = Stakes::new(&fields.stakes, |pubkey| {
            let (account, _slot) = bank_rc.accounts.load_with_fixed_root(&ancestors, pubkey)?;
            Some(account)
        })
        .expect(
            "Stakes cache is inconsistent with accounts-db. This can indicate \
            a corrupted snapshot or bugs in cached accounts or accounts-db.",
        );
        let stakes_accounts_load_duration = now.elapsed();
        fn new<T: Default>() -> T {
            T::default()
        }
        let feature_set = new();
        let mut bank = Self {
            incremental_snapshot_persistence: fields.incremental_snapshot_persistence,
            rc: bank_rc,
            status_cache: new(),
            blockhash_queue: RwLock::new(fields.blockhash_queue),
            ancestors,
            hash: RwLock::new(fields.hash),
            parent_hash: fields.parent_hash,
            parent_slot: fields.parent_slot,
            hard_forks: Arc::new(RwLock::new(fields.hard_forks)),
            transaction_count: AtomicU64::new(fields.transaction_count),
            non_vote_transaction_count_since_restart: new(),
            transaction_error_count: new(),
            transaction_entries_count: new(),
            transactions_per_entry_max: new(),
            tick_height: AtomicU64::new(fields.tick_height),
            signature_count: AtomicU64::new(fields.signature_count),
            capitalization: AtomicU64::new(fields.capitalization),
            max_tick_height: fields.max_tick_height,
            hashes_per_tick: fields.hashes_per_tick,
            ticks_per_slot: fields.ticks_per_slot,
            ns_per_slot: fields.ns_per_slot,
            genesis_creation_time: fields.genesis_creation_time,
            slots_per_year: fields.slots_per_year,
            slot: fields.slot,
            bank_id: 0,
            epoch: fields.epoch,
            block_height: fields.block_height,
            collector_id: fields.collector_id,
            collector_fees: AtomicU64::new(fields.collector_fees),
            fee_calculator: fields.fee_calculator,
            fee_rate_governor: fields.fee_rate_governor,
            collected_rent: AtomicU64::new(fields.collected_rent),
            // clone()-ing is needed to consider a gated behavior in rent_collector
            rent_collector: Self::get_rent_collector_from(&fields.rent_collector, fields.epoch),
            epoch_schedule: fields.epoch_schedule,
            inflation: Arc::new(RwLock::new(fields.inflation)),
            stakes_cache: StakesCache::new(stakes),
            epoch_stakes: fields.epoch_stakes,
            is_delta: AtomicBool::new(fields.is_delta),
            builtin_programs: new(),
            runtime_config,
            builtin_feature_transitions: new(),
            rewards: new(),
            cluster_type: Some(genesis_config.cluster_type),
            lazy_rent_collection: new(),
            rewards_pool_pubkeys: new(),
            executor_cache: RwLock::new(BankExecutorCache::new(MAX_CACHED_EXECUTORS, fields.epoch)),
            transaction_debug_keys: debug_keys,
            transaction_log_collector_config: new(),
            transaction_log_collector: new(),
            feature_set: Arc::clone(&feature_set),
            drop_callback: RwLock::new(OptionalDropCallback(None)),
            freeze_started: AtomicBool::new(fields.hash != Hash::default()),
            vote_only_bank: false,
            cost_tracker: RwLock::new(CostTracker::default()),
            sysvar_cache: RwLock::new(SysvarCache::default()),
            accounts_data_size_initial,
            accounts_data_size_delta_on_chain: AtomicI64::new(0),
            accounts_data_size_delta_off_chain: AtomicI64::new(0),
            fee_structure: FeeStructure::default(),
<<<<<<< HEAD
            scheduler: RwLock::new(None),
=======
            loaded_programs_cache: Arc::<RwLock<LoadedPrograms>>::default(),
>>>>>>> 0e13dcca
        };
        bank.finish_init(
            genesis_config,
            additional_builtins,
            debug_do_not_add_builtins,
        );
        bank.fill_missing_sysvar_cache_entries();

        // Sanity assertions between bank snapshot and genesis config
        // Consider removing from serializable bank state
        // (BankFieldsToSerialize/BankFieldsToDeserialize) and initializing
        // from the passed in genesis_config instead (as new()/new_with_paths() already do)
        assert_eq!(
            bank.genesis_creation_time, genesis_config.creation_time,
            "Bank snapshot genesis creation time does not match genesis.bin creation time.\
             The snapshot and genesis.bin might pertain to different clusters"
        );
        assert_eq!(bank.ticks_per_slot, genesis_config.ticks_per_slot);
        assert_eq!(
            bank.ns_per_slot,
            genesis_config.poh_config.target_tick_duration.as_nanos()
                * genesis_config.ticks_per_slot as u128
        );
        assert_eq!(bank.max_tick_height, (bank.slot + 1) * bank.ticks_per_slot);
        assert_eq!(
            bank.slots_per_year,
            years_as_slots(
                1.0,
                &genesis_config.poh_config.target_tick_duration,
                bank.ticks_per_slot,
            )
        );
        assert_eq!(bank.epoch_schedule, genesis_config.epoch_schedule);
        assert_eq!(bank.epoch, bank.epoch_schedule.get_epoch(bank.slot));
        if !bank.feature_set.is_active(&disable_fee_calculator::id()) {
            bank.fee_rate_governor.lamports_per_signature =
                bank.fee_calculator.lamports_per_signature;
            assert_eq!(
                bank.fee_rate_governor.create_fee_calculator(),
                bank.fee_calculator
            );
        }

        datapoint_info!(
            "bank-new-from-fields",
            (
                "accounts_data_len-from-snapshot",
                fields.accounts_data_len as i64,
                i64
            ),
            (
                "accounts_data_len-from-generate_index",
                accounts_data_size_initial as i64,
                i64
            ),
            (
                "stakes_accounts_load_duration_us",
                stakes_accounts_load_duration.as_micros(),
                i64
            ),
        );
        bank
    }

    /// Return subset of bank fields representing serializable state
    pub(crate) fn get_fields_to_serialize<'a>(
        &'a self,
        ancestors: &'a HashMap<Slot, usize>,
    ) -> BankFieldsToSerialize<'a> {
        BankFieldsToSerialize {
            blockhash_queue: &self.blockhash_queue,
            ancestors,
            hash: *self.hash.read().unwrap(),
            parent_hash: self.parent_hash,
            parent_slot: self.parent_slot,
            hard_forks: &self.hard_forks,
            transaction_count: self.transaction_count.load(Relaxed),
            tick_height: self.tick_height.load(Relaxed),
            signature_count: self.signature_count.load(Relaxed),
            capitalization: self.capitalization.load(Relaxed),
            max_tick_height: self.max_tick_height,
            hashes_per_tick: self.hashes_per_tick,
            ticks_per_slot: self.ticks_per_slot,
            ns_per_slot: self.ns_per_slot,
            genesis_creation_time: self.genesis_creation_time,
            slots_per_year: self.slots_per_year,
            slot: self.slot,
            epoch: self.epoch,
            block_height: self.block_height,
            collector_id: self.collector_id,
            collector_fees: self.collector_fees.load(Relaxed),
            fee_calculator: self.fee_calculator,
            fee_rate_governor: self.fee_rate_governor.clone(),
            collected_rent: self.collected_rent.load(Relaxed),
            rent_collector: self.rent_collector.clone(),
            epoch_schedule: self.epoch_schedule,
            inflation: *self.inflation.read().unwrap(),
            stakes: &self.stakes_cache,
            epoch_stakes: &self.epoch_stakes,
            is_delta: self.is_delta.load(Relaxed),
            accounts_data_len: self.load_accounts_data_size(),
        }
    }

    pub fn collector_id(&self) -> &Pubkey {
        &self.collector_id
    }

    pub fn genesis_creation_time(&self) -> UnixTimestamp {
        self.genesis_creation_time
    }

    pub fn slot(&self) -> Slot {
        self.slot
    }

    pub fn bank_id(&self) -> BankId {
        self.bank_id
    }

    pub fn epoch(&self) -> Epoch {
        self.epoch
    }

    pub fn first_normal_epoch(&self) -> Epoch {
        self.epoch_schedule().first_normal_epoch
    }

    pub fn freeze_lock(&self) -> RwLockReadGuard<Hash> {
        self.hash.read().unwrap()
    }

    pub fn hash(&self) -> Hash {
        *self.hash.read().unwrap()
    }

    pub fn is_frozen(&self) -> bool {
        *self.hash.read().unwrap() != Hash::default()
    }

    pub fn freeze_started(&self) -> bool {
        self.freeze_started.load(Relaxed)
    }

    pub fn status_cache_ancestors(&self) -> Vec<u64> {
        let mut roots = self.status_cache.read().unwrap().roots().clone();
        let min = roots.iter().min().cloned().unwrap_or(0);
        for ancestor in self.ancestors.keys() {
            if ancestor >= min {
                roots.insert(ancestor);
            }
        }

        let mut ancestors: Vec<_> = roots.into_iter().collect();
        #[allow(clippy::stable_sort_primitive)]
        ancestors.sort();
        ancestors
    }

    /// computed unix_timestamp at this slot height
    pub fn unix_timestamp_from_genesis(&self) -> i64 {
        self.genesis_creation_time + ((self.slot as u128 * self.ns_per_slot) / 1_000_000_000) as i64
    }

    fn update_sysvar_account<F>(&self, pubkey: &Pubkey, updater: F)
    where
        F: Fn(&Option<AccountSharedData>) -> AccountSharedData,
    {
        let old_account = self.get_account_with_fixed_root(pubkey);
        let mut new_account = updater(&old_account);

        // When new sysvar comes into existence (with RENT_UNADJUSTED_INITIAL_BALANCE lamports),
        // this code ensures that the sysvar's balance is adjusted to be rent-exempt.
        //
        // More generally, this code always re-calculates for possible sysvar data size change,
        // although there is no such sysvars currently.
        self.adjust_sysvar_balance_for_rent(&mut new_account);
        self.store_account_and_update_capitalization(pubkey, &new_account);
    }

    fn inherit_specially_retained_account_fields(
        &self,
        old_account: &Option<AccountSharedData>,
    ) -> InheritableAccountFields {
        const RENT_UNADJUSTED_INITIAL_BALANCE: u64 = 1;

        (
            old_account
                .as_ref()
                .map(|a| a.lamports())
                .unwrap_or(RENT_UNADJUSTED_INITIAL_BALANCE),
            old_account
                .as_ref()
                .map(|a| a.rent_epoch())
                .unwrap_or(INITIAL_RENT_EPOCH),
        )
    }

    pub fn clock(&self) -> sysvar::clock::Clock {
        from_account(&self.get_account(&sysvar::clock::id()).unwrap_or_default())
            .unwrap_or_default()
    }

    fn update_clock(&self, parent_epoch: Option<Epoch>) {
        let mut unix_timestamp = self.clock().unix_timestamp;
        // set epoch_start_timestamp to None to warp timestamp
        let epoch_start_timestamp = {
            let epoch = if let Some(epoch) = parent_epoch {
                epoch
            } else {
                self.epoch()
            };
            let first_slot_in_epoch = self.epoch_schedule().get_first_slot_in_epoch(epoch);
            Some((first_slot_in_epoch, self.clock().epoch_start_timestamp))
        };
        let max_allowable_drift = MaxAllowableDrift {
            fast: MAX_ALLOWABLE_DRIFT_PERCENTAGE_FAST,
            slow: MAX_ALLOWABLE_DRIFT_PERCENTAGE_SLOW_V2,
        };

        let ancestor_timestamp = self.clock().unix_timestamp;
        if let Some(timestamp_estimate) =
            self.get_timestamp_estimate(max_allowable_drift, epoch_start_timestamp)
        {
            unix_timestamp = timestamp_estimate;
            if timestamp_estimate < ancestor_timestamp {
                unix_timestamp = ancestor_timestamp;
            }
        }
        datapoint_info!(
            "bank-timestamp-correction",
            ("slot", self.slot(), i64),
            ("from_genesis", self.unix_timestamp_from_genesis(), i64),
            ("corrected", unix_timestamp, i64),
            ("ancestor_timestamp", ancestor_timestamp, i64),
        );
        let mut epoch_start_timestamp =
            // On epoch boundaries, update epoch_start_timestamp
            if parent_epoch.is_some() && parent_epoch.unwrap() != self.epoch() {
                unix_timestamp
            } else {
                self.clock().epoch_start_timestamp
            };
        if self.slot == 0 {
            unix_timestamp = self.unix_timestamp_from_genesis();
            epoch_start_timestamp = self.unix_timestamp_from_genesis();
        }
        let clock = sysvar::clock::Clock {
            slot: self.slot,
            epoch_start_timestamp,
            epoch: self.epoch_schedule().get_epoch(self.slot),
            leader_schedule_epoch: self.epoch_schedule().get_leader_schedule_epoch(self.slot),
            unix_timestamp,
        };
        self.update_sysvar_account(&sysvar::clock::id(), |account| {
            create_account(
                &clock,
                self.inherit_specially_retained_account_fields(account),
            )
        });
    }

    pub fn set_sysvar_for_tests<T>(&self, sysvar: &T)
    where
        T: Sysvar + SysvarId,
    {
        self.update_sysvar_account(&T::id(), |account| {
            create_account(
                sysvar,
                self.inherit_specially_retained_account_fields(account),
            )
        });
        // Simply force fill sysvar cache rather than checking which sysvar was
        // actually updated since tests don't need to be optimized for performance.
        self.reset_sysvar_cache();
        self.fill_missing_sysvar_cache_entries();
    }

    fn update_slot_history(&self) {
        self.update_sysvar_account(&sysvar::slot_history::id(), |account| {
            let mut slot_history = account
                .as_ref()
                .map(|account| from_account::<SlotHistory, _>(account).unwrap())
                .unwrap_or_default();
            slot_history.add(self.slot());
            create_account(
                &slot_history,
                self.inherit_specially_retained_account_fields(account),
            )
        });
    }

    fn update_slot_hashes(&self) {
        self.update_sysvar_account(&sysvar::slot_hashes::id(), |account| {
            let mut slot_hashes = account
                .as_ref()
                .map(|account| from_account::<SlotHashes, _>(account).unwrap())
                .unwrap_or_default();
            slot_hashes.add(self.parent_slot, self.parent_hash);
            create_account(
                &slot_hashes,
                self.inherit_specially_retained_account_fields(account),
            )
        });
    }

    pub fn get_slot_history(&self) -> SlotHistory {
        from_account(&self.get_account(&sysvar::slot_history::id()).unwrap()).unwrap()
    }

    fn update_epoch_stakes(&mut self, leader_schedule_epoch: Epoch) {
        // update epoch_stakes cache
        //  if my parent didn't populate for this staker's epoch, we've
        //  crossed a boundary
        if self.epoch_stakes.get(&leader_schedule_epoch).is_none() {
            self.epoch_stakes.retain(|&epoch, _| {
                epoch >= leader_schedule_epoch.saturating_sub(MAX_LEADER_SCHEDULE_STAKES)
            });
            let stakes = self.stakes_cache.stakes().clone();
            let stakes = Arc::new(StakesEnum::from(stakes));
            let new_epoch_stakes = EpochStakes::new(stakes, leader_schedule_epoch);
            {
                let vote_stakes: HashMap<_, _> = self
                    .stakes_cache
                    .stakes()
                    .vote_accounts()
                    .delegated_stakes()
                    .map(|(pubkey, stake)| (*pubkey, stake))
                    .collect();
                info!(
                    "new epoch stakes, epoch: {}, stakes: {:#?}, total_stake: {}",
                    leader_schedule_epoch,
                    vote_stakes,
                    new_epoch_stakes.total_stake(),
                );
            }
            self.epoch_stakes
                .insert(leader_schedule_epoch, new_epoch_stakes);
        }
    }

    #[allow(deprecated)]
    fn update_fees(&self) {
        if !self
            .feature_set
            .is_active(&feature_set::disable_fees_sysvar::id())
        {
            self.update_sysvar_account(&sysvar::fees::id(), |account| {
                create_account(
                    &sysvar::fees::Fees::new(&self.fee_rate_governor.create_fee_calculator()),
                    self.inherit_specially_retained_account_fields(account),
                )
            });
        }
    }

    fn update_rent(&self) {
        self.update_sysvar_account(&sysvar::rent::id(), |account| {
            create_account(
                &self.rent_collector.rent,
                self.inherit_specially_retained_account_fields(account),
            )
        });
    }

    fn update_epoch_schedule(&self) {
        self.update_sysvar_account(&sysvar::epoch_schedule::id(), |account| {
            create_account(
                self.epoch_schedule(),
                self.inherit_specially_retained_account_fields(account),
            )
        });
    }

    fn update_stake_history(&self, epoch: Option<Epoch>) {
        if epoch == Some(self.epoch()) {
            return;
        }
        // if I'm the first Bank in an epoch, ensure stake_history is updated
        self.update_sysvar_account(&sysvar::stake_history::id(), |account| {
            create_account::<sysvar::stake_history::StakeHistory>(
                self.stakes_cache.stakes().history(),
                self.inherit_specially_retained_account_fields(account),
            )
        });
    }

    pub fn epoch_duration_in_years(&self, prev_epoch: Epoch) -> f64 {
        // period: time that has passed as a fraction of a year, basically the length of
        //  an epoch as a fraction of a year
        //  calculated as: slots_elapsed / (slots / year)
        self.epoch_schedule().get_slots_in_epoch(prev_epoch) as f64 / self.slots_per_year
    }

    // Calculates the starting-slot for inflation from the activation slot.
    // This method assumes that `pico_inflation` will be enabled before `full_inflation`, giving
    // precedence to the latter. However, since `pico_inflation` is fixed-rate Inflation, should
    // `pico_inflation` be enabled 2nd, the incorrect start slot provided here should have no
    // effect on the inflation calculation.
    fn get_inflation_start_slot(&self) -> Slot {
        let mut slots = self
            .feature_set
            .full_inflation_features_enabled()
            .iter()
            .filter_map(|id| self.feature_set.activated_slot(id))
            .collect::<Vec<_>>();
        slots.sort_unstable();
        slots.first().cloned().unwrap_or_else(|| {
            self.feature_set
                .activated_slot(&feature_set::pico_inflation::id())
                .unwrap_or(0)
        })
    }

    fn get_inflation_num_slots(&self) -> u64 {
        let inflation_activation_slot = self.get_inflation_start_slot();
        // Normalize inflation_start to align with the start of rewards accrual.
        let inflation_start_slot = self.epoch_schedule().get_first_slot_in_epoch(
            self.epoch_schedule()
                .get_epoch(inflation_activation_slot)
                .saturating_sub(1),
        );
        self.epoch_schedule().get_first_slot_in_epoch(self.epoch()) - inflation_start_slot
    }

    pub fn slot_in_year_for_inflation(&self) -> f64 {
        let num_slots = self.get_inflation_num_slots();

        // calculated as: num_slots / (slots / year)
        num_slots as f64 / self.slots_per_year
    }

    fn calculate_previous_epoch_inflation_rewards(
        &self,
        prev_epoch_capitalization: u64,
        prev_epoch: Epoch,
    ) -> PrevEpochInflationRewards {
        let slot_in_year = self.slot_in_year_for_inflation();
        let (validator_rate, foundation_rate) = {
            let inflation = self.inflation.read().unwrap();
            (
                (*inflation).validator(slot_in_year),
                (*inflation).foundation(slot_in_year),
            )
        };

        let prev_epoch_duration_in_years = self.epoch_duration_in_years(prev_epoch);
        let validator_rewards = (validator_rate
            * prev_epoch_capitalization as f64
            * prev_epoch_duration_in_years) as u64;

        PrevEpochInflationRewards {
            validator_rewards,
            prev_epoch_duration_in_years,
            validator_rate,
            foundation_rate,
        }
    }

    // update rewards based on the previous epoch
    fn update_rewards_with_thread_pool(
        &mut self,
        prev_epoch: Epoch,
        reward_calc_tracer: Option<impl Fn(&RewardCalculationEvent) + Send + Sync>,
        thread_pool: &ThreadPool,
        metrics: &mut RewardsMetrics,
    ) {
        let capitalization = self.capitalization();
        let PrevEpochInflationRewards {
            validator_rewards,
            prev_epoch_duration_in_years,
            validator_rate,
            foundation_rate,
        } = self.calculate_previous_epoch_inflation_rewards(capitalization, prev_epoch);

        let old_vote_balance_and_staked = self.stakes_cache.stakes().vote_balance_and_staked();
        let update_rewards_from_cached_accounts = self
            .feature_set
            .is_active(&feature_set::update_rewards_from_cached_accounts::id());

        self.pay_validator_rewards_with_thread_pool(
            prev_epoch,
            validator_rewards,
            reward_calc_tracer,
            self.credits_auto_rewind(),
            thread_pool,
            metrics,
            update_rewards_from_cached_accounts,
        );

        let new_vote_balance_and_staked = self.stakes_cache.stakes().vote_balance_and_staked();
        let validator_rewards_paid = new_vote_balance_and_staked - old_vote_balance_and_staked;
        assert_eq!(
            validator_rewards_paid,
            u64::try_from(
                self.rewards
                    .read()
                    .unwrap()
                    .iter()
                    .map(|(_address, reward_info)| {
                        match reward_info.reward_type {
                            RewardType::Voting | RewardType::Staking => reward_info.lamports,
                            _ => 0,
                        }
                    })
                    .sum::<i64>()
            )
            .unwrap()
        );

        // verify that we didn't pay any more than we expected to
        assert!(validator_rewards >= validator_rewards_paid);

        info!(
            "distributed inflation: {} (rounded from: {})",
            validator_rewards_paid, validator_rewards
        );
        let (num_stake_accounts, num_vote_accounts) = {
            let stakes = self.stakes_cache.stakes();
            (
                stakes.stake_delegations().len(),
                stakes.vote_accounts().len(),
            )
        };
        self.capitalization
            .fetch_add(validator_rewards_paid, Relaxed);

        let active_stake = if let Some(stake_history_entry) =
            self.stakes_cache.stakes().history().get(prev_epoch)
        {
            stake_history_entry.effective
        } else {
            0
        };

        datapoint_warn!(
            "epoch_rewards",
            ("slot", self.slot, i64),
            ("epoch", prev_epoch, i64),
            ("validator_rate", validator_rate, f64),
            ("foundation_rate", foundation_rate, f64),
            ("epoch_duration_in_years", prev_epoch_duration_in_years, f64),
            ("validator_rewards", validator_rewards_paid, i64),
            ("active_stake", active_stake, i64),
            ("pre_capitalization", capitalization, i64),
            ("post_capitalization", self.capitalization(), i64),
            ("num_stake_accounts", num_stake_accounts as i64, i64),
            ("num_vote_accounts", num_vote_accounts as i64, i64),
        );
    }

    /// map stake delegations into resolved (pubkey, account) pairs
    ///  returns a map (has to be copied) of loaded
    ///   ( Vec<(staker info)> (voter account) ) keyed by voter pubkey
    ///
    /// Filters out invalid pairs
    fn load_vote_and_stake_accounts_with_thread_pool(
        &self,
        thread_pool: &ThreadPool,
        reward_calc_tracer: Option<impl Fn(&RewardCalculationEvent) + Send + Sync>,
    ) -> LoadVoteAndStakeAccountsResult {
        let stakes = self.stakes_cache.stakes();
        let cached_vote_accounts = stakes.vote_accounts();
        let vote_with_stake_delegations_map = DashMap::with_capacity(cached_vote_accounts.len());
        let invalid_stake_keys: DashMap<Pubkey, InvalidCacheEntryReason> = DashMap::new();
        let invalid_vote_keys: DashMap<Pubkey, InvalidCacheEntryReason> = DashMap::new();
        let invalid_cached_stake_accounts = AtomicUsize::default();
        let invalid_cached_vote_accounts = AtomicUsize::default();
        let invalid_cached_stake_accounts_rent_epoch = AtomicUsize::default();

        let stake_delegations = self.filter_stake_delegations(&stakes);
        thread_pool.install(|| {
            stake_delegations
                .into_par_iter()
                .for_each(|(stake_pubkey, cached_stake_account)| {
                    let delegation = cached_stake_account.delegation();
                    let vote_pubkey = &delegation.voter_pubkey;
                    if invalid_vote_keys.contains_key(vote_pubkey) {
                        return;
                    }
                    let stake_account = match self.get_account_with_fixed_root(stake_pubkey) {
                        Some(stake_account) => stake_account,
                        None => {
                            invalid_stake_keys
                                .insert(*stake_pubkey, InvalidCacheEntryReason::Missing);
                            invalid_cached_stake_accounts.fetch_add(1, Relaxed);
                            return;
                        }
                    };
                    if cached_stake_account.account() != &stake_account {
                        if self.rc.accounts.accounts_db.assert_stakes_cache_consistency {
                            panic!(
                                "stakes cache accounts mismatch {cached_stake_account:?} {stake_account:?}"
                            );
                        }
                        invalid_cached_stake_accounts.fetch_add(1, Relaxed);
                        let cached_stake_account = cached_stake_account.account();
                        if cached_stake_account.lamports() == stake_account.lamports()
                            && cached_stake_account.data() == stake_account.data()
                            && cached_stake_account.owner() == stake_account.owner()
                            && cached_stake_account.executable() == stake_account.executable()
                        {
                            invalid_cached_stake_accounts_rent_epoch.fetch_add(1, Relaxed);
                        } else {
                            debug!(
                                "cached stake account mismatch: {}: {:?}, {:?}",
                                stake_pubkey, stake_account, cached_stake_account
                            );
                        }
                    }
                    let stake_account = match StakeAccount::<()>::try_from(stake_account) {
                        Ok(stake_account) => stake_account,
                        Err(stake_account::Error::InvalidOwner { .. }) => {
                            invalid_stake_keys
                                .insert(*stake_pubkey, InvalidCacheEntryReason::WrongOwner);
                            return;
                        }
                        Err(stake_account::Error::InstructionError(_)) => {
                            invalid_stake_keys
                                .insert(*stake_pubkey, InvalidCacheEntryReason::BadState);
                            return;
                        }
                        Err(stake_account::Error::InvalidDelegation(_)) => {
                            // This should not happen.
                            error!(
                                "Unexpected code path! StakeAccount<()> \
                                should not check if stake-state is a \
                                Delegation."
                            );
                            return;
                        }
                    };
                    let stake_delegation = (*stake_pubkey, stake_account);
                    let mut vote_delegations = if let Some(vote_delegations) =
                        vote_with_stake_delegations_map.get_mut(vote_pubkey)
                    {
                        vote_delegations
                    } else {
                        let cached_vote_account = cached_vote_accounts.get(vote_pubkey);
                        let vote_account = match self.get_account_with_fixed_root(vote_pubkey) {
                            Some(vote_account) => {
                                if vote_account.owner() != &solana_vote_program::id() {
                                    invalid_vote_keys
                                        .insert(*vote_pubkey, InvalidCacheEntryReason::WrongOwner);
                                    if cached_vote_account.is_some() {
                                        invalid_cached_vote_accounts.fetch_add(1, Relaxed);
                                    }
                                    return;
                                }
                                vote_account
                            }
                            None => {
                                if cached_vote_account.is_some() {
                                    invalid_cached_vote_accounts.fetch_add(1, Relaxed);
                                }
                                invalid_vote_keys
                                    .insert(*vote_pubkey, InvalidCacheEntryReason::Missing);
                                return;
                            }
                        };

                        let vote_state = if let Ok(vote_state) =
                            StateMut::<VoteStateVersions>::state(&vote_account)
                        {
                            vote_state.convert_to_current()
                        } else {
                            invalid_vote_keys
                                .insert(*vote_pubkey, InvalidCacheEntryReason::BadState);
                            if cached_vote_account.is_some() {
                                invalid_cached_vote_accounts.fetch_add(1, Relaxed);
                            }
                            return;
                        };
                        match cached_vote_account {
                            Some(cached_vote_account)
                                if cached_vote_account.account() == &vote_account => {}
                            _ => {
                                invalid_cached_vote_accounts.fetch_add(1, Relaxed);
                            }
                        };
                        vote_with_stake_delegations_map
                            .entry(*vote_pubkey)
                            .or_insert_with(|| VoteWithStakeDelegations {
                                vote_state: Arc::new(vote_state),
                                vote_account,
                                delegations: vec![],
                            })
                    };

                    if let Some(reward_calc_tracer) = reward_calc_tracer.as_ref() {
                        reward_calc_tracer(&RewardCalculationEvent::Staking(
                            stake_pubkey,
                            &InflationPointCalculationEvent::Delegation(
                                delegation,
                                solana_vote_program::id(),
                            ),
                        ));
                    }

                    vote_delegations.delegations.push(stake_delegation);
                });
        });
        invalid_cached_stake_accounts.fetch_add(invalid_stake_keys.len(), Relaxed);
        LoadVoteAndStakeAccountsResult {
            vote_with_stake_delegations_map,
            invalid_vote_keys,
            invalid_stake_keys,
            invalid_cached_vote_accounts: invalid_cached_vote_accounts.into_inner(),
            invalid_cached_stake_accounts: invalid_cached_stake_accounts.into_inner(),
            invalid_cached_stake_accounts_rent_epoch: invalid_cached_stake_accounts_rent_epoch
                .into_inner(),
            vote_accounts_cache_miss_count: 0,
        }
    }

    fn filter_stake_delegations<'a>(
        &self,
        stakes: &'a Stakes<StakeAccount<Delegation>>,
    ) -> Vec<(&'a Pubkey, &'a StakeAccount<Delegation>)> {
        if self
            .feature_set
            .is_active(&feature_set::stake_minimum_delegation_for_rewards::id())
        {
            let num_stake_delegations = stakes.stake_delegations().len();
            let min_stake_delegation =
                solana_stake_program::get_minimum_delegation(&self.feature_set)
                    .max(LAMPORTS_PER_SOL);

            let (stake_delegations, filter_timer) = measure!(stakes
                .stake_delegations()
                .iter()
                .filter(|(_stake_pubkey, cached_stake_account)| {
                    cached_stake_account.delegation().stake >= min_stake_delegation
                })
                .collect::<Vec<_>>());

            datapoint_info!(
                "stake_account_filter_time",
                ("filter_time_us", filter_timer.as_us(), i64),
                ("num_stake_delegations_before", num_stake_delegations, i64),
                ("num_stake_delegations_after", stake_delegations.len(), i64)
            );
            stake_delegations
        } else {
            stakes.stake_delegations().iter().collect()
        }
    }

    fn load_vote_and_stake_accounts<F>(
        &self,
        thread_pool: &ThreadPool,
        reward_calc_tracer: Option<F>,
    ) -> LoadVoteAndStakeAccountsResult
    where
        F: Fn(&RewardCalculationEvent) + Send + Sync,
    {
        let stakes = self.stakes_cache.stakes();
        let stake_delegations = self.filter_stake_delegations(&stakes);

        // Obtain all unique voter pubkeys from stake delegations.
        fn merge(mut acc: HashSet<Pubkey>, other: HashSet<Pubkey>) -> HashSet<Pubkey> {
            if acc.len() < other.len() {
                return merge(other, acc);
            }
            acc.extend(other);
            acc
        }
        let voter_pubkeys = thread_pool.install(|| {
            stake_delegations
                .par_iter()
                .fold(
                    HashSet::default,
                    |mut voter_pubkeys, (_stake_pubkey, stake_account)| {
                        let delegation = stake_account.delegation();
                        voter_pubkeys.insert(delegation.voter_pubkey);
                        voter_pubkeys
                    },
                )
                .reduce(HashSet::default, merge)
        });
        // Obtain vote-accounts for unique voter pubkeys.
        let cached_vote_accounts = stakes.vote_accounts();
        let solana_vote_program: Pubkey = solana_vote_program::id();
        let vote_accounts_cache_miss_count = AtomicUsize::default();
        let get_vote_account = |vote_pubkey: &Pubkey| -> Option<VoteAccount> {
            if let Some(vote_account) = cached_vote_accounts.get(vote_pubkey) {
                return Some(vote_account.clone());
            }
            // If accounts-db contains a valid vote account, then it should
            // already have been cached in cached_vote_accounts; so the code
            // below is only for sanity check, and can be removed once
            // vote_accounts_cache_miss_count is shown to be always zero.
            let account = self.get_account_with_fixed_root(vote_pubkey)?;
            if account.owner() == &solana_vote_program
                && VoteState::deserialize(account.data()).is_ok()
            {
                vote_accounts_cache_miss_count.fetch_add(1, Relaxed);
            }
            VoteAccount::try_from(account).ok()
        };
        let invalid_vote_keys = DashMap::<Pubkey, InvalidCacheEntryReason>::new();
        let make_vote_delegations_entry = |vote_pubkey| {
            let vote_account = match get_vote_account(&vote_pubkey) {
                Some(vote_account) => vote_account,
                None => {
                    invalid_vote_keys.insert(vote_pubkey, InvalidCacheEntryReason::Missing);
                    return None;
                }
            };
            if vote_account.owner() != &solana_vote_program {
                invalid_vote_keys.insert(vote_pubkey, InvalidCacheEntryReason::WrongOwner);
                return None;
            }
            let vote_state = match vote_account.vote_state().deref() {
                Ok(vote_state) => vote_state.clone(),
                Err(_) => {
                    invalid_vote_keys.insert(vote_pubkey, InvalidCacheEntryReason::BadState);
                    return None;
                }
            };
            let vote_with_stake_delegations = VoteWithStakeDelegations {
                vote_state: Arc::new(vote_state),
                vote_account: AccountSharedData::from(vote_account),
                delegations: Vec::default(),
            };
            Some((vote_pubkey, vote_with_stake_delegations))
        };
        let vote_with_stake_delegations_map: DashMap<Pubkey, VoteWithStakeDelegations> =
            thread_pool.install(|| {
                voter_pubkeys
                    .into_par_iter()
                    .filter_map(make_vote_delegations_entry)
                    .collect()
            });
        // Join stake accounts with vote-accounts.
        let push_stake_delegation = |(stake_pubkey, stake_account): (&Pubkey, &StakeAccount<_>)| {
            let delegation = stake_account.delegation();
            let mut vote_delegations =
                match vote_with_stake_delegations_map.get_mut(&delegation.voter_pubkey) {
                    Some(vote_delegations) => vote_delegations,
                    None => return,
                };
            if let Some(reward_calc_tracer) = reward_calc_tracer.as_ref() {
                let delegation =
                    InflationPointCalculationEvent::Delegation(delegation, solana_vote_program);
                let event = RewardCalculationEvent::Staking(stake_pubkey, &delegation);
                reward_calc_tracer(&event);
            }
            let stake_account = StakeAccount::from(stake_account.clone());
            let stake_delegation = (*stake_pubkey, stake_account);
            vote_delegations.delegations.push(stake_delegation);
        };
        thread_pool.install(|| {
            stake_delegations
                .into_par_iter()
                .for_each(push_stake_delegation);
        });
        LoadVoteAndStakeAccountsResult {
            vote_with_stake_delegations_map,
            invalid_vote_keys,
            invalid_stake_keys: DashMap::default(),
            invalid_cached_vote_accounts: 0,
            invalid_cached_stake_accounts: 0,
            invalid_cached_stake_accounts_rent_epoch: 0,
            vote_accounts_cache_miss_count: vote_accounts_cache_miss_count.into_inner(),
        }
    }

    /// iterate over all stakes, redeem vote credits for each stake we can
    /// successfully load and parse, return the lamport value of one point
    fn pay_validator_rewards_with_thread_pool(
        &mut self,
        rewarded_epoch: Epoch,
        rewards: u64,
        reward_calc_tracer: Option<impl Fn(&RewardCalculationEvent) + Send + Sync>,
        credits_auto_rewind: bool,
        thread_pool: &ThreadPool,
        metrics: &mut RewardsMetrics,
        update_rewards_from_cached_accounts: bool,
    ) {
        let stake_history = self.stakes_cache.stakes().history().clone();
        let vote_with_stake_delegations_map = {
            let mut m = Measure::start("load_vote_and_stake_accounts_us");
            let LoadVoteAndStakeAccountsResult {
                vote_with_stake_delegations_map,
                invalid_stake_keys,
                invalid_vote_keys,
                invalid_cached_vote_accounts,
                invalid_cached_stake_accounts,
                invalid_cached_stake_accounts_rent_epoch,
                vote_accounts_cache_miss_count,
            } = if update_rewards_from_cached_accounts {
                self.load_vote_and_stake_accounts(thread_pool, reward_calc_tracer.as_ref())
            } else {
                self.load_vote_and_stake_accounts_with_thread_pool(
                    thread_pool,
                    reward_calc_tracer.as_ref(),
                )
            };
            m.stop();
            metrics
                .load_vote_and_stake_accounts_us
                .fetch_add(m.as_us(), Relaxed);
            metrics.invalid_cached_vote_accounts += invalid_cached_vote_accounts;
            metrics.invalid_cached_stake_accounts += invalid_cached_stake_accounts;
            metrics.invalid_cached_stake_accounts_rent_epoch +=
                invalid_cached_stake_accounts_rent_epoch;
            metrics.vote_accounts_cache_miss_count += vote_accounts_cache_miss_count;
            self.stakes_cache.handle_invalid_keys(
                invalid_stake_keys,
                invalid_vote_keys,
                self.slot(),
            );
            vote_with_stake_delegations_map
        };

        let mut m = Measure::start("calculate_points");
        let points: u128 = thread_pool.install(|| {
            vote_with_stake_delegations_map
                .par_iter()
                .map(|entry| {
                    let VoteWithStakeDelegations {
                        vote_state,
                        delegations,
                        ..
                    } = entry.value();

                    delegations
                        .par_iter()
                        .map(|(_stake_pubkey, stake_account)| {
                            stake_state::calculate_points(
                                stake_account.stake_state(),
                                vote_state,
                                Some(&stake_history),
                            )
                            .unwrap_or(0)
                        })
                        .sum::<u128>()
                })
                .sum()
        });
        m.stop();
        metrics.calculate_points_us.fetch_add(m.as_us(), Relaxed);

        if points == 0 {
            return;
        }

        // pay according to point value
        let point_value = PointValue { rewards, points };
        let vote_account_rewards: DashMap<Pubkey, (AccountSharedData, u8, u64, bool)> =
            DashMap::with_capacity(vote_with_stake_delegations_map.len());
        let stake_delegation_iterator = vote_with_stake_delegations_map.into_par_iter().flat_map(
            |(
                vote_pubkey,
                VoteWithStakeDelegations {
                    vote_state,
                    vote_account,
                    delegations,
                },
            )| {
                vote_account_rewards
                    .insert(vote_pubkey, (vote_account, vote_state.commission, 0, false));
                delegations
                    .into_par_iter()
                    .map(move |delegation| (vote_pubkey, Arc::clone(&vote_state), delegation))
            },
        );

        let mut m = Measure::start("redeem_rewards");
        let stake_rewards: Vec<StakeReward> = thread_pool.install(|| {
            stake_delegation_iterator
                .filter_map(|(vote_pubkey, vote_state, (stake_pubkey, stake_account))| {
                    // curry closure to add the contextual stake_pubkey
                    let reward_calc_tracer = reward_calc_tracer.as_ref().map(|outer| {
                        // inner
                        move |inner_event: &_| {
                            outer(&RewardCalculationEvent::Staking(&stake_pubkey, inner_event))
                        }
                    });
                    let (mut stake_account, stake_state) =
                        <(AccountSharedData, StakeState)>::from(stake_account);
                    let redeemed = stake_state::redeem_rewards(
                        rewarded_epoch,
                        stake_state,
                        &mut stake_account,
                        &vote_state,
                        &point_value,
                        Some(&stake_history),
                        reward_calc_tracer.as_ref(),
                        credits_auto_rewind,
                    );
                    if let Ok((stakers_reward, voters_reward)) = redeemed {
                        // track voter rewards
                        if let Some((
                            _vote_account,
                            _commission,
                            vote_rewards_sum,
                            vote_needs_store,
                        )) = vote_account_rewards.get_mut(&vote_pubkey).as_deref_mut()
                        {
                            *vote_needs_store = true;
                            *vote_rewards_sum = vote_rewards_sum.saturating_add(voters_reward);
                        }

                        let post_balance = stake_account.lamports();
                        return Some(StakeReward {
                            stake_pubkey,
                            stake_reward_info: RewardInfo {
                                reward_type: RewardType::Staking,
                                lamports: i64::try_from(stakers_reward).unwrap(),
                                post_balance,
                                commission: Some(vote_state.commission),
                            },
                            stake_account,
                        });
                    } else {
                        debug!(
                            "stake_state::redeem_rewards() failed for {}: {:?}",
                            stake_pubkey, redeemed
                        );
                    }
                    None
                })
                .collect()
        });
        m.stop();
        metrics.redeem_rewards_us += m.as_us();

        self.store_stake_accounts(&stake_rewards, metrics);
        let vote_rewards = self.store_vote_accounts(vote_account_rewards, metrics);
        self.update_reward_history(stake_rewards, vote_rewards);
    }

    fn store_stake_accounts(&self, stake_rewards: &[StakeReward], metrics: &mut RewardsMetrics) {
        // store stake account even if stakers_reward is 0
        // because credits observed has changed
        let mut m = Measure::start("store_stake_account");
        self.store_accounts((self.slot(), stake_rewards, self.include_slot_in_hash()));
        m.stop();
        metrics
            .store_stake_accounts_us
            .fetch_add(m.as_us(), Relaxed);
    }

    fn store_vote_accounts(
        &self,
        vote_account_rewards: DashMap<Pubkey, (AccountSharedData, u8, u64, bool)>,
        metrics: &mut RewardsMetrics,
    ) -> Vec<(Pubkey, RewardInfo)> {
        let mut m = Measure::start("store_vote_accounts");
        let vote_rewards = vote_account_rewards
            .into_iter()
            .filter_map(
                |(vote_pubkey, (mut vote_account, commission, vote_rewards, vote_needs_store))| {
                    if let Err(err) = vote_account.checked_add_lamports(vote_rewards) {
                        debug!("reward redemption failed for {}: {:?}", vote_pubkey, err);
                        return None;
                    }

                    if vote_needs_store {
                        self.store_account(&vote_pubkey, &vote_account);
                    }

                    Some((
                        vote_pubkey,
                        RewardInfo {
                            reward_type: RewardType::Voting,
                            lamports: vote_rewards as i64,
                            post_balance: vote_account.lamports(),
                            commission: Some(commission),
                        },
                    ))
                },
            )
            .collect::<Vec<_>>();

        m.stop();
        metrics.store_vote_accounts_us.fetch_add(m.as_us(), Relaxed);
        vote_rewards
    }

    fn update_reward_history(
        &self,
        stake_rewards: Vec<StakeReward>,
        mut vote_rewards: Vec<(Pubkey, RewardInfo)>,
    ) {
        let additional_reserve = stake_rewards.len() + vote_rewards.len();
        let mut rewards = self.rewards.write().unwrap();
        rewards.reserve(additional_reserve);
        rewards.append(&mut vote_rewards);
        stake_rewards
            .into_iter()
            .filter(|x| x.get_stake_reward() > 0)
            .for_each(|x| rewards.push((x.stake_pubkey, x.stake_reward_info)));
    }

    fn update_recent_blockhashes_locked(&self, locked_blockhash_queue: &BlockhashQueue) {
        #[allow(deprecated)]
        self.update_sysvar_account(&sysvar::recent_blockhashes::id(), |account| {
            let recent_blockhash_iter = locked_blockhash_queue.get_recent_blockhashes();
            recent_blockhashes_account::create_account_with_data_and_fields(
                recent_blockhash_iter,
                self.inherit_specially_retained_account_fields(account),
            )
        });
    }

    pub fn update_recent_blockhashes(&self) {
        let blockhash_queue = self.blockhash_queue.read().unwrap();
        self.update_recent_blockhashes_locked(&blockhash_queue);
    }

    fn get_timestamp_estimate(
        &self,
        max_allowable_drift: MaxAllowableDrift,
        epoch_start_timestamp: Option<(Slot, UnixTimestamp)>,
    ) -> Option<UnixTimestamp> {
        let mut get_timestamp_estimate_time = Measure::start("get_timestamp_estimate");
        let slots_per_epoch = self.epoch_schedule().slots_per_epoch;
        let vote_accounts = self.vote_accounts();
        let recent_timestamps = vote_accounts.iter().filter_map(|(pubkey, (_, account))| {
            let vote_state = account.vote_state();
            let vote_state = vote_state.as_ref().ok()?;
            let slot_delta = self.slot().checked_sub(vote_state.last_timestamp.slot)?;
            (slot_delta <= slots_per_epoch).then_some({
                (
                    *pubkey,
                    (
                        vote_state.last_timestamp.slot,
                        vote_state.last_timestamp.timestamp,
                    ),
                )
            })
        });
        let slot_duration = Duration::from_nanos(self.ns_per_slot as u64);
        let epoch = self.epoch_schedule().get_epoch(self.slot());
        let stakes = self.epoch_vote_accounts(epoch)?;
        let stake_weighted_timestamp = calculate_stake_weighted_timestamp(
            recent_timestamps,
            stakes,
            self.slot(),
            slot_duration,
            epoch_start_timestamp,
            max_allowable_drift,
            self.feature_set
                .is_active(&feature_set::warp_timestamp_again::id()),
        );
        get_timestamp_estimate_time.stop();
        datapoint_info!(
            "bank-timestamp",
            (
                "get_timestamp_estimate_us",
                get_timestamp_estimate_time.as_us(),
                i64
            ),
        );
        stake_weighted_timestamp
    }

    // Distribute collected transaction fees for this slot to collector_id (= current leader).
    //
    // Each validator is incentivized to process more transactions to earn more transaction fees.
    // Transaction fees are rewarded for the computing resource utilization cost, directly
    // proportional to their actual processing power.
    //
    // collector_id is rotated according to stake-weighted leader schedule. So the opportunity of
    // earning transaction fees are fairly distributed by stake. And missing the opportunity
    // (not producing a block as a leader) earns nothing. So, being online is incentivized as a
    // form of transaction fees as well.
    //
    // On the other hand, rent fees are distributed under slightly different philosophy, while
    // still being stake-weighted.
    // Ref: distribute_rent_to_validators
    fn collect_fees(&self) {
        let collector_fees = self.collector_fees.load(Relaxed);

        if collector_fees != 0 {
            let (deposit, mut burn) = self.fee_rate_governor.burn(collector_fees);
            // burn a portion of fees
            debug!(
                "distributed fee: {} (rounded from: {}, burned: {})",
                deposit, collector_fees, burn
            );

            match self.deposit(&self.collector_id, deposit) {
                Ok(post_balance) => {
                    if deposit != 0 {
                        self.rewards.write().unwrap().push((
                            self.collector_id,
                            RewardInfo {
                                reward_type: RewardType::Fee,
                                lamports: deposit as i64,
                                post_balance,
                                commission: None,
                            },
                        ));
                    }
                }
                Err(_) => {
                    error!(
                        "Burning {} fee instead of crediting {}",
                        deposit, self.collector_id
                    );
                    inc_new_counter_error!("bank-burned_fee_lamports", deposit as usize);
                    burn += deposit;
                }
            }
            self.capitalization.fetch_sub(burn, Relaxed);
        }
    }

    pub fn rehash(&self) {
        let mut hash = self.hash.write().unwrap();
        let new = self.hash_internal_state();
        if new != *hash {
            warn!("Updating bank hash to {}", new);
            *hash = new;
        }
    }

    pub fn freeze(&self) {
        // This lock prevents any new commits from BankingStage
        // `process_and_record_transactions_locked()` from coming
        // in after the last tick is observed. This is because in
        // BankingStage, any transaction successfully recorded in
        // `record_transactions()` is recorded after this `hash` lock
        // is grabbed. At the time of the successful record,
        // this means the PoH has not yet reached the last tick,
        // so this means freeze() hasn't been called yet. And because
        // BankingStage doesn't release this hash lock until both
        // record and commit are finished, those transactions will be
        // committed before this write lock can be obtained here.
        let mut hash = self.hash.write().unwrap();
        if *hash == Hash::default() {
            /*match self.scheduler_mode() {
                solana_scheduler::Mode::Replaying => {
                    assert!(self.scheduler2.read().unwrap().is_none());
                }
                solana_scheduler::Mode::Banking => {
                    assert!(self.scheduler2.read().unwrap().is_some());
                }
            }*/
            // finish up any deferred changes to account state
            self.collect_rent_eagerly();
            self.collect_fees();
            self.distribute_rent();
            self.update_slot_history();
            self.run_incinerator();

            // freeze is a one-way trip, idempotent
            self.freeze_started.store(true, Relaxed);
            *hash = self.hash_internal_state();
            self.rc.accounts.accounts_db.mark_slot_frozen(self.slot());
        }
    }

    // dangerous; don't use this; this is only needed for ledger-tool's special command
    pub fn unfreeze_for_ledger_tool(&self) {
        self.freeze_started.store(false, Relaxed);
    }

    pub fn epoch_schedule(&self) -> &EpochSchedule {
        &self.epoch_schedule
    }

    /// squash the parent's state up into this Bank,
    ///   this Bank becomes a root
    pub fn squash(&self) -> SquashTiming {
        self.freeze();

        //this bank and all its parents are now on the rooted path
        let mut roots = vec![self.slot()];
        roots.append(&mut self.parents().iter().map(|p| p.slot()).collect());

        let mut total_index_us = 0;
        let mut total_cache_us = 0;
        let mut total_store_us = 0;

        let mut squash_accounts_time = Measure::start("squash_accounts_time");
        for slot in roots.iter().rev() {
            // root forks cannot be purged
            let add_root_timing = self.rc.accounts.add_root(*slot);
            total_index_us += add_root_timing.index_us;
            total_cache_us += add_root_timing.cache_us;
            total_store_us += add_root_timing.store_us;
        }
        squash_accounts_time.stop();

        *self.rc.parent.write().unwrap() = None;

        let mut squash_cache_time = Measure::start("squash_cache_time");
        roots
            .iter()
            .for_each(|slot| self.status_cache.write().unwrap().add_root(*slot));
        squash_cache_time.stop();

        SquashTiming {
            squash_accounts_ms: squash_accounts_time.as_ms(),
            squash_accounts_index_ms: total_index_us / 1000,
            squash_accounts_cache_ms: total_cache_us / 1000,
            squash_accounts_store_ms: total_store_us / 1000,

            squash_cache_ms: squash_cache_time.as_ms(),
        }
    }

    /// Return the more recent checkpoint of this bank instance.
    pub fn parent(&self) -> Option<Arc<Bank>> {
        self.rc.parent.read().unwrap().clone()
    }

    pub fn parent_slot(&self) -> Slot {
        self.parent_slot
    }

    pub fn parent_hash(&self) -> Hash {
        self.parent_hash
    }

    fn process_genesis_config(&mut self, genesis_config: &GenesisConfig) {
        // Bootstrap validator collects fees until `new_from_parent` is called.
        self.fee_rate_governor = genesis_config.fee_rate_governor.clone();
        self.fee_calculator = self.fee_rate_governor.create_fee_calculator();

        for (pubkey, account) in genesis_config.accounts.iter() {
            assert!(
                self.get_account(pubkey).is_none(),
                "{pubkey} repeated in genesis config"
            );
            self.store_account(pubkey, account);
            self.capitalization.fetch_add(account.lamports(), Relaxed);
            self.accounts_data_size_initial += account.data().len() as u64;
        }
        // updating sysvars (the fees sysvar in this case) now depends on feature activations in
        // genesis_config.accounts above
        self.update_fees();

        for (pubkey, account) in genesis_config.rewards_pools.iter() {
            assert!(
                self.get_account(pubkey).is_none(),
                "{pubkey} repeated in genesis config"
            );
            self.store_account(pubkey, account);
            self.accounts_data_size_initial += account.data().len() as u64;
        }

        // highest staked node is the first collector
        self.collector_id = self
            .stakes_cache
            .stakes()
            .highest_staked_node()
            .unwrap_or_default();

        self.blockhash_queue.write().unwrap().genesis_hash(
            &genesis_config.hash(),
            self.fee_rate_governor.lamports_per_signature,
        );

        self.hashes_per_tick = genesis_config.hashes_per_tick();
        self.ticks_per_slot = genesis_config.ticks_per_slot();
        self.ns_per_slot = genesis_config.ns_per_slot();
        self.genesis_creation_time = genesis_config.creation_time;
        self.max_tick_height = (self.slot + 1) * self.ticks_per_slot;
        self.slots_per_year = genesis_config.slots_per_year();

        self.epoch_schedule = genesis_config.epoch_schedule;

        self.inflation = Arc::new(RwLock::new(genesis_config.inflation));

        self.rent_collector = RentCollector::new(
            self.epoch,
            *self.epoch_schedule(),
            self.slots_per_year,
            genesis_config.rent,
        );

        // Add additional builtin programs specified in the genesis config
        for (name, program_id) in &genesis_config.native_instruction_processors {
            self.add_builtin_account(name, program_id, false);
        }
    }

    fn burn_and_purge_account(&self, program_id: &Pubkey, mut account: AccountSharedData) {
        let old_data_size = account.data().len();
        self.capitalization.fetch_sub(account.lamports(), Relaxed);
        // Both resetting account balance to 0 and zeroing the account data
        // is needed to really purge from AccountsDb and flush the Stakes cache
        account.set_lamports(0);
        account.data_as_mut_slice().fill(0);
        self.store_account(program_id, &account);
        self.calculate_and_update_accounts_data_size_delta_off_chain(old_data_size, 0);
    }

    // NOTE: must hold idempotent for the same set of arguments
    /// Add a builtin program account
    pub fn add_builtin_account(&self, name: &str, program_id: &Pubkey, must_replace: bool) {
        let existing_genuine_program =
            self.get_account_with_fixed_root(program_id)
                .and_then(|account| {
                    // it's very unlikely to be squatted at program_id as non-system account because of burden to
                    // find victim's pubkey/hash. So, when account.owner is indeed native_loader's, it's
                    // safe to assume it's a genuine program.
                    if native_loader::check_id(account.owner()) {
                        Some(account)
                    } else {
                        // malicious account is pre-occupying at program_id
                        self.burn_and_purge_account(program_id, account);
                        None
                    }
                });

        if must_replace {
            // updating builtin program
            match &existing_genuine_program {
                None => panic!(
                    "There is no account to replace with builtin program ({name}, {program_id})."
                ),
                Some(account) => {
                    if *name == String::from_utf8_lossy(account.data()) {
                        // The existing account is well formed
                        return;
                    }
                }
            }
        } else {
            // introducing builtin program
            if existing_genuine_program.is_some() {
                // The existing account is sufficient
                return;
            }
        }

        assert!(
            !self.freeze_started(),
            "Can't change frozen bank by adding not-existing new builtin program ({name}, {program_id}). \
            Maybe, inconsistent program activation is detected on snapshot restore?"
        );

        // Add a bogus executable builtin account, which will be loaded and ignored.
        let account = native_loader::create_loadable_account_with_fields(
            name,
            self.inherit_specially_retained_account_fields(&existing_genuine_program),
        );
        self.store_account_and_update_capitalization(program_id, &account);
    }

    /// Add a precompiled program account
    pub fn add_precompiled_account(&self, program_id: &Pubkey) {
        self.add_precompiled_account_with_owner(program_id, native_loader::id())
    }

    // Used by tests to simulate clusters with precompiles that aren't owned by the native loader
    fn add_precompiled_account_with_owner(&self, program_id: &Pubkey, owner: Pubkey) {
        if let Some(account) = self.get_account_with_fixed_root(program_id) {
            if account.executable() {
                // The account is already executable, that's all we need
                return;
            } else {
                // malicious account is pre-occupying at program_id
                self.burn_and_purge_account(program_id, account);
            }
        };

        assert!(
            !self.freeze_started(),
            "Can't change frozen bank by adding not-existing new precompiled program ({program_id}). \
                Maybe, inconsistent program activation is detected on snapshot restore?"
        );

        // Add a bogus executable account, which will be loaded and ignored.
        let (lamports, rent_epoch) = self.inherit_specially_retained_account_fields(&None);
        let account = AccountSharedData::from(Account {
            lamports,
            owner,
            data: vec![],
            executable: true,
            rent_epoch,
        });
        self.store_account_and_update_capitalization(program_id, &account);
    }

    pub fn set_rent_burn_percentage(&mut self, burn_percent: u8) {
        self.rent_collector.rent.burn_percent = burn_percent;
    }

    pub fn set_hashes_per_tick(&mut self, hashes_per_tick: Option<u64>) {
        self.hashes_per_tick = hashes_per_tick;
    }

    /// Return the last block hash registered.
    pub fn last_blockhash(&self) -> Hash {
        self.blockhash_queue.read().unwrap().last_hash()
    }

    pub fn last_blockhash_and_lamports_per_signature(&self) -> (Hash, u64) {
        let blockhash_queue = self.blockhash_queue.read().unwrap();
        let last_hash = blockhash_queue.last_hash();
        let last_lamports_per_signature = blockhash_queue
            .get_lamports_per_signature(&last_hash)
            .unwrap(); // safe so long as the BlockhashQueue is consistent
        (last_hash, last_lamports_per_signature)
    }

    pub fn is_blockhash_valid(&self, hash: &Hash) -> bool {
        let blockhash_queue = self.blockhash_queue.read().unwrap();
        blockhash_queue.is_hash_valid(hash)
    }

    pub fn get_minimum_balance_for_rent_exemption(&self, data_len: usize) -> u64 {
        self.rent_collector.rent.minimum_balance(data_len).max(1)
    }

    pub fn get_lamports_per_signature(&self) -> u64 {
        self.fee_rate_governor.lamports_per_signature
    }

    pub fn get_lamports_per_signature_for_blockhash(&self, hash: &Hash) -> Option<u64> {
        let blockhash_queue = self.blockhash_queue.read().unwrap();
        blockhash_queue.get_lamports_per_signature(hash)
    }

    #[deprecated(since = "1.9.0", note = "Please use `get_fee_for_message` instead")]
    pub fn get_fee_rate_governor(&self) -> &FeeRateGovernor {
        &self.fee_rate_governor
    }

    pub fn get_fee_for_message(&self, message: &SanitizedMessage) -> Option<u64> {
        let lamports_per_signature = {
            let blockhash_queue = self.blockhash_queue.read().unwrap();
            blockhash_queue.get_lamports_per_signature(message.recent_blockhash())
        }
        .or_else(|| {
            self.check_message_for_nonce(message)
                .and_then(|(address, account)| {
                    NoncePartial::new(address, account).lamports_per_signature()
                })
        })?;
        Some(Self::calculate_fee(
            message,
            lamports_per_signature,
            &self.fee_structure,
            self.feature_set
                .is_active(&use_default_units_in_fee_calculation::id()),
            !self
                .feature_set
                .is_active(&remove_deprecated_request_unit_ix::id()),
            self.feature_set
                .is_active(&remove_congestion_multiplier_from_fee_calculation::id()),
            self.enable_request_heap_frame_ix(),
        ))
    }

    pub fn get_startup_verification_complete(&self) -> &Arc<AtomicBool> {
        &self
            .rc
            .accounts
            .accounts_db
            .verify_accounts_hash_in_bg
            .verified
    }

    pub fn is_startup_verification_complete(&self) -> bool {
        self.rc
            .accounts
            .accounts_db
            .verify_accounts_hash_in_bg
            .check_complete()
    }

    /// This can occur because it completed in the background
    /// or if the verification was run in the foreground.
    pub fn set_startup_verification_complete(&self) {
        self.rc
            .accounts
            .accounts_db
            .verify_accounts_hash_in_bg
            .verification_complete()
    }

    pub fn get_fee_for_message_with_lamports_per_signature(
        &self,
        message: &SanitizedMessage,
        lamports_per_signature: u64,
    ) -> u64 {
        Self::calculate_fee(
            message,
            lamports_per_signature,
            &self.fee_structure,
            self.feature_set
                .is_active(&use_default_units_in_fee_calculation::id()),
            !self
                .feature_set
                .is_active(&remove_deprecated_request_unit_ix::id()),
            self.feature_set
                .is_active(&remove_congestion_multiplier_from_fee_calculation::id()),
            self.enable_request_heap_frame_ix(),
        )
    }

    #[deprecated(
        since = "1.6.11",
        note = "Please use `get_blockhash_last_valid_block_height`"
    )]
    pub fn get_blockhash_last_valid_slot(&self, blockhash: &Hash) -> Option<Slot> {
        let blockhash_queue = self.blockhash_queue.read().unwrap();
        // This calculation will need to be updated to consider epoch boundaries if BlockhashQueue
        // length is made variable by epoch
        blockhash_queue
            .get_hash_age(blockhash)
            .map(|age| self.slot + blockhash_queue.get_max_age() as u64 - age)
    }

    pub fn get_blockhash_last_valid_block_height(&self, blockhash: &Hash) -> Option<Slot> {
        let blockhash_queue = self.blockhash_queue.read().unwrap();
        // This calculation will need to be updated to consider epoch boundaries if BlockhashQueue
        // length is made variable by epoch
        blockhash_queue
            .get_hash_age(blockhash)
            .map(|age| self.block_height + blockhash_queue.get_max_age() as u64 - age)
    }

    pub fn confirmed_last_blockhash(&self) -> Hash {
        const NUM_BLOCKHASH_CONFIRMATIONS: usize = 3;

        let parents = self.parents();
        if parents.is_empty() {
            self.last_blockhash()
        } else {
            let index = NUM_BLOCKHASH_CONFIRMATIONS.min(parents.len() - 1);
            parents[index].last_blockhash()
        }
    }

    /// Forget all signatures. Useful for benchmarking.
    pub fn clear_signatures(&self) {
        self.status_cache.write().unwrap().clear();
    }

    pub fn clear_slot_signatures(&self, slot: Slot) {
        self.status_cache.write().unwrap().clear_slot_entries(slot);
    }

    fn update_transaction_statuses(
        &self,
        sanitized_txs: &[SanitizedTransaction],
        execution_results: &[TransactionExecutionResult],
    ) {
        let mut status_cache = self.status_cache.write().unwrap();
        assert_eq!(sanitized_txs.len(), execution_results.len());
        for (tx, execution_result) in sanitized_txs.iter().zip(execution_results) {
            if let Some(details) = execution_result.details() {
                // Add the message hash to the status cache to ensure that this message
                // won't be processed again with a different signature.
                status_cache.insert(
                    tx.message().recent_blockhash(),
                    tx.message_hash(),
                    self.slot(),
                    details.status.clone(),
                );
                // Add the transaction signature to the status cache so that transaction status
                // can be queried by transaction signature over RPC. In the future, this should
                // only be added for API nodes because voting validators don't need to do this.
                status_cache.insert(
                    tx.message().recent_blockhash(),
                    tx.signature(),
                    self.slot(),
                    details.status.clone(),
                );
            }
        }
    }

    /// Register a new recent blockhash in the bank's recent blockhash queue. Called when a bank
    /// reaches its max tick height. Can be called by tests to get new blockhashes for transaction
    /// processing without advancing to a new bank slot.
    pub fn register_recent_blockhash(&self, blockhash: &Hash) {
        debug!(
            "register_recent_blockhash: slot: {} reinitializing the scheduler: start",
            self.slot()
        );


        let mut w_blockhash_queue = if !self.with_scheduler() {
            self.blockhash_queue.write().unwrap()
        } else {
            let mut scheduler = self.scheduler.write().unwrap();
            let () = scheduler.as_mut().unwrap().gracefully_stop(false, true).unwrap();
            // Only acquire the write lock for the blockhash queue on block boundaries because
            // readers can starve this write lock acquisition and ticks would be slowed down too
            // much if the write lock is acquired for each tick.
            self.blockhash_queue.write().unwrap()
        };

        debug!(
            "register_recent_blockhash: slot: {} reinitializing the scheduler: end",
            self.slot()
        );

        let mut blockhash = *blockhash;
        w_blockhash_queue.register_hash(&blockhash, self.fee_rate_governor.lamports_per_signature);
        self.update_recent_blockhashes_locked(&w_blockhash_queue);
    }

    /// Tell the bank which Entry IDs exist on the ledger. This function assumes subsequent calls
    /// correspond to later entries, and will boot the oldest ones once its internal cache is full.
    /// Once boot, the bank will reject transactions using that `hash`.
    ///
    /// This is NOT thread safe because if tick height is updated by two different threads, the
    /// block boundary condition could be missed.
    pub fn register_tick(&self, hash: &Hash) {
        assert!(
            !self.freeze_started(),
            "register_tick() working on a bank that is already frozen or is undergoing freezing!"
        );

        inc_new_counter_debug!("bank-register_tick-registered", 1);
        if self.is_block_boundary(self.tick_height.load(Relaxed) + 1) {
            self.register_recent_blockhash(hash);
        }

        // ReplayStage will start computing the accounts delta hash when it
        // detects the tick height has reached the boundary, so the system
        // needs to guarantee all account updates for the slot have been
        // committed before this tick height is incremented (like the blockhash
        // sysvar above)
        self.tick_height.fetch_add(1, Relaxed);
    }

    pub fn is_complete(&self) -> bool {
        self.tick_height() == self.max_tick_height()
    }

    pub fn is_block_boundary(&self, tick_height: u64) -> bool {
        if self
            .feature_set
            .is_active(&feature_set::fix_recent_blockhashes::id())
        {
            tick_height == self.max_tick_height
        } else {
            tick_height % self.ticks_per_slot == 0
        }
    }

    /// Get the max number of accounts that a transaction may lock in this block
    pub fn get_transaction_account_lock_limit(&self) -> usize {
        if let Some(transaction_account_lock_limit) =
            self.runtime_config.transaction_account_lock_limit
        {
            transaction_account_lock_limit
        } else if self
            .feature_set
            .is_active(&feature_set::increase_tx_account_lock_limit::id())
        {
            MAX_TX_ACCOUNT_LOCKS
        } else {
            64
        }
    }

    /// Prepare a transaction batch from a list of legacy transactions. Used for tests only.
    pub fn prepare_batch_for_tests(&self, txs: Vec<Transaction>) -> TransactionBatch {
        let transaction_account_lock_limit = self.get_transaction_account_lock_limit();
        let sanitized_txs = txs
            .into_iter()
            .map(SanitizedTransaction::from_transaction_for_tests)
            .collect::<Vec<_>>();
        let lock_results = self
            .rc
            .accounts
            .lock_accounts(sanitized_txs.iter(), transaction_account_lock_limit);
        TransactionBatch::new(lock_results, self, Cow::Owned(sanitized_txs))
    }

    /// Prepare a transaction batch from a list of versioned transactions from
    /// an entry. Used for tests only.
    pub fn prepare_entry_batch(&self, txs: Vec<VersionedTransaction>) -> Result<TransactionBatch> {
        let sanitized_txs = txs
            .into_iter()
            .map(|tx| {
                SanitizedTransaction::try_create(
                    tx,
                    MessageHash::Compute,
                    None,
                    self,
                    self.feature_set
                        .is_active(&feature_set::require_static_program_ids_in_transaction::ID),
                )
            })
            .collect::<Result<Vec<_>>>()?;
        let tx_account_lock_limit = self.get_transaction_account_lock_limit();
        let lock_results = self
            .rc
            .accounts
            .lock_accounts(sanitized_txs.iter(), tx_account_lock_limit);
        Ok(TransactionBatch::new(
            lock_results,
            self,
            Cow::Owned(sanitized_txs),
        ))
    }

    /// Prepare a locked transaction batch from a list of sanitized transactions.
    pub fn prepare_sanitized_batch<'a, 'b>(
        &'a self,
        txs: &'b [SanitizedTransaction],
    ) -> TransactionBatch<'a, 'b> {
        let tx_account_lock_limit = self.get_transaction_account_lock_limit();
        let lock_results = self
            .rc
            .accounts
            .lock_accounts(txs.iter(), tx_account_lock_limit);
        TransactionBatch::new(lock_results, self, Cow::Borrowed(txs))
    }

    /// Prepare a locked transaction batch from a list of sanitized transactions, and their cost
    /// limited packing status
    pub fn prepare_sanitized_batch_with_results<'a, 'b>(
        &'a self,
        transactions: &'b [SanitizedTransaction],
        transaction_results: impl Iterator<Item = &'b Result<()>>,
    ) -> TransactionBatch<'a, 'b> {
        // this lock_results could be: Ok, AccountInUse, WouldExceedBlockMaxLimit or WouldExceedAccountMaxLimit
        let tx_account_lock_limit = self.get_transaction_account_lock_limit();
        let lock_results = self.rc.accounts.lock_accounts_with_results(
            transactions.iter(),
            transaction_results,
            tx_account_lock_limit,
        );
        TransactionBatch::new(lock_results, self, Cow::Borrowed(transactions))
    }

    /// Prepare a transaction batch without locking accounts for transaction simulation.
    pub(crate) fn prepare_simulation_batch(
        &self,
        transaction: SanitizedTransaction,
    ) -> TransactionBatch<'_, '_> {
        let tx_account_lock_limit = self.get_transaction_account_lock_limit();
        let lock_result = transaction
            .get_account_locks(tx_account_lock_limit)
            .map(|_| ());
        let mut batch =
            TransactionBatch::new(vec![lock_result], self, Cow::Owned(vec![transaction]));
        batch.set_needs_unlock(false);
        batch
    }

    /// Run transactions against a frozen bank without committing the results
    pub fn simulate_transaction(
        &self,
        transaction: SanitizedTransaction,
    ) -> TransactionSimulationResult {
        assert!(self.is_frozen(), "simulation bank must be frozen");

        self.simulate_transaction_unchecked(transaction)
    }

    /// Run transactions against a bank without committing the results; does not check if the bank
    /// is frozen, enabling use in single-Bank test frameworks
    pub fn simulate_transaction_unchecked(
        &self,
        transaction: SanitizedTransaction,
    ) -> TransactionSimulationResult {
        let account_keys = transaction.message().account_keys();
        let number_of_accounts = account_keys.len();
        let account_overrides = self.get_account_overrides_for_simulation(&account_keys);
        let batch = self.prepare_simulation_batch(transaction);
        let mut timings = ExecuteTimings::default();

        let LoadAndExecuteTransactionsOutput {
            loaded_transactions,
            mut execution_results,
            ..
        } = self.load_and_execute_transactions(
            &batch,
            // After simulation, transactions will need to be forwarded to the leader
            // for processing. During forwarding, the transaction could expire if the
            // delay is not accounted for.
            MAX_PROCESSING_AGE - MAX_TRANSACTION_FORWARDING_DELAY,
            false,
            true,
            true,
            &mut timings,
            Some(&account_overrides),
            None,
        );

        let post_simulation_accounts = loaded_transactions
            .into_iter()
            .next()
            .unwrap()
            .0
            .ok()
            .map(|loaded_transaction| {
                loaded_transaction
                    .accounts
                    .into_iter()
                    .take(number_of_accounts)
                    .collect::<Vec<_>>()
            })
            .unwrap_or_default();

        let units_consumed = timings
            .details
            .per_program_timings
            .iter()
            .fold(0, |acc: u64, (_, program_timing)| {
                acc.saturating_add(program_timing.accumulated_units)
            });

        debug!("simulate_transaction: {:?}", timings);

        let execution_result = execution_results.pop().unwrap();
        let flattened_result = execution_result.flattened_result();
        let (logs, return_data) = match execution_result {
            TransactionExecutionResult::Executed { details, .. } => {
                (details.log_messages, details.return_data)
            }
            TransactionExecutionResult::NotExecuted(_) => (None, None),
        };
        let logs = logs.unwrap_or_default();

        TransactionSimulationResult {
            result: flattened_result,
            logs,
            post_simulation_accounts,
            units_consumed,
            return_data,
        }
    }

    fn get_account_overrides_for_simulation(&self, account_keys: &AccountKeys) -> AccountOverrides {
        let mut account_overrides = AccountOverrides::default();
        let slot_history_id = sysvar::slot_history::id();
        if account_keys.iter().any(|pubkey| *pubkey == slot_history_id) {
            let current_account = self.get_account_with_fixed_root(&slot_history_id);
            let slot_history = current_account
                .as_ref()
                .map(|account| from_account::<SlotHistory, _>(account).unwrap())
                .unwrap_or_default();
            if slot_history.check(self.slot()) == Check::Found {
                let ancestors = Ancestors::from(self.proper_ancestors().collect::<Vec<_>>());
                if let Some((account, _)) =
                    self.load_slow_with_fixed_root(&ancestors, &slot_history_id)
                {
                    account_overrides.set_slot_history(Some(account));
                }
            }
        }
        account_overrides
    }

    pub fn unlock_accounts(&self, batch: &mut TransactionBatch) {
        if batch.needs_unlock() {
            batch.set_needs_unlock(false);
            self.rc
                .accounts
                .unlock_accounts(batch.sanitized_transactions().iter(), batch.lock_results())
        }
    }

    pub fn remove_unrooted_slots(&self, slots: &[(Slot, BankId)]) {
        self.rc.accounts.accounts_db.remove_unrooted_slots(slots)
    }

    pub fn set_shrink_paths(&self, paths: Vec<PathBuf>) {
        self.rc.accounts.accounts_db.set_shrink_paths(paths);
    }

    fn check_age<'a>(
        &self,
        txs: impl Iterator<Item = &'a SanitizedTransaction>,
        lock_results: &[Result<()>],
        max_age: usize,
        error_counters: &mut TransactionErrorMetrics,
    ) -> Vec<TransactionCheckResult> {
        let hash_queue = self.blockhash_queue.read().unwrap();
        let last_blockhash = hash_queue.last_hash();
        let next_durable_nonce = DurableNonce::from_blockhash(&last_blockhash);

        txs.zip(lock_results)
            .map(|(tx, lock_res)| match lock_res {
                Ok(()) => {
                    let recent_blockhash = tx.message().recent_blockhash();
                    if hash_queue.is_hash_valid_for_age(recent_blockhash, max_age) {
                        (Ok(()), None)
                    } else if let Some((address, account)) =
                        self.check_transaction_for_nonce(tx, &next_durable_nonce)
                    {
                        (Ok(()), Some(NoncePartial::new(address, account)))
                    } else {
                        error_counters.blockhash_not_found += 1;
                        (Err(TransactionError::BlockhashNotFound), None)
                    }
                }
                Err(e) => (Err(e.clone()), None),
            })
            .collect()
    }

    fn is_transaction_already_processed(
        &self,
        sanitized_tx: &SanitizedTransaction,
        status_cache: &BankStatusCache,
    ) -> bool {
        let key = sanitized_tx.message_hash();
        let transaction_blockhash = sanitized_tx.message().recent_blockhash();
        status_cache
            .get_status(key, transaction_blockhash, &self.ancestors)
            .is_some()
    }

    fn check_status_cache(
        &self,
        sanitized_txs: &[SanitizedTransaction],
        lock_results: Vec<TransactionCheckResult>,
        error_counters: &mut TransactionErrorMetrics,
    ) -> Vec<TransactionCheckResult> {
        let rcache = self.status_cache.read().unwrap();
        sanitized_txs
            .iter()
            .zip(lock_results)
            .map(|(sanitized_tx, (lock_result, nonce))| {
                if lock_result.is_ok()
                    && self.is_transaction_already_processed(sanitized_tx, &rcache)
                {
                    error_counters.already_processed += 1;
                    return (Err(TransactionError::AlreadyProcessed), None);
                }

                (lock_result, nonce)
            })
            .collect()
    }

    pub fn get_hash_age(&self, hash: &Hash) -> Option<u64> {
        self.blockhash_queue.read().unwrap().get_hash_age(hash)
    }

    pub fn is_hash_valid_for_age(&self, hash: &Hash, max_age: usize) -> bool {
        self.blockhash_queue
            .read()
            .unwrap()
            .is_hash_valid_for_age(hash, max_age)
    }

    fn check_message_for_nonce(&self, message: &SanitizedMessage) -> Option<TransactionAccount> {
        let nonce_address = message.get_durable_nonce()?;
        let nonce_account = self.get_account_with_fixed_root(nonce_address)?;
        let nonce_data =
            nonce_account::verify_nonce_account(&nonce_account, message.recent_blockhash())?;

        let nonce_is_authorized = message
            .get_ix_signers(NONCED_TX_MARKER_IX_INDEX as usize)
            .any(|signer| signer == &nonce_data.authority);
        if !nonce_is_authorized {
            return None;
        }

        Some((*nonce_address, nonce_account))
    }

    fn check_transaction_for_nonce(
        &self,
        tx: &SanitizedTransaction,
        next_durable_nonce: &DurableNonce,
    ) -> Option<TransactionAccount> {
        let nonce_is_advanceable = tx.message().recent_blockhash() != next_durable_nonce.as_hash();
        if nonce_is_advanceable {
            self.check_message_for_nonce(tx.message())
        } else {
            None
        }
    }

    pub fn check_transactions(
        &self,
        sanitized_txs: &[SanitizedTransaction],
        lock_results: &[Result<()>],
        max_age: usize,
        error_counters: &mut TransactionErrorMetrics,
    ) -> Vec<TransactionCheckResult> {
        let age_results =
            self.check_age(sanitized_txs.iter(), lock_results, max_age, error_counters);
        self.check_status_cache(sanitized_txs, age_results, error_counters)
    }

    pub fn collect_balances(&self, batch: &TransactionBatch) -> TransactionBalances {
        let mut balances: TransactionBalances = vec![];
        for transaction in batch.sanitized_transactions() {
            let mut transaction_balances: Vec<u64> = vec![];
            for account_key in transaction.message().account_keys().iter() {
                transaction_balances.push(self.get_balance(account_key));
            }
            balances.push(transaction_balances);
        }
        balances
    }

    /// Get any cached executors needed by the transaction
    fn get_tx_executor_cache(
        &self,
        accounts: &[TransactionAccount],
    ) -> Rc<RefCell<TransactionExecutorCache>> {
        let executable_keys: Vec<_> = accounts
            .iter()
            .filter_map(|(key, account)| {
                if account.executable() && !native_loader::check_id(account.owner()) {
                    Some(key)
                } else {
                    None
                }
            })
            .collect();

        if executable_keys.is_empty() {
            return Rc::new(RefCell::new(TransactionExecutorCache::default()));
        }

        let tx_executor_cache = {
            let cache = self.executor_cache.read().unwrap();
            TransactionExecutorCache::new(
                executable_keys
                    .into_iter()
                    .filter_map(|key| cache.get(key).map(|executor| (*key, executor))),
            )
        };

        Rc::new(RefCell::new(tx_executor_cache))
    }

    /// Add executors back to the bank's cache if they were missing and not re-/deployed
    fn store_executors_which_added_to_the_cache(
        &self,
        tx_executor_cache: &RefCell<TransactionExecutorCache>,
    ) {
        let executors = tx_executor_cache
            .borrow_mut()
            .get_executors_added_to_the_cache();
        if !executors.is_empty() {
            self.executor_cache
                .write()
                .unwrap()
                .put(executors.into_iter());
        }
    }

    /// Add re-/deployed executors to the bank's cache
    fn store_executors_which_were_deployed(
        &self,
        tx_executor_cache: &RefCell<TransactionExecutorCache>,
    ) {
        let executors = tx_executor_cache
            .borrow_mut()
            .get_executors_which_were_deployed();
        if !executors.is_empty() {
            self.executor_cache
                .write()
                .unwrap()
                .put(executors.into_iter());
        }
    }

    /// Remove an executor from the bank's cache
    fn remove_executor(&self, pubkey: &Pubkey) {
        let _ = self.executor_cache.write().unwrap().remove(pubkey);
    }

    #[allow(dead_code)] // Preparation for BankExecutorCache rework
    fn load_program(&self, pubkey: &Pubkey) -> Result<Arc<LoadedProgram>> {
        let program = if let Some(program) = self.get_account_with_fixed_root(pubkey) {
            program
        } else {
            return Err(TransactionError::ProgramAccountNotFound);
        };
        let mut transaction_accounts = vec![(*pubkey, program)];
        let is_upgradeable_loader =
            bpf_loader_upgradeable::check_id(transaction_accounts[0].1.owner());
        if is_upgradeable_loader {
            if let Ok(UpgradeableLoaderState::Program {
                programdata_address,
            }) = transaction_accounts[0].1.state()
            {
                if let Some(programdata_account) =
                    self.get_account_with_fixed_root(&programdata_address)
                {
                    transaction_accounts.push((programdata_address, programdata_account));
                } else {
                    return Err(TransactionError::ProgramAccountNotFound);
                }
            } else {
                return Err(TransactionError::ProgramAccountNotFound);
            }
        }
        let mut transaction_context = TransactionContext::new(
            transaction_accounts,
            Some(sysvar::rent::Rent::default()),
            1,
            1,
        );
        let instruction_context = transaction_context
            .get_next_instruction_context()
            .map_err(|err| TransactionError::InstructionError(0, err))?;
        instruction_context.configure(if is_upgradeable_loader { &[0, 1] } else { &[0] }, &[], &[]);
        transaction_context
            .push()
            .map_err(|err| TransactionError::InstructionError(0, err))?;
        let instruction_context = transaction_context
            .get_current_instruction_context()
            .map_err(|err| TransactionError::InstructionError(0, err))?;
        let program = instruction_context
            .try_borrow_program_account(&transaction_context, 0)
            .map_err(|err| TransactionError::InstructionError(0, err))?;
        let programdata = if is_upgradeable_loader {
            Some(
                instruction_context
                    .try_borrow_program_account(&transaction_context, 1)
                    .map_err(|err| TransactionError::InstructionError(0, err))?,
            )
        } else {
            None
        };
        solana_bpf_loader_program::load_program_from_account(
            &self.feature_set,
            &self.runtime_config.compute_budget.unwrap_or_default(),
            None, // log_collector
            None,
            &program,
            programdata.as_ref().unwrap_or(&program),
            self.runtime_config.bpf_jit,
        )
        .map(|(loaded_program, _create_executor_metrics)| loaded_program)
        .map_err(|err| TransactionError::InstructionError(0, err))
    }

    pub fn clear_executors(&self) {
        self.executor_cache.write().unwrap().clear();
    }

    /// Execute a transaction using the provided loaded accounts and update
    /// the executors cache if the transaction was successful.
    #[allow(clippy::too_many_arguments)]
    fn execute_loaded_transaction(
        &self,
        tx: &SanitizedTransaction,
        loaded_transaction: &mut LoadedTransaction,
        compute_budget: ComputeBudget,
        durable_nonce_fee: Option<DurableNonceFee>,
        enable_cpi_recording: bool,
        enable_log_recording: bool,
        enable_return_data_recording: bool,
        timings: &mut ExecuteTimings,
        error_counters: &mut TransactionErrorMetrics,
        log_messages_bytes_limit: Option<usize>,
    ) -> TransactionExecutionResult {
        let mut get_tx_executor_cache_time = Measure::start("get_tx_executor_cache_time");
        let tx_executor_cache = self.get_tx_executor_cache(&loaded_transaction.accounts);
        get_tx_executor_cache_time.stop();
        saturating_add_assign!(
            timings.execute_accessories.get_executors_us,
            get_tx_executor_cache_time.as_us()
        );

        let prev_accounts_data_len = self.load_accounts_data_size();
        let transaction_accounts = std::mem::take(&mut loaded_transaction.accounts);
        let mut transaction_context = TransactionContext::new(
            transaction_accounts,
            if self
                .feature_set
                .is_active(&enable_early_verification_of_account_modifications::id())
            {
                Some(self.rent_collector.rent)
            } else {
                None
            },
            compute_budget.max_invoke_stack_height,
            if self
                .feature_set
                .is_active(&feature_set::limit_max_instruction_trace_length::id())
            {
                compute_budget.max_instruction_trace_length
            } else {
                std::usize::MAX
            },
        );
        if self
            .feature_set
            .is_active(&feature_set::cap_accounts_data_allocations_per_transaction::id())
        {
            transaction_context.enable_cap_accounts_data_allocations_per_transaction();
        }
        #[cfg(debug_assertions)]
        transaction_context.set_signature(tx.signature());

        let pre_account_state_info =
            self.get_transaction_account_state_info(&transaction_context, tx.message());

        let log_collector = if enable_log_recording {
            match log_messages_bytes_limit {
                None => Some(LogCollector::new_ref()),
                Some(log_messages_bytes_limit) => Some(LogCollector::new_ref_with_limit(Some(
                    log_messages_bytes_limit,
                ))),
            }
        } else {
            None
        };

        let (blockhash, lamports_per_signature) = self.last_blockhash_and_lamports_per_signature();

        let mut executed_units = 0u64;

        let mut process_message_time = Measure::start("process_message_time");
        let process_result = MessageProcessor::process_message(
            &self.builtin_programs.vec,
            tx.message(),
            &loaded_transaction.program_indices,
            &mut transaction_context,
            self.rent_collector.rent,
            log_collector.clone(),
            tx_executor_cache.clone(),
            self.feature_set.clone(),
            compute_budget,
            timings,
            &self.sysvar_cache.read().unwrap(),
            blockhash,
            lamports_per_signature,
            prev_accounts_data_len,
            &mut executed_units,
        );
        process_message_time.stop();

        saturating_add_assign!(
            timings.execute_accessories.process_message_us,
            process_message_time.as_us()
        );

        let mut store_executors_which_added_to_the_cache_time =
            Measure::start("store_executors_which_added_to_the_cache_time");
        self.store_executors_which_added_to_the_cache(&tx_executor_cache);
        store_executors_which_added_to_the_cache_time.stop();
        saturating_add_assign!(
            timings.execute_accessories.update_executors_us,
            store_executors_which_added_to_the_cache_time.as_us()
        );

        let status = process_result
            .and_then(|info| {
                let post_account_state_info =
                    self.get_transaction_account_state_info(&transaction_context, tx.message());
                self.verify_transaction_account_state_changes(
                    &pre_account_state_info,
                    &post_account_state_info,
                    &transaction_context,
                )
                .map(|_| info)
            })
            .map_err(|err| {
                match err {
                    TransactionError::InvalidRentPayingAccount
                    | TransactionError::InsufficientFundsForRent { .. } => {
                        error_counters.invalid_rent_paying_account += 1;
                    }
                    TransactionError::InvalidAccountIndex => {
                        error_counters.invalid_account_index += 1;
                    }
                    _ => {
                        error_counters.instruction_error += 1;
                    }
                }
                err
            });
        let mut accounts_data_len_delta = status
            .as_ref()
            .map_or(0, |info| info.accounts_data_len_delta);
        let status = status.map(|_| ());

        let log_messages: Option<TransactionLogMessages> =
            log_collector.and_then(|log_collector| {
                Rc::try_unwrap(log_collector)
                    .map(|log_collector| log_collector.into_inner().into())
                    .ok()
            });

        let inner_instructions = if enable_cpi_recording {
            Some(inner_instructions_list_from_instruction_trace(
                &transaction_context,
            ))
        } else {
            None
        };

        let ExecutionRecord {
            accounts,
            mut return_data,
            touched_account_count,
            accounts_resize_delta,
        } = transaction_context.into();
        loaded_transaction.accounts = accounts;
        if self
            .feature_set
            .is_active(&enable_early_verification_of_account_modifications::id())
        {
            saturating_add_assign!(
                timings.details.total_account_count,
                loaded_transaction.accounts.len() as u64
            );
            saturating_add_assign!(timings.details.changed_account_count, touched_account_count);
            accounts_data_len_delta = status.as_ref().map_or(0, |_| accounts_resize_delta);
        }

        let return_data = if enable_return_data_recording {
            if let Some(end_index) = return_data.data.iter().rposition(|&x| x != 0) {
                let end_index = end_index.saturating_add(1);
                return_data.data.truncate(end_index);
                Some(return_data)
            } else {
                None
            }
        } else {
            None
        };

        TransactionExecutionResult::Executed {
            details: TransactionExecutionDetails {
                status,
                log_messages,
                inner_instructions,
                durable_nonce_fee,
                return_data,
                executed_units,
                accounts_data_len_delta,
            },
            tx_executor_cache,
        }
    }

    // A cluster specific feature gate, when not activated it keeps v1.13 behavior in mainnet-beta;
    // once activated for v1.14+, it allows compute_budget::request_heap_frame and
    // compute_budget::set_compute_unit_price co-exist in same transaction.
    fn enable_request_heap_frame_ix(&self) -> bool {
        self.feature_set
            .is_active(&enable_request_heap_frame_ix::id())
            || self.cluster_type() != ClusterType::MainnetBeta
    }

    #[allow(dead_code)] // Preparation for BankExecutorCache rework
    fn load_and_get_programs_from_cache<'a>(
        &self,
        program_owners: &[&'a Pubkey],
        sanitized_txs: &[SanitizedTransaction],
        check_results: &mut [TransactionCheckResult],
    ) -> (
        HashMap<Pubkey, &'a Pubkey>,
        HashMap<Pubkey, Arc<LoadedProgram>>,
    ) {
        let mut filter_programs_time = Measure::start("filter_programs_accounts");
        let program_accounts_map = self.rc.accounts.filter_executable_program_accounts(
            &self.ancestors,
            sanitized_txs,
            check_results,
            program_owners,
            &self.blockhash_queue.read().unwrap(),
        );
        filter_programs_time.stop();

        let mut filter_missing_programs_time = Measure::start("filter_missing_programs_accounts");
        let (mut loaded_programs_for_txs, missing_programs) = self
            .loaded_programs_cache
            .read()
            .unwrap()
            .extract(self, program_accounts_map.keys().cloned());
        filter_missing_programs_time.stop();

        missing_programs
            .iter()
            .for_each(|pubkey| match self.load_program(pubkey) {
                Ok(program) => {
                    match self
                        .loaded_programs_cache
                        .write()
                        .unwrap()
                        .replenish(*pubkey, program)
                    {
                        LoadedProgramEntry::WasOccupied(entry) => {
                            loaded_programs_for_txs.insert(*pubkey, entry);
                        }
                        LoadedProgramEntry::WasVacant(new_entry) => {
                            loaded_programs_for_txs.insert(*pubkey, new_entry);
                        }
                    }
                }

                Err(e) => {
                    // Create a tombstone for the program in the cache
                    debug!("Failed to load program {}, error {:?}", pubkey, e);
                    let tombstone = self
                        .loaded_programs_cache
                        .write()
                        .unwrap()
                        .assign_program(*pubkey, Arc::new(LoadedProgram::new_tombstone(self.slot)));
                    loaded_programs_for_txs.insert(*pubkey, tombstone);
                }
            });

        (program_accounts_map, loaded_programs_for_txs)
    }

    fn replenish_executor_cache(
        &self,
        program_owners: &[&Pubkey],
        sanitized_txs: &[SanitizedTransaction],
        check_results: &mut [TransactionCheckResult],
    ) {
        let mut filter_programs_time = Measure::start("filter_programs_accounts");
        let program_accounts_map = self.rc.accounts.filter_executable_program_accounts(
            &self.ancestors,
            sanitized_txs,
            check_results,
            program_owners,
            &self.blockhash_queue.read().unwrap(),
        );
        filter_programs_time.stop();

        let mut filter_missing_programs_time = Measure::start("filter_missing_programs_accounts");
        let missing_executors = program_accounts_map
            .keys()
            .filter_map(|key| {
                self.executor_cache
                    .read()
                    .unwrap()
                    .get(key)
                    .is_none()
                    .then_some(key)
            })
            .collect::<Vec<_>>();
        filter_missing_programs_time.stop();

        let executors = missing_executors
            .iter()
            .map(|pubkey| match self.load_program(pubkey) {
                Ok(program) => (**pubkey, program),
                // Create a tombstone for the programs that failed to load
                Err(_) => (**pubkey, Arc::new(LoadedProgram::new_tombstone(self.slot))),
            });

        // avoid locking the cache if there are no new executors
        if executors.len() > 0 {
            self.executor_cache.write().unwrap().put(executors);
        }
    }

    #[allow(clippy::type_complexity)]
    pub fn load_and_execute_transactions(
        &self,
        batch: &TransactionBatch,
        max_age: usize,
        enable_cpi_recording: bool,
        enable_log_recording: bool,
        enable_return_data_recording: bool,
        timings: &mut ExecuteTimings,
        account_overrides: Option<&AccountOverrides>,
        log_messages_bytes_limit: Option<usize>,
    ) -> LoadAndExecuteTransactionsOutput {
        let sanitized_txs = batch.sanitized_transactions();
        debug!("processing transactions: {}", sanitized_txs.len());
        inc_new_counter_info!("bank-process_transactions", sanitized_txs.len());
        let mut error_counters = TransactionErrorMetrics::default();

        let retryable_transaction_indexes: Vec<_> = batch
            .lock_results()
            .iter()
            .enumerate()
            .filter_map(|(index, res)| match res {
                // following are retryable errors
                Err(TransactionError::AccountInUse) => {
                    error_counters.account_in_use += 1;
                    Some(index)
                }
                Err(TransactionError::WouldExceedMaxBlockCostLimit) => {
                    error_counters.would_exceed_max_block_cost_limit += 1;
                    Some(index)
                }
                Err(TransactionError::WouldExceedMaxVoteCostLimit) => {
                    error_counters.would_exceed_max_vote_cost_limit += 1;
                    Some(index)
                }
                Err(TransactionError::WouldExceedMaxAccountCostLimit) => {
                    error_counters.would_exceed_max_account_cost_limit += 1;
                    Some(index)
                }
                Err(TransactionError::WouldExceedAccountDataBlockLimit) => {
                    error_counters.would_exceed_account_data_block_limit += 1;
                    Some(index)
                }
                // following are non-retryable errors
                Err(TransactionError::TooManyAccountLocks) => {
                    error_counters.too_many_account_locks += 1;
                    None
                }
                Err(_) => None,
                Ok(_) => None,
            })
            .collect();

        let mut check_time = Measure::start("check_transactions");
        let mut check_results = self.check_transactions(
            sanitized_txs,
            batch.lock_results(),
            max_age,
            &mut error_counters,
        );
        check_time.stop();

        let program_owners: Vec<Pubkey> = vec![
            bpf_loader_upgradeable::id(),
            bpf_loader::id(),
            bpf_loader_deprecated::id(),
            native_loader::id(),
        ];

        let program_owners_refs: Vec<&Pubkey> = program_owners.iter().collect();
        // The following code is currently commented out. This is how the new cache will
        // finally be used, once rest of the code blocks are in place.
        /*
        let (program_accounts_map, loaded_programs_map) = self.load_and_get_programs_from_cache(
            &program_owners_refs,
            sanitized_txs,
            &check_results,
        );
        */
        self.replenish_executor_cache(&program_owners_refs, sanitized_txs, &mut check_results);

        let mut load_time = Measure::start("accounts_load");
        let mut loaded_transactions = self.rc.accounts.load_accounts(
            &self.ancestors,
            sanitized_txs,
            check_results,
            &self.blockhash_queue.read().unwrap(),
            &mut error_counters,
            &self.rent_collector,
            &self.feature_set,
            &self.fee_structure,
            account_overrides,
        );
        load_time.stop();

        let mut execution_time = Measure::start("execution_time");
        let mut signature_count: u64 = 0;

        let execution_results: Vec<TransactionExecutionResult> = loaded_transactions
            .iter_mut()
            .zip(sanitized_txs.iter())
            .map(|(accs, tx)| match accs {
                (Err(e), _nonce) => TransactionExecutionResult::NotExecuted(e.clone()),
                (Ok(loaded_transaction), nonce) => {
                    let compute_budget =
                        if let Some(compute_budget) = self.runtime_config.compute_budget {
                            compute_budget
                        } else {
                            let mut compute_budget =
                                ComputeBudget::new(compute_budget::MAX_COMPUTE_UNIT_LIMIT as u64);

                            let mut compute_budget_process_transaction_time =
                                Measure::start("compute_budget_process_transaction_time");
                            let process_transaction_result = compute_budget.process_instructions(
                                tx.message().program_instructions_iter(),
                                true,
                                !self
                                    .feature_set
                                    .is_active(&remove_deprecated_request_unit_ix::id()),
                                true, // don't reject txs that use request heap size ix
                            );
                            compute_budget_process_transaction_time.stop();
                            saturating_add_assign!(
                                timings
                                    .execute_accessories
                                    .compute_budget_process_transaction_us,
                                compute_budget_process_transaction_time.as_us()
                            );
                            if let Err(err) = process_transaction_result {
                                return TransactionExecutionResult::NotExecuted(err);
                            }
                            compute_budget
                        };

                    self.execute_loaded_transaction(
                        tx,
                        loaded_transaction,
                        compute_budget,
                        nonce.as_ref().map(DurableNonceFee::from),
                        enable_cpi_recording,
                        enable_log_recording,
                        enable_return_data_recording,
                        timings,
                        &mut error_counters,
                        log_messages_bytes_limit,
                    )
                }
            })
            .collect();

        execution_time.stop();

        debug!(
            "check: {}us load: {}us execute: {}us txs_len={}",
            check_time.as_us(),
            load_time.as_us(),
            execution_time.as_us(),
            sanitized_txs.len(),
        );

        timings.saturating_add_in_place(ExecuteTimingType::CheckUs, check_time.as_us());
        timings.saturating_add_in_place(ExecuteTimingType::LoadUs, load_time.as_us());
        timings.saturating_add_in_place(ExecuteTimingType::ExecuteUs, execution_time.as_us());

        let mut executed_transactions_count: usize = 0;
        let mut executed_non_vote_transactions_count: usize = 0;
        let mut executed_with_successful_result_count: usize = 0;
        let err_count = &mut error_counters.total;
        let transaction_log_collector_config =
            self.transaction_log_collector_config.read().unwrap();

        let mut collect_logs_time = Measure::start("collect_logs_time");
        for (execution_result, tx) in execution_results.iter().zip(sanitized_txs) {
            if let Some(debug_keys) = &self.transaction_debug_keys {
                for key in tx.message().account_keys().iter() {
                    if debug_keys.contains(key) {
                        let result = execution_result.flattened_result();
                        info!("slot: {} result: {:?} tx: {:?}", self.slot, result, tx);
                        break;
                    }
                }
            }

            let is_vote = vote_parser::is_simple_vote_transaction(tx);

            if execution_result.was_executed() // Skip log collection for unprocessed transactions
                && transaction_log_collector_config.filter != TransactionLogCollectorFilter::None
            {
                let mut filtered_mentioned_addresses = Vec::new();
                if !transaction_log_collector_config
                    .mentioned_addresses
                    .is_empty()
                {
                    for key in tx.message().account_keys().iter() {
                        if transaction_log_collector_config
                            .mentioned_addresses
                            .contains(key)
                        {
                            filtered_mentioned_addresses.push(*key);
                        }
                    }
                }

                let store = match transaction_log_collector_config.filter {
                    TransactionLogCollectorFilter::All => {
                        !is_vote || !filtered_mentioned_addresses.is_empty()
                    }
                    TransactionLogCollectorFilter::AllWithVotes => true,
                    TransactionLogCollectorFilter::None => false,
                    TransactionLogCollectorFilter::OnlyMentionedAddresses => {
                        !filtered_mentioned_addresses.is_empty()
                    }
                };

                if store {
                    if let Some(TransactionExecutionDetails {
                        status,
                        log_messages: Some(log_messages),
                        ..
                    }) = execution_result.details()
                    {
                        let mut transaction_log_collector =
                            self.transaction_log_collector.write().unwrap();
                        let transaction_log_index = transaction_log_collector.logs.len();

                        transaction_log_collector.logs.push(TransactionLogInfo {
                            signature: *tx.signature(),
                            result: status.clone(),
                            is_vote,
                            log_messages: log_messages.clone(),
                        });
                        for key in filtered_mentioned_addresses.into_iter() {
                            transaction_log_collector
                                .mentioned_address_map
                                .entry(key)
                                .or_default()
                                .push(transaction_log_index);
                        }
                    }
                }
            }

            if execution_result.was_executed() {
                // Signature count must be accumulated only if the transaction
                // is executed, otherwise a mismatched count between banking and
                // replay could occur
                signature_count += u64::from(tx.message().header().num_required_signatures);
                executed_transactions_count += 1;
            }

            match execution_result.flattened_result() {
                Ok(()) => {
                    if !is_vote {
                        executed_non_vote_transactions_count += 1;
                    }
                    executed_with_successful_result_count += 1;
                }
                Err(err) => {
                    if *err_count == 0 {
                        debug!("tx error: {:?} {:?}", err, tx);
                    }
                    *err_count += 1;
                }
            }
        }
        collect_logs_time.stop();
        timings
            .saturating_add_in_place(ExecuteTimingType::CollectLogsUs, collect_logs_time.as_us());

        if *err_count > 0 {
            debug!(
                "{} errors of {} txs",
                *err_count,
                *err_count + executed_with_successful_result_count
            );
        }
        LoadAndExecuteTransactionsOutput {
            loaded_transactions,
            execution_results,
            retryable_transaction_indexes,
            executed_transactions_count,
            executed_non_vote_transactions_count,
            executed_with_successful_result_count,
            signature_count,
            error_counters,
        }
    }

    /// The maximum allowed size, in bytes, of the accounts data
    pub fn accounts_data_size_limit(&self) -> u64 {
        MAX_ACCOUNTS_DATA_LEN
    }

    /// Load the accounts data size, in bytes
    pub fn load_accounts_data_size(&self) -> u64 {
        self.accounts_data_size_initial
            .saturating_add_signed(self.load_accounts_data_size_delta())
    }

    /// Load the change in accounts data size in this Bank, in bytes
    pub fn load_accounts_data_size_delta(&self) -> i64 {
        let delta_on_chain = self.load_accounts_data_size_delta_on_chain();
        let delta_off_chain = self.load_accounts_data_size_delta_off_chain();
        delta_on_chain.saturating_add(delta_off_chain)
    }

    /// Load the change in accounts data size in this Bank, in bytes, from on-chain events
    /// i.e. transactions
    pub fn load_accounts_data_size_delta_on_chain(&self) -> i64 {
        self.accounts_data_size_delta_on_chain.load(Acquire)
    }

    /// Load the change in accounts data size in this Bank, in bytes, from off-chain events
    /// i.e. rent collection
    pub fn load_accounts_data_size_delta_off_chain(&self) -> i64 {
        self.accounts_data_size_delta_off_chain.load(Acquire)
    }

    /// Update the accounts data size delta from on-chain events by adding `amount`.
    /// The arithmetic saturates.
    fn update_accounts_data_size_delta_on_chain(&self, amount: i64) {
        if amount == 0 {
            return;
        }

        self.accounts_data_size_delta_on_chain
            .fetch_update(AcqRel, Acquire, |accounts_data_size_delta_on_chain| {
                Some(accounts_data_size_delta_on_chain.saturating_add(amount))
            })
            // SAFETY: unwrap() is safe since our update fn always returns `Some`
            .unwrap();
    }

    /// Update the accounts data size delta from off-chain events by adding `amount`.
    /// The arithmetic saturates.
    fn update_accounts_data_size_delta_off_chain(&self, amount: i64) {
        if amount == 0 {
            return;
        }

        self.accounts_data_size_delta_off_chain
            .fetch_update(AcqRel, Acquire, |accounts_data_size_delta_off_chain| {
                Some(accounts_data_size_delta_off_chain.saturating_add(amount))
            })
            // SAFETY: unwrap() is safe since our update fn always returns `Some`
            .unwrap();
    }

    /// Calculate the data size delta and update the off-chain accounts data size delta
    fn calculate_and_update_accounts_data_size_delta_off_chain(
        &self,
        old_data_size: usize,
        new_data_size: usize,
    ) {
        let data_size_delta = calculate_data_size_delta(old_data_size, new_data_size);
        self.update_accounts_data_size_delta_off_chain(data_size_delta);
    }

    /// Set the initial accounts data size
    /// NOTE: This fn is *ONLY FOR TESTS*
    pub fn set_accounts_data_size_initial_for_tests(&mut self, amount: u64) {
        self.accounts_data_size_initial = amount;
    }

    /// Update the accounts data size off-chain delta
    /// NOTE: This fn is *ONLY FOR TESTS*
    pub fn update_accounts_data_size_delta_off_chain_for_tests(&self, amount: i64) {
        self.update_accounts_data_size_delta_off_chain(amount)
    }

    fn get_num_signatures_in_message(message: &SanitizedMessage) -> u64 {
        let mut num_signatures = u64::from(message.header().num_required_signatures);
        // This next part is really calculating the number of pre-processor
        // operations being done and treating them like a signature
        for (program_id, instruction) in message.program_instructions_iter() {
            if secp256k1_program::check_id(program_id) || ed25519_program::check_id(program_id) {
                if let Some(num_verifies) = instruction.data.first() {
                    num_signatures = num_signatures.saturating_add(u64::from(*num_verifies));
                }
            }
        }
        num_signatures
    }

    fn get_num_write_locks_in_message(message: &SanitizedMessage) -> u64 {
        message
            .account_keys()
            .len()
            .saturating_sub(message.num_readonly_accounts()) as u64
    }

    /// Calculate fee for `SanitizedMessage`
    pub fn calculate_fee(
        message: &SanitizedMessage,
        lamports_per_signature: u64,
        fee_structure: &FeeStructure,
        use_default_units_per_instruction: bool,
        support_request_units_deprecated: bool,
        remove_congestion_multiplier: bool,
        enable_request_heap_frame_ix: bool,
    ) -> u64 {
        // Fee based on compute units and signatures
        let congestion_multiplier = if lamports_per_signature == 0 {
            0.0 // test only
        } else if remove_congestion_multiplier {
            1.0 // multiplier that has no effect
        } else {
            const BASE_CONGESTION: f64 = 5_000.0;
            let current_congestion = BASE_CONGESTION.max(lamports_per_signature as f64);
            BASE_CONGESTION / current_congestion
        };

        let mut compute_budget = ComputeBudget::default();
        let prioritization_fee_details = compute_budget
            .process_instructions(
                message.program_instructions_iter(),
                use_default_units_per_instruction,
                support_request_units_deprecated,
                enable_request_heap_frame_ix,
            )
            .unwrap_or_default();
        let prioritization_fee = prioritization_fee_details.get_fee();
        let signature_fee = Self::get_num_signatures_in_message(message)
            .saturating_mul(fee_structure.lamports_per_signature);
        let write_lock_fee = Self::get_num_write_locks_in_message(message)
            .saturating_mul(fee_structure.lamports_per_write_lock);
        let compute_fee = fee_structure
            .compute_fee_bins
            .iter()
            .find(|bin| compute_budget.compute_unit_limit <= bin.limit)
            .map(|bin| bin.fee)
            .unwrap_or_else(|| {
                fee_structure
                    .compute_fee_bins
                    .last()
                    .map(|bin| bin.fee)
                    .unwrap_or_default()
            });

        ((prioritization_fee
            .saturating_add(signature_fee)
            .saturating_add(write_lock_fee)
            .saturating_add(compute_fee) as f64)
            * congestion_multiplier)
            .round() as u64
    }

    fn filter_program_errors_and_collect_fee(
        &self,
        txs: &[SanitizedTransaction],
        execution_results: &[TransactionExecutionResult],
    ) -> Vec<Result<()>> {
        let hash_queue = self.blockhash_queue.read().unwrap();
        let mut fees = 0;

        let results = txs
            .iter()
            .zip(execution_results)
            .map(|(tx, execution_result)| {
                let (execution_status, durable_nonce_fee) = match &execution_result {
                    TransactionExecutionResult::Executed { details, .. } => {
                        Ok((&details.status, details.durable_nonce_fee.as_ref()))
                    }
                    TransactionExecutionResult::NotExecuted(err) => Err(err.clone()),
                }?;

                let (lamports_per_signature, is_nonce) = durable_nonce_fee
                    .map(|durable_nonce_fee| durable_nonce_fee.lamports_per_signature())
                    .map(|maybe_lamports_per_signature| (maybe_lamports_per_signature, true))
                    .unwrap_or_else(|| {
                        (
                            hash_queue.get_lamports_per_signature(tx.message().recent_blockhash()),
                            false,
                        )
                    });

                let lamports_per_signature =
                    lamports_per_signature.ok_or(TransactionError::BlockhashNotFound)?;
                let fee = Self::calculate_fee(
                    tx.message(),
                    lamports_per_signature,
                    &self.fee_structure,
                    self.feature_set
                        .is_active(&use_default_units_in_fee_calculation::id()),
                    !self
                        .feature_set
                        .is_active(&remove_deprecated_request_unit_ix::id()),
                    self.feature_set
                        .is_active(&remove_congestion_multiplier_from_fee_calculation::id()),
                    self.enable_request_heap_frame_ix(),
                );

                // In case of instruction error, even though no accounts
                // were stored we still need to charge the payer the
                // fee.
                //
                //...except nonce accounts, which already have their
                // post-load, fee deducted, pre-execute account state
                // stored
                if execution_status.is_err() && !is_nonce {
                    self.withdraw(tx.message().fee_payer(), fee)?;
                }

                fees += fee;
                Ok(())
            })
            .collect();

        self.collector_fees.fetch_add(fees, Relaxed);
        results
    }

    /// `committed_transactions_count` is the number of transactions out of `sanitized_txs`
    /// that was executed. Of those, `committed_transactions_count`,
    /// `committed_with_failure_result_count` is the number of executed transactions that returned
    /// a failure result.
    pub fn commit_transactions(
        &self,
        sanitized_txs: &[SanitizedTransaction],
        loaded_txs: &mut [TransactionLoadResult],
        execution_results: Vec<TransactionExecutionResult>,
        last_blockhash: Hash,
        lamports_per_signature: u64,
        counts: CommitTransactionCounts,
        timings: &mut ExecuteTimings,
    ) -> TransactionResults {
        assert!(
            !self.freeze_started(),
            "commit_transactions() working on a bank that is already frozen or is undergoing freezing!"
        );

        let CommitTransactionCounts {
            committed_transactions_count,
            committed_non_vote_transactions_count,
            committed_with_failure_result_count,
            signature_count,
        } = counts;

        self.increment_transaction_count(committed_transactions_count);
        self.increment_non_vote_transaction_count_since_restart(
            committed_non_vote_transactions_count,
        );
        self.increment_signature_count(signature_count);

        inc_new_counter_info!(
            "bank-process_transactions-txs",
            committed_transactions_count as usize
        );
        inc_new_counter_info!(
            "bank-process_non_vote_transactions-txs",
            committed_non_vote_transactions_count as usize
        );
        inc_new_counter_info!("bank-process_transactions-sigs", signature_count as usize);

        if committed_with_failure_result_count > 0 {
            self.transaction_error_count
                .fetch_add(committed_with_failure_result_count, Relaxed);
        }

        // Should be equivalent to checking `committed_transactions_count > 0`
        if execution_results.iter().any(|result| result.was_executed()) {
            self.is_delta.store(true, Relaxed);
            self.transaction_entries_count.fetch_add(1, Relaxed);
            self.transactions_per_entry_max
                .fetch_max(committed_transactions_count, Relaxed);
        }

        let mut write_time = Measure::start("write_time");
        let durable_nonce = DurableNonce::from_blockhash(&last_blockhash);
        self.rc.accounts.store_cached(
            self.slot(),
            sanitized_txs,
            &execution_results,
            loaded_txs,
            &self.rent_collector,
            &durable_nonce,
            lamports_per_signature,
            self.include_slot_in_hash(),
        );
        let rent_debits = self.collect_rent(&execution_results, loaded_txs);

        // Cached vote and stake accounts are synchronized with accounts-db
        // after each transaction.
        let mut update_stakes_cache_time = Measure::start("update_stakes_cache_time");
        self.update_stakes_cache(sanitized_txs, &execution_results, loaded_txs);
        update_stakes_cache_time.stop();

        // once committed there is no way to unroll
        write_time.stop();
        debug!(
            "store: {}us txs_len={}",
            write_time.as_us(),
            sanitized_txs.len()
        );

        let mut store_executors_which_were_deployed_time =
            Measure::start("store_executors_which_were_deployed_time");
        for execution_result in &execution_results {
            if let TransactionExecutionResult::Executed {
                details,
                tx_executor_cache,
            } = execution_result
            {
                if details.status.is_ok() {
                    self.store_executors_which_were_deployed(tx_executor_cache);
                }
            }
        }
        store_executors_which_were_deployed_time.stop();
        saturating_add_assign!(
            timings.execute_accessories.update_executors_us,
            store_executors_which_were_deployed_time.as_us()
        );

        let accounts_data_len_delta = execution_results
            .iter()
            .filter_map(|execution_result| {
                execution_result
                    .details()
                    .map(|details| details.accounts_data_len_delta)
            })
            .sum();
        self.update_accounts_data_size_delta_on_chain(accounts_data_len_delta);

        timings.saturating_add_in_place(ExecuteTimingType::StoreUs, write_time.as_us());
        timings.saturating_add_in_place(
            ExecuteTimingType::UpdateStakesCacheUs,
            update_stakes_cache_time.as_us(),
        );

        let mut update_transaction_statuses_time = Measure::start("update_transaction_statuses");
        self.update_transaction_statuses(sanitized_txs, &execution_results);
        let fee_collection_results =
            self.filter_program_errors_and_collect_fee(sanitized_txs, &execution_results);
        update_transaction_statuses_time.stop();
        timings.saturating_add_in_place(
            ExecuteTimingType::UpdateTransactionStatuses,
            update_transaction_statuses_time.as_us(),
        );

        TransactionResults {
            fee_collection_results,
            execution_results,
            rent_debits,
        }
    }

    // Distribute collected rent fees for this slot to staked validators (excluding stakers)
    // according to stake.
    //
    // The nature of rent fee is the cost of doing business, every validator has to hold (or have
    // access to) the same list of accounts, so we pay according to stake, which is a rough proxy for
    // value to the network.
    //
    // Currently, rent distribution doesn't consider given validator's uptime at all (this might
    // change). That's because rent should be rewarded for the storage resource utilization cost.
    // It's treated differently from transaction fees, which is for the computing resource
    // utilization cost.
    //
    // We can't use collector_id (which is rotated according to stake-weighted leader schedule)
    // as an approximation to the ideal rent distribution to simplify and avoid this per-slot
    // computation for the distribution (time: N log N, space: N acct. stores; N = # of
    // validators).
    // The reason is that rent fee doesn't need to be incentivized for throughput unlike transaction
    // fees
    //
    // Ref: collect_fees
    #[allow(clippy::needless_collect)]
    fn distribute_rent_to_validators(
        &self,
        vote_accounts: &VoteAccountsHashMap,
        rent_to_be_distributed: u64,
    ) {
        let mut total_staked = 0;

        // Collect the stake associated with each validator.
        // Note that a validator may be present in this vector multiple times if it happens to have
        // more than one staked vote account somehow
        let mut validator_stakes = vote_accounts
            .iter()
            .filter_map(|(_vote_pubkey, (staked, account))| {
                if *staked == 0 {
                    None
                } else {
                    total_staked += *staked;
                    Some((account.node_pubkey()?, *staked))
                }
            })
            .collect::<Vec<(Pubkey, u64)>>();

        #[cfg(test)]
        if validator_stakes.is_empty() {
            // some tests bank.freezes() with bad staking state
            self.capitalization
                .fetch_sub(rent_to_be_distributed, Relaxed);
            return;
        }
        #[cfg(not(test))]
        assert!(!validator_stakes.is_empty());

        // Sort first by stake and then by validator identity pubkey for determinism.
        // If two items are still equal, their relative order does not matter since
        // both refer to the same validator.
        validator_stakes.sort_unstable_by(|(pubkey1, staked1), (pubkey2, staked2)| {
            (staked1, pubkey1).cmp(&(staked2, pubkey2)).reverse()
        });

        let enforce_fix = self.no_overflow_rent_distribution_enabled();

        let mut rent_distributed_in_initial_round = 0;
        let validator_rent_shares = validator_stakes
            .into_iter()
            .map(|(pubkey, staked)| {
                let rent_share = if !enforce_fix {
                    (((staked * rent_to_be_distributed) as f64) / (total_staked as f64)) as u64
                } else {
                    (((staked as u128) * (rent_to_be_distributed as u128)) / (total_staked as u128))
                        .try_into()
                        .unwrap()
                };
                rent_distributed_in_initial_round += rent_share;
                (pubkey, rent_share)
            })
            .collect::<Vec<(Pubkey, u64)>>();

        // Leftover lamports after fraction calculation, will be paid to validators starting from highest stake
        // holder
        let mut leftover_lamports = rent_to_be_distributed - rent_distributed_in_initial_round;

        let mut rewards = vec![];
        validator_rent_shares
            .into_iter()
            .for_each(|(pubkey, rent_share)| {
                let rent_to_be_paid = if leftover_lamports > 0 {
                    leftover_lamports -= 1;
                    rent_share + 1
                } else {
                    rent_share
                };
                if !enforce_fix || rent_to_be_paid > 0 {
                    let mut account = self
                        .get_account_with_fixed_root(&pubkey)
                        .unwrap_or_default();
                    let rent = self.rent_collector().rent;
                    let recipient_pre_rent_state = RentState::from_account(&account, &rent);
                    let distribution = account.checked_add_lamports(rent_to_be_paid);
                    let recipient_post_rent_state = RentState::from_account(&account, &rent);
                    let rent_state_transition_allowed = recipient_post_rent_state
                        .transition_allowed_from(&recipient_pre_rent_state);
                    if !rent_state_transition_allowed {
                        warn!(
                            "Rent distribution of {rent_to_be_paid} to {pubkey} results in \
                            invalid RentState: {recipient_post_rent_state:?}"
                        );
                        inc_new_counter_warn!(
                            "rent-distribution-rent-paying",
                            rent_to_be_paid as usize
                        );
                    }
                    if distribution.is_err()
                        || (self.prevent_rent_paying_rent_recipients()
                            && !rent_state_transition_allowed)
                    {
                        // overflow adding lamports or resulting account is not rent-exempt
                        self.capitalization.fetch_sub(rent_to_be_paid, Relaxed);
                        error!(
                            "Burned {} rent lamports instead of sending to {}",
                            rent_to_be_paid, pubkey
                        );
                        inc_new_counter_error!(
                            "bank-burned_rent_lamports",
                            rent_to_be_paid as usize
                        );
                    } else {
                        self.store_account(&pubkey, &account);
                        rewards.push((
                            pubkey,
                            RewardInfo {
                                reward_type: RewardType::Rent,
                                lamports: rent_to_be_paid as i64,
                                post_balance: account.lamports(),
                                commission: None,
                            },
                        ));
                    }
                }
            });
        self.rewards.write().unwrap().append(&mut rewards);

        if enforce_fix {
            assert_eq!(leftover_lamports, 0);
        } else if leftover_lamports != 0 {
            warn!(
                "There was leftover from rent distribution: {}",
                leftover_lamports
            );
            self.capitalization.fetch_sub(leftover_lamports, Relaxed);
        }
    }

    fn distribute_rent(&self) {
        let total_rent_collected = self.collected_rent.load(Relaxed);

        let (burned_portion, rent_to_be_distributed) = self
            .rent_collector
            .rent
            .calculate_burn(total_rent_collected);

        debug!(
            "distributed rent: {} (rounded from: {}, burned: {})",
            rent_to_be_distributed, total_rent_collected, burned_portion
        );
        self.capitalization.fetch_sub(burned_portion, Relaxed);

        if rent_to_be_distributed == 0 {
            return;
        }

        self.distribute_rent_to_validators(&self.vote_accounts(), rent_to_be_distributed);
    }

    fn collect_rent(
        &self,
        execution_results: &[TransactionExecutionResult],
        loaded_txs: &mut [TransactionLoadResult],
    ) -> Vec<RentDebits> {
        let mut collected_rent: u64 = 0;
        let rent_debits: Vec<_> = loaded_txs
            .iter_mut()
            .zip(execution_results)
            .map(|((load_result, _nonce), execution_result)| {
                if let (Ok(loaded_transaction), true) =
                    (load_result, execution_result.was_executed_successfully())
                {
                    collected_rent += loaded_transaction.rent;
                    mem::take(&mut loaded_transaction.rent_debits)
                } else {
                    RentDebits::default()
                }
            })
            .collect();
        self.collected_rent.fetch_add(collected_rent, Relaxed);
        rent_debits
    }

    fn run_incinerator(&self) {
        if let Some((account, _)) =
            self.get_account_modified_since_parent_with_fixed_root(&incinerator::id())
        {
            self.capitalization.fetch_sub(account.lamports(), Relaxed);
            self.store_account(&incinerator::id(), &AccountSharedData::default());
        }
    }

    /// Get stake and stake node accounts
    pub(crate) fn get_stake_accounts(&self, minimized_account_set: &DashSet<Pubkey>) {
        self.stakes_cache
            .stakes()
            .stake_delegations()
            .iter()
            .for_each(|(pubkey, _)| {
                minimized_account_set.insert(*pubkey);
            });

        self.stakes_cache
            .stakes()
            .staked_nodes()
            .par_iter()
            .for_each(|(pubkey, _)| {
                minimized_account_set.insert(*pubkey);
            });
    }

    /// return all end partition indexes for the given partition
    /// partition could be (0, 1, N). In this case we only return [1]
    ///  the single 'end_index' that covers this partition.
    /// partition could be (0, 2, N). In this case, we return [1, 2], which are all
    /// the 'end_index' values contained in that range.
    /// (0, 0, N) returns [0] as a special case.
    /// There is a relationship between
    /// 1. 'pubkey_range_from_partition'
    /// 2. 'partition_from_pubkey'
    /// 3. this function
    fn get_partition_end_indexes(partition: &Partition) -> Vec<PartitionIndex> {
        if partition.0 == partition.1 && partition.0 == 0 {
            // special case for start=end=0. ie. (0, 0, N). This returns [0]
            vec![0]
        } else {
            // normal case of (start, end, N)
            // so, we want [start+1, start+2, ..=end]
            // if start == end, then return []
            (partition.0..partition.1).map(|index| index + 1).collect()
        }
    }

    fn collect_rent_eagerly(&self) {
        if self.lazy_rent_collection.load(Relaxed) {
            return;
        }

        let mut measure = Measure::start("collect_rent_eagerly-ms");
        let partitions = self.rent_collection_partitions();
        let count = partitions.len();
        let rent_metrics = RentMetrics::default();
        // partitions will usually be 1, but could be more if we skip slots
        let mut parallel = count > 1;
        if parallel {
            let ranges = partitions
                .iter()
                .map(|partition| (*partition, Self::pubkey_range_from_partition(*partition)))
                .collect::<Vec<_>>();
            // test every range to make sure ranges are not overlapping
            // some tests collect rent from overlapping ranges
            // example: [(0, 31, 32), (0, 0, 128), (0, 27, 128)]
            // read-modify-write of an account for rent collection cannot be done in parallel
            'outer: for i in 0..ranges.len() {
                for j in 0..ranges.len() {
                    if i == j {
                        continue;
                    }

                    let i = &ranges[i].1;
                    let j = &ranges[j].1;
                    // make sure i doesn't contain j
                    if i.contains(j.start()) || i.contains(j.end()) {
                        parallel = false;
                        break 'outer;
                    }
                }
            }

            if parallel {
                let thread_pool = &self.rc.accounts.accounts_db.thread_pool;
                thread_pool.install(|| {
                    ranges.into_par_iter().for_each(|range| {
                        self.collect_rent_in_range(range.0, range.1, &rent_metrics)
                    });
                });
            }
        }
        if !parallel {
            // collect serially
            partitions
                .into_iter()
                .for_each(|partition| self.collect_rent_in_partition(partition, &rent_metrics));
        }
        measure.stop();
        datapoint_info!(
            "collect_rent_eagerly",
            ("accounts", rent_metrics.count.load(Relaxed), i64),
            ("partitions", count, i64),
            ("total_time_us", measure.as_us(), i64),
            (
                "hold_range_us",
                rent_metrics.hold_range_us.load(Relaxed),
                i64
            ),
            ("load_us", rent_metrics.load_us.load(Relaxed), i64),
            ("collect_us", rent_metrics.collect_us.load(Relaxed), i64),
            ("hash_us", rent_metrics.hash_us.load(Relaxed), i64),
            ("store_us", rent_metrics.store_us.load(Relaxed), i64),
        );
    }

    #[cfg(test)]
    fn restore_old_behavior_for_fragile_tests(&self) {
        self.lazy_rent_collection.store(true, Relaxed);
    }

    fn rent_collection_partitions(&self) -> Vec<Partition> {
        if !self.use_fixed_collection_cycle() {
            // This mode is for production/development/testing.
            // In this mode, we iterate over the whole pubkey value range for each epochs
            // including warm-up epochs.
            // The only exception is the situation where normal epochs are relatively short
            // (currently less than 2 day). In that case, we arrange a single collection
            // cycle to be multiple of epochs so that a cycle could be greater than the 2 day.
            self.variable_cycle_partitions()
        } else {
            // This mode is mainly for benchmarking only.
            // In this mode, we always iterate over the whole pubkey value range with
            // <slot_count_in_two_day> slots as a collection cycle, regardless warm-up or
            // alignment between collection cycles and epochs.
            // Thus, we can simulate stable processing load of eager rent collection,
            // strictly proportional to the number of pubkeys since genesis.
            self.fixed_cycle_partitions()
        }
    }

    /// true if rent collection does NOT rewrite accounts whose pubkey indicates
    ///  it is time for rent collection, but the account is rent exempt.
    /// false if rent collection DOES rewrite accounts if the account is rent exempt
    /// This is the default behavior historically.
    fn bank_hash_skips_rent_rewrites(&self) -> bool {
        self.feature_set
            .is_active(&feature_set::skip_rent_rewrites::id())
    }

    /// Collect rent from `accounts`
    ///
    /// This fn is called inside a parallel loop from `collect_rent_in_partition()`.  Avoid adding
    /// any code that causes contention on shared memory/data (i.e. do not update atomic metrics).
    ///
    /// The return value is a struct of computed values that `collect_rent_in_partition()` will
    /// reduce at the end of its parallel loop.  If possible, place data/computation that cause
    /// contention/take locks in the return struct and process them in
    /// `collect_rent_from_partition()` after reducing the parallel loop.
    fn collect_rent_from_accounts(
        &self,
        mut accounts: Vec<(Pubkey, AccountSharedData, Slot)>,
        rent_paying_pubkeys: Option<&HashSet<Pubkey>>,
        partition_index: PartitionIndex,
    ) -> CollectRentFromAccountsInfo {
        let mut rent_debits = RentDebits::default();
        let mut total_rent_collected_info = CollectedInfo::default();
        let mut accounts_to_store =
            Vec::<(&Pubkey, &AccountSharedData)>::with_capacity(accounts.len());
        let mut time_collecting_rent_us = 0;
        let mut time_storing_accounts_us = 0;
        let can_skip_rewrites = self.bank_hash_skips_rent_rewrites();
        let set_exempt_rent_epoch_max: bool = self
            .feature_set
            .is_active(&solana_sdk::feature_set::set_exempt_rent_epoch_max::id());
        for (pubkey, account, _loaded_slot) in accounts.iter_mut() {
            let (rent_collected_info, measure) =
                measure!(self.rent_collector.collect_from_existing_account(
                    pubkey,
                    account,
                    self.rc.accounts.accounts_db.filler_account_suffix.as_ref(),
                    set_exempt_rent_epoch_max,
                ));
            time_collecting_rent_us += measure.as_us();

            // only store accounts where we collected rent
            // but get the hash for all these accounts even if collected rent is 0 (= not updated).
            // Also, there's another subtle side-effect from rewrites: this
            // ensures we verify the whole on-chain state (= all accounts)
            // via the bank delta hash slowly once per an epoch.
            if !can_skip_rewrites || !Self::skip_rewrite(rent_collected_info.rent_amount, account) {
                if rent_collected_info.rent_amount > 0 {
                    if let Some(rent_paying_pubkeys) = rent_paying_pubkeys {
                        if !rent_paying_pubkeys.contains(pubkey) {
                            // inc counter instead of assert while we verify this is correct
                            inc_new_counter_info!("unexpected-rent-paying-pubkey", 1);
                            warn!(
                                "Collecting rent from unexpected pubkey: {}, slot: {}, parent_slot: {:?}, partition_index: {}, partition_from_pubkey: {}",
                                pubkey,
                                self.slot(),
                                self.parent().map(|bank| bank.slot()),
                                partition_index,
                                Bank::partition_from_pubkey(pubkey, self.epoch_schedule.slots_per_epoch),
                            );
                        }
                    }
                }
                total_rent_collected_info += rent_collected_info;
                accounts_to_store.push((pubkey, account));
            }
            rent_debits.insert(pubkey, rent_collected_info.rent_amount, account.lamports());
        }

        if !accounts_to_store.is_empty() {
            // TODO: Maybe do not call `store_accounts()` here.  Instead return `accounts_to_store`
            // and have `collect_rent_in_partition()` perform all the stores.
            let (_, measure) = measure!(self.store_accounts((
                self.slot(),
                &accounts_to_store[..],
                self.include_slot_in_hash()
            )));
            time_storing_accounts_us += measure.as_us();
        }

        CollectRentFromAccountsInfo {
            rent_collected_info: total_rent_collected_info,
            rent_rewards: rent_debits.into_unordered_rewards_iter().collect(),
            time_collecting_rent_us,
            time_storing_accounts_us,
            num_accounts: accounts.len(),
        }
    }

    /// true if we should include the slot in account hash
    fn include_slot_in_hash(&self) -> IncludeSlotInHash {
        if self
            .feature_set
            .is_active(&feature_set::account_hash_ignore_slot::id())
        {
            IncludeSlotInHash::RemoveSlot
        } else {
            IncludeSlotInHash::IncludeSlot
        }
    }

    /// convert 'partition' to a pubkey range and 'collect_rent_in_range'
    fn collect_rent_in_partition(&self, partition: Partition, metrics: &RentMetrics) {
        let subrange_full = Self::pubkey_range_from_partition(partition);
        self.collect_rent_in_range(partition, subrange_full, metrics)
    }

    /// get all pubkeys that we expect to be rent-paying or None, if this was not initialized at load time (that should only exist in test cases)
    fn get_rent_paying_pubkeys(&self, partition: &Partition) -> Option<HashSet<Pubkey>> {
        self.rc
            .accounts
            .accounts_db
            .accounts_index
            .rent_paying_accounts_by_partition
            .get()
            .and_then(|rent_paying_accounts| {
                rent_paying_accounts.is_initialized().then(|| {
                    Self::get_partition_end_indexes(partition)
                        .into_iter()
                        .flat_map(|end_index| {
                            rent_paying_accounts.get_pubkeys_in_partition_index(end_index)
                        })
                        .cloned()
                        .collect::<HashSet<_>>()
                })
            })
    }

    /// load accounts with pubkeys in 'subrange_full'
    /// collect rent and update 'account.rent_epoch' as necessary
    /// store accounts, whether rent was collected or not (depending on whether we skipping rewrites is enabled)
    /// update bank's rewrites set for all rewrites that were skipped
    /// if 'just_rewrites', function will only update bank's rewrites set and not actually store any accounts.
    ///  This flag is used when restoring from a snapshot to calculate and verify the initial bank's delta hash.
    fn collect_rent_in_range(
        &self,
        partition: Partition,
        subrange_full: RangeInclusive<Pubkey>,
        metrics: &RentMetrics,
    ) {
        let mut hold_range = Measure::start("hold_range");
        let thread_pool = &self.rc.accounts.accounts_db.thread_pool;
        thread_pool.install(|| {
            self.rc
                .accounts
                .hold_range_in_memory(&subrange_full, true, thread_pool);
            hold_range.stop();
            metrics.hold_range_us.fetch_add(hold_range.as_us(), Relaxed);

            let rent_paying_pubkeys_ = self.get_rent_paying_pubkeys(&partition);
            let rent_paying_pubkeys = rent_paying_pubkeys_.as_ref();

            // divide the range into num_threads smaller ranges and process in parallel
            // Note that 'pubkey_range_from_partition' cannot easily be re-used here to break the range smaller.
            // It has special handling of 0..0 and partition_count changes affect all ranges unevenly.
            let num_threads = crate::accounts_db::quarter_thread_count() as u64;
            let sz = std::mem::size_of::<u64>();
            let start_prefix = Self::prefix_from_pubkey(subrange_full.start());
            let end_prefix_inclusive = Self::prefix_from_pubkey(subrange_full.end());
            let range = end_prefix_inclusive - start_prefix;
            let increment = range / num_threads;
            let mut results = (0..num_threads)
                .into_par_iter()
                .map(|chunk| {
                    let offset = |chunk| start_prefix + chunk * increment;
                    let start = offset(chunk);
                    let last = chunk == num_threads - 1;
                    let merge_prefix = |prefix: u64, mut bound: Pubkey| {
                        bound.as_mut()[0..sz].copy_from_slice(&prefix.to_be_bytes());
                        bound
                    };
                    let start = merge_prefix(start, *subrange_full.start());
                    let (accounts, measure_load_accounts) = measure!(if last {
                        let end = *subrange_full.end();
                        let subrange = start..=end; // IN-clusive
                        self.rc
                            .accounts
                            .load_to_collect_rent_eagerly(&self.ancestors, subrange)
                    } else {
                        let end = merge_prefix(offset(chunk + 1), *subrange_full.start());
                        let subrange = start..end; // EX-clusive, the next 'start' will be this same value
                        self.rc
                            .accounts
                            .load_to_collect_rent_eagerly(&self.ancestors, subrange)
                    });
                    CollectRentInPartitionInfo::new(
                        self.collect_rent_from_accounts(accounts, rent_paying_pubkeys, partition.1),
                        Duration::from_nanos(measure_load_accounts.as_ns()),
                    )
                })
                .reduce(
                    CollectRentInPartitionInfo::default,
                    CollectRentInPartitionInfo::reduce,
                );

            // We cannot assert here that we collected from all expected keys.
            // Some accounts may have been topped off or may have had all funds removed and gone to 0 lamports.

            self.rc
                .accounts
                .hold_range_in_memory(&subrange_full, false, thread_pool);

            self.collected_rent
                .fetch_add(results.rent_collected, Relaxed);
            self.update_accounts_data_size_delta_off_chain(
                -(results.accounts_data_size_reclaimed as i64),
            );
            self.rewards
                .write()
                .unwrap()
                .append(&mut results.rent_rewards);

            metrics
                .load_us
                .fetch_add(results.time_loading_accounts_us, Relaxed);
            metrics
                .collect_us
                .fetch_add(results.time_collecting_rent_us, Relaxed);
            metrics
                .store_us
                .fetch_add(results.time_storing_accounts_us, Relaxed);
            metrics.count.fetch_add(results.num_accounts, Relaxed);
        });
    }

    /// return true iff storing this account is just a rewrite and can be skipped
    fn skip_rewrite(rent_amount: u64, account: &AccountSharedData) -> bool {
        // if rent was != 0
        // or special case for default rent value
        // these cannot be skipped and must be written
        rent_amount == 0 && account.rent_epoch() != 0
    }

    fn prefix_from_pubkey(pubkey: &Pubkey) -> u64 {
        const PREFIX_SIZE: usize = mem::size_of::<u64>();
        u64::from_be_bytes(pubkey.as_ref()[0..PREFIX_SIZE].try_into().unwrap())
    }

    /// This is the inverse of pubkey_range_from_partition.
    /// return the lowest end_index which would contain this pubkey
    pub fn partition_from_pubkey(
        pubkey: &Pubkey,
        partition_count: PartitionsPerCycle,
    ) -> PartitionIndex {
        type Prefix = u64;
        const PREFIX_MAX: Prefix = Prefix::max_value();

        if partition_count == 1 {
            return 0;
        }

        // not-overflowing way of `(Prefix::max_value() + 1) / partition_count`
        let partition_width = (PREFIX_MAX - partition_count + 1) / partition_count + 1;

        let prefix = Self::prefix_from_pubkey(pubkey);
        if prefix == 0 {
            return 0;
        }

        if prefix == PREFIX_MAX {
            return partition_count - 1;
        }

        let mut result = (prefix + 1) / partition_width;
        if (prefix + 1) % partition_width == 0 {
            // adjust for integer divide
            result = result.saturating_sub(1);
        }
        result
    }

    // Mostly, the pair (start_index & end_index) is equivalent to this range:
    // start_index..=end_index. But it has some exceptional cases, including
    // this important and valid one:
    //   0..=0: the first partition in the new epoch when crossing epochs
    pub fn pubkey_range_from_partition(
        (start_index, end_index, partition_count): Partition,
    ) -> RangeInclusive<Pubkey> {
        assert!(start_index <= end_index);
        assert!(start_index < partition_count);
        assert!(end_index < partition_count);
        assert!(0 < partition_count);

        type Prefix = u64;
        const PREFIX_SIZE: usize = mem::size_of::<Prefix>();
        const PREFIX_MAX: Prefix = Prefix::max_value();

        let mut start_pubkey = [0x00u8; 32];
        let mut end_pubkey = [0xffu8; 32];

        if partition_count == 1 {
            assert_eq!(start_index, 0);
            assert_eq!(end_index, 0);
            return Pubkey::new_from_array(start_pubkey)..=Pubkey::new_from_array(end_pubkey);
        }

        // not-overflowing way of `(Prefix::max_value() + 1) / partition_count`
        let partition_width = (PREFIX_MAX - partition_count + 1) / partition_count + 1;
        let mut start_key_prefix = if start_index == 0 && end_index == 0 {
            0
        } else if start_index + 1 == partition_count {
            PREFIX_MAX
        } else {
            (start_index + 1) * partition_width
        };

        let mut end_key_prefix = if end_index + 1 == partition_count {
            PREFIX_MAX
        } else {
            (end_index + 1) * partition_width - 1
        };

        if start_index != 0 && start_index == end_index {
            // n..=n (n != 0): a noop pair across epochs without a gap under
            // multi_epoch_cycle, just nullify it.
            if end_key_prefix == PREFIX_MAX {
                start_key_prefix = end_key_prefix;
                start_pubkey = end_pubkey;
            } else {
                end_key_prefix = start_key_prefix;
                end_pubkey = start_pubkey;
            }
        }

        start_pubkey[0..PREFIX_SIZE].copy_from_slice(&start_key_prefix.to_be_bytes());
        end_pubkey[0..PREFIX_SIZE].copy_from_slice(&end_key_prefix.to_be_bytes());
        let start_pubkey_final = Pubkey::new_from_array(start_pubkey);
        let end_pubkey_final = Pubkey::new_from_array(end_pubkey);
        trace!(
            "pubkey_range_from_partition: ({}-{})/{} [{}]: {}-{}",
            start_index,
            end_index,
            partition_count,
            (end_key_prefix - start_key_prefix),
            start_pubkey.iter().map(|x| format!("{x:02x}")).join(""),
            end_pubkey.iter().map(|x| format!("{x:02x}")).join(""),
        );
        #[cfg(test)]
        if start_index != end_index {
            assert_eq!(
                if start_index == 0 && end_index == 0 {
                    0
                } else {
                    start_index + 1
                },
                Self::partition_from_pubkey(&start_pubkey_final, partition_count),
                "{start_index}, {end_index}, start_key_prefix: {start_key_prefix}, {start_pubkey_final}, {partition_count}"
            );
            assert_eq!(
                end_index,
                Self::partition_from_pubkey(&end_pubkey_final, partition_count),
                "{start_index}, {end_index}, {end_pubkey_final}, {partition_count}"
            );
            if start_index != 0 {
                start_pubkey[0..PREFIX_SIZE]
                    .copy_from_slice(&start_key_prefix.saturating_sub(1).to_be_bytes());
                let pubkey_test = Pubkey::new_from_array(start_pubkey);
                assert_eq!(
                    start_index,
                    Self::partition_from_pubkey(&pubkey_test, partition_count),
                    "{}, {}, start_key_prefix-1: {}, {}, {}",
                    start_index,
                    end_index,
                    start_key_prefix.saturating_sub(1),
                    pubkey_test,
                    partition_count
                );
            }
            if end_index != partition_count - 1 && end_index != 0 {
                end_pubkey[0..PREFIX_SIZE]
                    .copy_from_slice(&end_key_prefix.saturating_add(1).to_be_bytes());
                let pubkey_test = Pubkey::new_from_array(end_pubkey);
                assert_eq!(
                    end_index.saturating_add(1),
                    Self::partition_from_pubkey(&pubkey_test, partition_count),
                    "start: {}, end: {}, pubkey: {}, partition_count: {}, prefix_before_addition: {}, prefix after: {}",
                    start_index,
                    end_index,
                    pubkey_test,
                    partition_count,
                    end_key_prefix,
                    end_key_prefix.saturating_add(1),
                );
            }
        }
        // should be an inclusive range (a closed interval) like this:
        // [0xgg00-0xhhff], [0xii00-0xjjff], ... (where 0xii00 == 0xhhff + 1)
        start_pubkey_final..=end_pubkey_final
    }

    pub fn get_partitions(
        slot: Slot,
        parent_slot: Slot,
        slot_count_in_two_day: SlotCount,
    ) -> Vec<Partition> {
        let parent_cycle = parent_slot / slot_count_in_two_day;
        let current_cycle = slot / slot_count_in_two_day;
        let mut parent_cycle_index = parent_slot % slot_count_in_two_day;
        let current_cycle_index = slot % slot_count_in_two_day;
        let mut partitions = vec![];
        if parent_cycle < current_cycle {
            if current_cycle_index > 0 {
                // generate and push gapped partitions because some slots are skipped
                let parent_last_cycle_index = slot_count_in_two_day - 1;

                // ... for parent cycle
                partitions.push((
                    parent_cycle_index,
                    parent_last_cycle_index,
                    slot_count_in_two_day,
                ));

                // ... for current cycle
                partitions.push((0, 0, slot_count_in_two_day));
            }
            parent_cycle_index = 0;
        }

        partitions.push((
            parent_cycle_index,
            current_cycle_index,
            slot_count_in_two_day,
        ));

        partitions
    }

    pub(crate) fn fixed_cycle_partitions_between_slots(
        &self,
        starting_slot: Slot,
        ending_slot: Slot,
    ) -> Vec<Partition> {
        let slot_count_in_two_day = self.slot_count_in_two_day();
        Self::get_partitions(ending_slot, starting_slot, slot_count_in_two_day)
    }

    fn fixed_cycle_partitions(&self) -> Vec<Partition> {
        self.fixed_cycle_partitions_between_slots(self.parent_slot(), self.slot())
    }

    /// used only by filler accounts in debug path
    /// previous means slot - 1, not parent
    pub fn variable_cycle_partition_from_previous_slot(
        epoch_schedule: &EpochSchedule,
        slot: Slot,
    ) -> Partition {
        // similar code to Bank::variable_cycle_partitions
        let (current_epoch, current_slot_index) = epoch_schedule.get_epoch_and_slot_index(slot);
        let (parent_epoch, mut parent_slot_index) =
            epoch_schedule.get_epoch_and_slot_index(slot.saturating_sub(1));
        let cycle_params = Self::rent_single_epoch_collection_cycle_params(
            current_epoch,
            epoch_schedule.get_slots_in_epoch(current_epoch),
        );

        if parent_epoch < current_epoch {
            parent_slot_index = 0;
        }

        let generated_for_gapped_epochs = false;
        Self::get_partition_from_slot_indexes(
            cycle_params,
            parent_slot_index,
            current_slot_index,
            generated_for_gapped_epochs,
        )
    }

    pub(crate) fn variable_cycle_partitions_between_slots(
        &self,
        starting_slot: Slot,
        ending_slot: Slot,
    ) -> Vec<Partition> {
        let (starting_epoch, mut starting_slot_index) =
            self.get_epoch_and_slot_index(starting_slot);
        let (ending_epoch, ending_slot_index) = self.get_epoch_and_slot_index(ending_slot);

        let mut partitions = vec![];
        if starting_epoch < ending_epoch {
            let slot_skipped = (ending_slot - starting_slot) > 1;
            if slot_skipped {
                // Generate special partitions because there are skipped slots
                // exactly at the epoch transition.

                let parent_last_slot_index = self.get_slots_in_epoch(starting_epoch) - 1;

                // ... for parent epoch
                partitions.push(self.partition_from_slot_indexes_with_gapped_epochs(
                    starting_slot_index,
                    parent_last_slot_index,
                    starting_epoch,
                ));

                if ending_slot_index > 0 {
                    // ... for current epoch
                    partitions.push(self.partition_from_slot_indexes_with_gapped_epochs(
                        0,
                        0,
                        ending_epoch,
                    ));
                }
            }
            starting_slot_index = 0;
        }

        partitions.push(self.partition_from_normal_slot_indexes(
            starting_slot_index,
            ending_slot_index,
            ending_epoch,
        ));

        partitions
    }

    fn variable_cycle_partitions(&self) -> Vec<Partition> {
        self.variable_cycle_partitions_between_slots(self.parent_slot(), self.slot())
    }

    fn do_partition_from_slot_indexes(
        &self,
        start_slot_index: SlotIndex,
        end_slot_index: SlotIndex,
        epoch: Epoch,
        generated_for_gapped_epochs: bool,
    ) -> Partition {
        let cycle_params = self.determine_collection_cycle_params(epoch);
        Self::get_partition_from_slot_indexes(
            cycle_params,
            start_slot_index,
            end_slot_index,
            generated_for_gapped_epochs,
        )
    }

    fn get_partition_from_slot_indexes(
        cycle_params: RentCollectionCycleParams,
        start_slot_index: SlotIndex,
        end_slot_index: SlotIndex,
        generated_for_gapped_epochs: bool,
    ) -> Partition {
        let (_, _, in_multi_epoch_cycle, _, _, partition_count) = cycle_params;

        // use common codepath for both very likely and very unlikely for the sake of minimized
        // risk of any miscalculation instead of negligibly faster computation per slot for the
        // likely case.
        let mut start_partition_index =
            Self::partition_index_from_slot_index(start_slot_index, cycle_params);
        let mut end_partition_index =
            Self::partition_index_from_slot_index(end_slot_index, cycle_params);

        // Adjust partition index for some edge cases
        let is_special_new_epoch = start_slot_index == 0 && end_slot_index != 1;
        let in_middle_of_cycle = start_partition_index > 0;
        if in_multi_epoch_cycle && is_special_new_epoch && in_middle_of_cycle {
            // Adjust slot indexes so that the final partition ranges are continuous!
            // This is need because the caller gives us off-by-one indexes when
            // an epoch boundary is crossed.
            // Usually there is no need for this adjustment because cycles are aligned
            // with epochs. But for multi-epoch cycles, adjust the indexes if it
            // happens in the middle of a cycle for both gapped and not-gapped cases:
            //
            // epoch (slot range)|slot idx.*1|raw part. idx.|adj. part. idx.|epoch boundary
            // ------------------+-----------+--------------+---------------+--------------
            // 3 (20..30)        | [7..8]    |   7.. 8      |   7.. 8
            //                   | [8..9]    |   8.. 9      |   8.. 9
            // 4 (30..40)        | [0..0]    |<10>..10      | <9>..10      <--- not gapped
            //                   | [0..1]    |  10..11      |  10..12
            //                   | [1..2]    |  11..12      |  11..12
            //                   | [2..9   *2|  12..19      |  12..19      <-+
            // 5 (40..50)        |  0..0   *2|<20>..<20>    |<19>..<19> *3 <-+- gapped
            //                   |  0..4]    |<20>..24      |<19>..24      <-+
            //                   | [4..5]    |  24..25      |  24..25
            //                   | [5..6]    |  25..26      |  25..26
            //
            // NOTE: <..> means the adjusted slots
            //
            // *1: The range of parent_bank.slot() and current_bank.slot() is firstly
            //     split by the epoch boundaries and then the split ones are given to us.
            //     The original ranges are denoted as [...]
            // *2: These are marked with generated_for_gapped_epochs = true.
            // *3: This becomes no-op partition
            start_partition_index -= 1;
            if generated_for_gapped_epochs {
                assert_eq!(start_slot_index, end_slot_index);
                end_partition_index -= 1;
            }
        }

        (start_partition_index, end_partition_index, partition_count)
    }

    fn partition_from_normal_slot_indexes(
        &self,
        start_slot_index: SlotIndex,
        end_slot_index: SlotIndex,
        epoch: Epoch,
    ) -> Partition {
        self.do_partition_from_slot_indexes(start_slot_index, end_slot_index, epoch, false)
    }

    fn partition_from_slot_indexes_with_gapped_epochs(
        &self,
        start_slot_index: SlotIndex,
        end_slot_index: SlotIndex,
        epoch: Epoch,
    ) -> Partition {
        self.do_partition_from_slot_indexes(start_slot_index, end_slot_index, epoch, true)
    }

    fn rent_single_epoch_collection_cycle_params(
        epoch: Epoch,
        slot_count_per_epoch: SlotCount,
    ) -> RentCollectionCycleParams {
        (
            epoch,
            slot_count_per_epoch,
            false,
            0,
            1,
            slot_count_per_epoch,
        )
    }

    fn determine_collection_cycle_params(&self, epoch: Epoch) -> RentCollectionCycleParams {
        let slot_count_per_epoch = self.get_slots_in_epoch(epoch);

        if !self.use_multi_epoch_collection_cycle(epoch) {
            // mnb should always go through this code path
            Self::rent_single_epoch_collection_cycle_params(epoch, slot_count_per_epoch)
        } else {
            let epoch_count_in_cycle = self.slot_count_in_two_day() / slot_count_per_epoch;
            let partition_count = slot_count_per_epoch * epoch_count_in_cycle;

            (
                epoch,
                slot_count_per_epoch,
                true,
                self.first_normal_epoch(),
                epoch_count_in_cycle,
                partition_count,
            )
        }
    }

    fn partition_index_from_slot_index(
        slot_index_in_epoch: SlotIndex,
        (
            epoch,
            slot_count_per_epoch,
            _,
            base_epoch,
            epoch_count_per_cycle,
            _,
        ): RentCollectionCycleParams,
    ) -> PartitionIndex {
        let epoch_offset = epoch - base_epoch;
        let epoch_index_in_cycle = epoch_offset % epoch_count_per_cycle;
        slot_index_in_epoch + epoch_index_in_cycle * slot_count_per_epoch
    }

    // Given short epochs, it's too costly to collect rent eagerly
    // within an epoch, so lower the frequency of it.
    // These logic isn't strictly eager anymore and should only be used
    // for development/performance purpose.
    // Absolutely not under ClusterType::MainnetBeta!!!!
    fn use_multi_epoch_collection_cycle(&self, epoch: Epoch) -> bool {
        // Force normal behavior, disabling multi epoch collection cycle for manual local testing
        #[cfg(not(test))]
        if self.slot_count_per_normal_epoch() == solana_sdk::epoch_schedule::MINIMUM_SLOTS_PER_EPOCH
        {
            return false;
        }

        epoch >= self.first_normal_epoch()
            && self.slot_count_per_normal_epoch() < self.slot_count_in_two_day()
    }

    pub(crate) fn use_fixed_collection_cycle(&self) -> bool {
        // Force normal behavior, disabling fixed collection cycle for manual local testing
        #[cfg(not(test))]
        if self.slot_count_per_normal_epoch() == solana_sdk::epoch_schedule::MINIMUM_SLOTS_PER_EPOCH
        {
            return false;
        }

        self.cluster_type() != ClusterType::MainnetBeta
            && self.slot_count_per_normal_epoch() < self.slot_count_in_two_day()
    }

    fn slot_count_in_two_day(&self) -> SlotCount {
        Self::slot_count_in_two_day_helper(self.ticks_per_slot)
    }

    // This value is specially chosen to align with slots per epoch in mainnet-beta and testnet
    // Also, assume 500GB account data set as the extreme, then for 2 day (=48 hours) to collect
    // rent eagerly, we'll consume 5.7 MB/s IO bandwidth, bidirectionally.
    pub fn slot_count_in_two_day_helper(ticks_per_slot: SlotCount) -> SlotCount {
        2 * DEFAULT_TICKS_PER_SECOND * SECONDS_PER_DAY / ticks_per_slot
    }

    fn slot_count_per_normal_epoch(&self) -> SlotCount {
        self.get_slots_in_epoch(self.first_normal_epoch())
    }

    pub fn cluster_type(&self) -> ClusterType {
        // unwrap is safe; self.cluster_type is ensured to be Some() always...
        // we only using Option here for ABI compatibility...
        self.cluster_type.unwrap()
    }

    fn schedule_and_commit_transactions<'a>(
        &self,
        transactions: &[SanitizedTransaction],
        transaction_indexes: impl Iterator<Item = &'a usize>,
    ) {
        trace!(
            "schedule_and_commit_transactions(): {} txs",
            transactions.len()
        );

        let s = self.scheduler.read().unwrap();
        let scheduler = s.as_ref().unwrap();

        for (st, &i) in transactions.iter().zip(transaction_indexes) {
            scheduler.schedule_execution(st, i);
        }
    }

    pub fn schedule_transactions_to_commit<'a>(
        self: &Arc<Bank>,
        transactions: &[SanitizedTransaction],
        transaction_indexes: impl Iterator<Item = &'a usize>,
    ) {
        self.schedule_and_commit_transactions(transactions, transaction_indexes)
    }

    /*
    pub fn handle_aborted_transactions(&self) -> Vec<Result<Option<ExecuteTimings>>> {
        let s = self.scheduler2.read().unwrap();
        let scheduler = s.as_ref().unwrap();
        scheduler.take_timings_and_result()
    }
    */

    pub fn not_schedulable(&self) {
        let mut s = self.scheduler.write().unwrap();
        if let Some(mut scheduler) = s.as_mut() {
            info!("not_schedulable... slot: {}", self.slot());
            scheduler.trigger_stop();
        }
    }

    pub fn with_scheduler(&self) -> bool {
        self.scheduler.read().unwrap().is_some()
    }

    /// Process a batch of transactions.
    #[must_use]
    pub fn load_execute_and_commit_transactions(
        &self,
        batch: &TransactionBatch,
        max_age: usize,
        collect_balances: bool,
        enable_cpi_recording: bool,
        enable_log_recording: bool,
        enable_return_data_recording: bool,
        timings: &mut ExecuteTimings,
        log_messages_bytes_limit: Option<usize>,
    ) -> (TransactionResults, TransactionBalancesSet) {
        let pre_balances = if collect_balances {
            self.collect_balances(batch)
        } else {
            vec![]
        };

        let LoadAndExecuteTransactionsOutput {
            mut loaded_transactions,
            execution_results,
            executed_transactions_count,
            executed_non_vote_transactions_count,
            executed_with_successful_result_count,
            signature_count,
            ..
        } = self.load_and_execute_transactions(
            batch,
            max_age,
            enable_cpi_recording,
            enable_log_recording,
            enable_return_data_recording,
            timings,
            None,
            log_messages_bytes_limit,
        );

        let (last_blockhash, lamports_per_signature) =
            self.last_blockhash_and_lamports_per_signature();
        let results = self.commit_transactions(
            batch.sanitized_transactions(),
            &mut loaded_transactions,
            execution_results,
            last_blockhash,
            lamports_per_signature,
            CommitTransactionCounts {
                committed_transactions_count: executed_transactions_count as u64,
                committed_non_vote_transactions_count: executed_non_vote_transactions_count as u64,
                committed_with_failure_result_count: executed_transactions_count
                    .saturating_sub(executed_with_successful_result_count)
                    as u64,
                signature_count,
            },
            timings,
        );
        let post_balances = if collect_balances {
            self.collect_balances(batch)
        } else {
            vec![]
        };
        (
            results,
            TransactionBalancesSet::new(pre_balances, post_balances),
        )
    }

    /// Process a Transaction. This is used for unit tests and simply calls the vector
    /// Bank::process_transactions method.
    pub fn process_transaction(&self, tx: &Transaction) -> Result<()> {
        self.try_process_transactions(std::iter::once(tx))?[0].clone()?;
        tx.signatures
            .get(0)
            .map_or(Ok(()), |sig| self.get_signature_status(sig).unwrap())
    }

    /// Process a Transaction and store metadata. This is used for tests and the banks services. It
    /// replicates the vector Bank::process_transaction method with metadata recording enabled.
    #[must_use]
    pub fn process_transaction_with_metadata(
        &self,
        tx: impl Into<VersionedTransaction>,
    ) -> TransactionExecutionResult {
        let txs = vec![tx.into()];
        let batch = match self.prepare_entry_batch(txs) {
            Ok(batch) => batch,
            Err(err) => return TransactionExecutionResult::NotExecuted(err),
        };

        let (
            TransactionResults {
                mut execution_results,
                ..
            },
            ..,
        ) = self.load_execute_and_commit_transactions(
            &batch,
            MAX_PROCESSING_AGE,
            false, // collect_balances
            false, // enable_cpi_recording
            true,  // enable_log_recording
            true,  // enable_return_data_recording
            &mut ExecuteTimings::default(),
            Some(1000 * 1000),
        );

        execution_results.remove(0)
    }

    /// Process multiple transaction in a single batch. This is used for benches and unit tests.
    ///
    /// # Panics
    ///
    /// Panics if any of the transactions do not pass sanitization checks.
    #[must_use]
    pub fn process_transactions<'a>(
        &self,
        txs: impl Iterator<Item = &'a Transaction>,
    ) -> Vec<Result<()>> {
        self.try_process_transactions(txs).unwrap()
    }

    /// Process multiple transaction in a single batch. This is used for benches and unit tests.
    /// Short circuits if any of the transactions do not pass sanitization checks.
    pub fn try_process_transactions<'a>(
        &self,
        txs: impl Iterator<Item = &'a Transaction>,
    ) -> Result<Vec<Result<()>>> {
        let txs = txs
            .map(|tx| VersionedTransaction::from(tx.clone()))
            .collect();
        self.try_process_entry_transactions(txs)
    }

    /// Process entry transactions in a single batch. This is used for benches and unit tests.
    ///
    /// # Panics
    ///
    /// Panics if any of the transactions do not pass sanitization checks.
    #[must_use]
    pub fn process_entry_transactions(&self, txs: Vec<VersionedTransaction>) -> Vec<Result<()>> {
        self.try_process_entry_transactions(txs).unwrap()
    }

    /// Process multiple transaction in a single batch. This is used for benches and unit tests.
    /// Short circuits if any of the transactions do not pass sanitization checks.
    pub fn try_process_entry_transactions(
        &self,
        txs: Vec<VersionedTransaction>,
    ) -> Result<Vec<Result<()>>> {
        let batch = self.prepare_entry_batch(txs)?;
        Ok(self.process_transaction_batch(&batch))
    }

    #[must_use]
    fn process_transaction_batch(&self, batch: &TransactionBatch) -> Vec<Result<()>> {
        self.load_execute_and_commit_transactions(
            batch,
            MAX_PROCESSING_AGE,
            false,
            false,
            false,
            false,
            &mut ExecuteTimings::default(),
            None,
        )
        .0
        .fee_collection_results
    }

    /// Create, sign, and process a Transaction from `keypair` to `to` of
    /// `n` lamports where `blockhash` is the last Entry ID observed by the client.
    pub fn transfer(&self, n: u64, keypair: &Keypair, to: &Pubkey) -> Result<Signature> {
        let blockhash = self.last_blockhash();
        let tx = system_transaction::transfer(keypair, to, n, blockhash);
        let signature = tx.signatures[0];
        self.process_transaction(&tx).map(|_| signature)
    }

    pub fn read_balance(account: &AccountSharedData) -> u64 {
        account.lamports()
    }
    /// Each program would need to be able to introspect its own state
    /// this is hard-coded to the Budget language
    pub fn get_balance(&self, pubkey: &Pubkey) -> u64 {
        self.get_account(pubkey)
            .map(|x| Self::read_balance(&x))
            .unwrap_or(0)
    }

    /// Compute all the parents of the bank in order
    pub fn parents(&self) -> Vec<Arc<Bank>> {
        let mut parents = vec![];
        let mut bank = self.parent();
        while let Some(parent) = bank {
            parents.push(parent.clone());
            bank = parent.parent();
        }
        parents
    }

    /// Compute all the parents of the bank including this bank itself
    pub fn parents_inclusive(self: Arc<Self>) -> Vec<Arc<Bank>> {
        let mut parents = self.parents();
        parents.insert(0, self);
        parents
    }

    pub fn store_account<T: ReadableAccount + Sync + ZeroLamport>(
        &self,
        pubkey: &Pubkey,
        account: &T,
    ) {
        self.store_accounts((
            self.slot(),
            &[(pubkey, account)][..],
            self.include_slot_in_hash(),
        ))
    }

    pub fn store_accounts<'a, T: ReadableAccount + Sync + ZeroLamport + 'a>(
        &self,
        accounts: impl StorableAccounts<'a, T>,
    ) {
        assert!(!self.freeze_started());
        let mut m = Measure::start("stakes_cache.check_and_store");
        (0..accounts.len()).for_each(|i| {
            self.stakes_cache
                .check_and_store(accounts.pubkey(i), accounts.account(i))
        });
        self.rc.accounts.store_accounts_cached(accounts);
        m.stop();
        self.rc
            .accounts
            .accounts_db
            .stats
            .stakes_cache_check_and_store_us
            .fetch_add(m.as_us(), Relaxed);
    }

    pub fn force_flush_accounts_cache(&self) {
        self.rc
            .accounts
            .accounts_db
            .flush_accounts_cache(true, Some(self.slot()))
    }

    pub fn flush_accounts_cache_if_needed(&self) {
        self.rc
            .accounts
            .accounts_db
            .flush_accounts_cache(false, Some(self.slot()))
    }

    #[cfg(test)]
    pub fn flush_accounts_cache_slot_for_tests(&self) {
        self.rc
            .accounts
            .accounts_db
            .flush_accounts_cache_slot_for_tests(self.slot())
    }

    pub fn expire_old_recycle_stores(&self) {
        self.rc.accounts.accounts_db.expire_old_recycle_stores()
    }

    /// Technically this issues (or even burns!) new lamports,
    /// so be extra careful for its usage
    fn store_account_and_update_capitalization(
        &self,
        pubkey: &Pubkey,
        new_account: &AccountSharedData,
    ) {
        let old_account_data_size =
            if let Some(old_account) = self.get_account_with_fixed_root(pubkey) {
                match new_account.lamports().cmp(&old_account.lamports()) {
                    std::cmp::Ordering::Greater => {
                        let increased = new_account.lamports() - old_account.lamports();
                        trace!(
                            "store_account_and_update_capitalization: increased: {} {}",
                            pubkey,
                            increased
                        );
                        self.capitalization.fetch_add(increased, Relaxed);
                    }
                    std::cmp::Ordering::Less => {
                        let decreased = old_account.lamports() - new_account.lamports();
                        trace!(
                            "store_account_and_update_capitalization: decreased: {} {}",
                            pubkey,
                            decreased
                        );
                        self.capitalization.fetch_sub(decreased, Relaxed);
                    }
                    std::cmp::Ordering::Equal => {}
                }
                old_account.data().len()
            } else {
                trace!(
                    "store_account_and_update_capitalization: created: {} {}",
                    pubkey,
                    new_account.lamports()
                );
                self.capitalization
                    .fetch_add(new_account.lamports(), Relaxed);
                0
            };

        self.store_account(pubkey, new_account);
        self.calculate_and_update_accounts_data_size_delta_off_chain(
            old_account_data_size,
            new_account.data().len(),
        );
    }

    fn withdraw(&self, pubkey: &Pubkey, lamports: u64) -> Result<()> {
        match self.get_account_with_fixed_root(pubkey) {
            Some(mut account) => {
                let min_balance = match get_system_account_kind(&account) {
                    Some(SystemAccountKind::Nonce) => self
                        .rent_collector
                        .rent
                        .minimum_balance(nonce::State::size()),
                    _ => 0,
                };

                lamports
                    .checked_add(min_balance)
                    .filter(|required_balance| *required_balance <= account.lamports())
                    .ok_or(TransactionError::InsufficientFundsForFee)?;
                account
                    .checked_sub_lamports(lamports)
                    .map_err(|_| TransactionError::InsufficientFundsForFee)?;
                self.store_account(pubkey, &account);

                Ok(())
            }
            None => Err(TransactionError::AccountNotFound),
        }
    }

    pub fn deposit(
        &self,
        pubkey: &Pubkey,
        lamports: u64,
    ) -> std::result::Result<u64, LamportsError> {
        // This doesn't collect rents intentionally.
        // Rents should only be applied to actual TXes
        let mut account = self.get_account_with_fixed_root(pubkey).unwrap_or_default();
        account.checked_add_lamports(lamports)?;
        self.store_account(pubkey, &account);
        Ok(account.lamports())
    }

    pub fn accounts(&self) -> Arc<Accounts> {
        self.rc.accounts.clone()
    }

    fn finish_init(
        &mut self,
        genesis_config: &GenesisConfig,
        additional_builtins: Option<&Builtins>,
        debug_do_not_add_builtins: bool,
    ) {
        self.rewards_pool_pubkeys =
            Arc::new(genesis_config.rewards_pools.keys().cloned().collect());

        let mut builtins = builtins::get();
        if let Some(additional_builtins) = additional_builtins {
            builtins
                .genesis_builtins
                .extend_from_slice(&additional_builtins.genesis_builtins);
            builtins
                .feature_transitions
                .extend_from_slice(&additional_builtins.feature_transitions);
        }
        if !debug_do_not_add_builtins {
            for builtin in builtins.genesis_builtins {
                self.add_builtin(
                    &builtin.name,
                    &builtin.id,
                    builtin.process_instruction_with_context,
                );
            }
            for precompile in get_precompiles() {
                if precompile.feature.is_none() {
                    self.add_precompile(&precompile.program_id);
                }
            }
        }
        self.builtin_feature_transitions = Arc::new(builtins.feature_transitions);

        self.apply_feature_activations(
            ApplyFeatureActivationsCaller::FinishInit,
            debug_do_not_add_builtins,
        );

        if self
            .feature_set
            .is_active(&feature_set::cap_accounts_data_len::id())
        {
            self.cost_tracker = RwLock::new(CostTracker::new_with_account_data_size_limit(Some(
                self.accounts_data_size_limit()
                    .saturating_sub(self.accounts_data_size_initial),
            )));
        }
    }

    pub fn set_inflation(&self, inflation: Inflation) {
        *self.inflation.write().unwrap() = inflation;
    }

    pub fn hard_forks(&self) -> Arc<RwLock<HardForks>> {
        self.hard_forks.clone()
    }

    // Hi! leaky abstraction here....
    // try to use get_account_with_fixed_root() if it's called ONLY from on-chain runtime account
    // processing. That alternative fn provides more safety.
    pub fn get_account(&self, pubkey: &Pubkey) -> Option<AccountSharedData> {
        self.get_account_modified_slot(pubkey)
            .map(|(acc, _slot)| acc)
    }

    // Hi! leaky abstraction here....
    // use this over get_account() if it's called ONLY from on-chain runtime account
    // processing (i.e. from in-band replay/banking stage; that ensures root is *fixed* while
    // running).
    // pro: safer assertion can be enabled inside AccountsDb
    // con: panics!() if called from off-chain processing
    pub fn get_account_with_fixed_root(&self, pubkey: &Pubkey) -> Option<AccountSharedData> {
        self.load_slow_with_fixed_root(&self.ancestors, pubkey)
            .map(|(acc, _slot)| acc)
    }

    pub fn get_account_modified_slot(&self, pubkey: &Pubkey) -> Option<(AccountSharedData, Slot)> {
        self.load_slow(&self.ancestors, pubkey)
    }

    fn load_slow(
        &self,
        ancestors: &Ancestors,
        pubkey: &Pubkey,
    ) -> Option<(AccountSharedData, Slot)> {
        // get_account (= primary this fn caller) may be called from on-chain Bank code even if we
        // try hard to use get_account_with_fixed_root for that purpose...
        // so pass safer LoadHint:Unspecified here as a fallback
        self.rc.accounts.load_without_fixed_root(ancestors, pubkey)
    }

    fn load_slow_with_fixed_root(
        &self,
        ancestors: &Ancestors,
        pubkey: &Pubkey,
    ) -> Option<(AccountSharedData, Slot)> {
        self.rc.accounts.load_with_fixed_root(ancestors, pubkey)
    }

    pub fn get_program_accounts(
        &self,
        program_id: &Pubkey,
        config: &ScanConfig,
    ) -> ScanResult<Vec<TransactionAccount>> {
        self.rc
            .accounts
            .load_by_program(&self.ancestors, self.bank_id, program_id, config)
    }

    pub fn get_filtered_program_accounts<F: Fn(&AccountSharedData) -> bool>(
        &self,
        program_id: &Pubkey,
        filter: F,
        config: &ScanConfig,
    ) -> ScanResult<Vec<TransactionAccount>> {
        self.rc.accounts.load_by_program_with_filter(
            &self.ancestors,
            self.bank_id,
            program_id,
            filter,
            config,
        )
    }

    pub fn get_filtered_indexed_accounts<F: Fn(&AccountSharedData) -> bool>(
        &self,
        index_key: &IndexKey,
        filter: F,
        config: &ScanConfig,
        byte_limit_for_scan: Option<usize>,
    ) -> ScanResult<Vec<TransactionAccount>> {
        self.rc.accounts.load_by_index_key_with_filter(
            &self.ancestors,
            self.bank_id,
            index_key,
            filter,
            config,
            byte_limit_for_scan,
        )
    }

    pub fn account_indexes_include_key(&self, key: &Pubkey) -> bool {
        self.rc.accounts.account_indexes_include_key(key)
    }

    pub fn get_all_accounts_with_modified_slots(&self) -> ScanResult<Vec<PubkeyAccountSlot>> {
        self.rc.accounts.load_all(&self.ancestors, self.bank_id)
    }

    pub fn scan_all_accounts_with_modified_slots<F>(&self, scan_func: F) -> ScanResult<()>
    where
        F: FnMut(Option<(&Pubkey, AccountSharedData, Slot)>),
    {
        self.rc
            .accounts
            .scan_all(&self.ancestors, self.bank_id, scan_func)
    }

    pub fn get_program_accounts_modified_since_parent(
        &self,
        program_id: &Pubkey,
    ) -> Vec<TransactionAccount> {
        self.rc
            .accounts
            .load_by_program_slot(self.slot(), Some(program_id))
    }

    pub fn get_transaction_logs(
        &self,
        address: Option<&Pubkey>,
    ) -> Option<Vec<TransactionLogInfo>> {
        self.transaction_log_collector
            .read()
            .unwrap()
            .get_logs_for_address(address)
    }

    pub fn get_all_accounts_modified_since_parent(&self) -> Vec<TransactionAccount> {
        self.rc.accounts.load_by_program_slot(self.slot(), None)
    }

    // if you want get_account_modified_since_parent without fixed_root, please define so...
    fn get_account_modified_since_parent_with_fixed_root(
        &self,
        pubkey: &Pubkey,
    ) -> Option<(AccountSharedData, Slot)> {
        let just_self: Ancestors = Ancestors::from(vec![self.slot()]);
        if let Some((account, slot)) = self.load_slow_with_fixed_root(&just_self, pubkey) {
            if slot == self.slot() {
                return Some((account, slot));
            }
        }
        None
    }

    pub fn get_largest_accounts(
        &self,
        num: usize,
        filter_by_address: &HashSet<Pubkey>,
        filter: AccountAddressFilter,
    ) -> ScanResult<Vec<(Pubkey, u64)>> {
        self.rc.accounts.load_largest_accounts(
            &self.ancestors,
            self.bank_id,
            num,
            filter_by_address,
            filter,
        )
    }

    /// Return the accumulated executed transaction count
    pub fn transaction_count(&self) -> u64 {
        self.transaction_count.load(Relaxed)
    }

    pub fn non_vote_transaction_count_since_restart(&self) -> u64 {
        self.non_vote_transaction_count_since_restart.load(Relaxed)
    }

    /// Return the transaction count executed only in this bank
    pub fn executed_transaction_count(&self) -> u64 {
        self.transaction_count()
            .saturating_sub(self.parent().map_or(0, |parent| parent.transaction_count()))
    }

    pub fn transaction_error_count(&self) -> u64 {
        self.transaction_error_count.load(Relaxed)
    }

    pub fn transaction_entries_count(&self) -> u64 {
        self.transaction_entries_count.load(Relaxed)
    }

    pub fn transactions_per_entry_max(&self) -> u64 {
        self.transactions_per_entry_max.load(Relaxed)
    }

    fn increment_transaction_count(&self, tx_count: u64) {
        self.transaction_count.fetch_add(tx_count, Relaxed);
    }

    fn increment_non_vote_transaction_count_since_restart(&self, tx_count: u64) {
        self.non_vote_transaction_count_since_restart
            .fetch_add(tx_count, Relaxed);
    }

    pub fn signature_count(&self) -> u64 {
        self.signature_count.load(Relaxed)
    }

    fn increment_signature_count(&self, signature_count: u64) {
        self.signature_count.fetch_add(signature_count, Relaxed);
    }

    pub fn get_signature_status_processed_since_parent(
        &self,
        signature: &Signature,
    ) -> Option<Result<()>> {
        if let Some((slot, status)) = self.get_signature_status_slot(signature) {
            if slot <= self.slot() {
                return Some(status);
            }
        }
        None
    }

    pub fn get_signature_status_with_blockhash(
        &self,
        signature: &Signature,
        blockhash: &Hash,
    ) -> Option<Result<()>> {
        let rcache = self.status_cache.read().unwrap();
        rcache
            .get_status(signature, blockhash, &self.ancestors)
            .map(|v| v.1)
    }

    pub fn get_signature_status_slot(&self, signature: &Signature) -> Option<(Slot, Result<()>)> {
        let rcache = self.status_cache.read().unwrap();
        rcache.get_status_any_blockhash(signature, &self.ancestors)
    }

    pub fn get_signature_status(&self, signature: &Signature) -> Option<Result<()>> {
        self.get_signature_status_slot(signature).map(|v| v.1)
    }

    pub fn has_signature(&self, signature: &Signature) -> bool {
        self.get_signature_status_slot(signature).is_some()
    }

    /// Hash the `accounts` HashMap. This represents a validator's interpretation
    ///  of the delta of the ledger since the last vote and up to now
    fn hash_internal_state(&self) -> Hash {
        let slot = self.slot();
        let accounts_delta_hash = self
            .rc
            .accounts
            .accounts_db
            .calculate_accounts_delta_hash(slot);

        let mut signature_count_buf = [0u8; 8];
        LittleEndian::write_u64(&mut signature_count_buf[..], self.signature_count());

        let mut hash = hashv(&[
            self.parent_hash.as_ref(),
            accounts_delta_hash.0.as_ref(),
            &signature_count_buf,
            self.last_blockhash().as_ref(),
        ]);

        let epoch_accounts_hash = self.should_include_epoch_accounts_hash().then(|| {
            let epoch_accounts_hash = self.wait_get_epoch_accounts_hash();
            hash = hashv(&[hash.as_ref(), epoch_accounts_hash.as_ref().as_ref()]);
            epoch_accounts_hash
        });

        let buf = self
            .hard_forks
            .read()
            .unwrap()
            .get_hash_data(slot, self.parent_slot());
        if let Some(buf) = buf {
            let hard_forked_hash = extend_and_hash(&hash, &buf);
            warn!("hard fork at slot {slot} by hashing {buf:?}: {hash} => {hard_forked_hash}");
            hash = hard_forked_hash;
        }

        let bank_hash_stats = self
            .rc
            .accounts
            .accounts_db
            .get_bank_hash_stats(slot)
            .expect("No bank hash stats were found for this bank, that should not be possible");
        info!(
            "bank frozen: {slot} hash: {hash} accounts_delta: {} signature_count: {} last_blockhash: {} capitalization: {}{}, stats: {bank_hash_stats:?}",
            accounts_delta_hash.0,
            self.signature_count(),
            self.last_blockhash(),
            self.capitalization(),
            if let Some(epoch_accounts_hash) = epoch_accounts_hash {
                format!(", epoch_accounts_hash: {:?}", epoch_accounts_hash.as_ref())
            } else {
                "".to_string()
            }
        );
        hash
    }

    /// The epoch accounts hash is hashed into the bank's hash once per epoch at a predefined slot.
    /// Should it be included in *this* bank?
    fn should_include_epoch_accounts_hash(&self) -> bool {
        if !self
            .feature_set
            .is_active(&feature_set::epoch_accounts_hash::id())
        {
            return false;
        }

        if !epoch_accounts_hash::is_enabled_this_epoch(self) {
            return false;
        }

        let stop_slot = epoch_accounts_hash::calculation_stop(self);
        self.parent_slot() < stop_slot && self.slot() >= stop_slot
    }

    /// If the epoch accounts hash should be included in this Bank, then fetch it.  If the EAH
    /// calculation has not completed yet, this fn will block until it does complete.
    fn wait_get_epoch_accounts_hash(&self) -> EpochAccountsHash {
        let (epoch_accounts_hash, measure) = measure!(self
            .rc
            .accounts
            .accounts_db
            .epoch_accounts_hash_manager
            .wait_get_epoch_accounts_hash());

        datapoint_info!(
            "bank-wait_get_epoch_accounts_hash",
            ("slot", self.slot() as i64, i64),
            ("waiting-time-us", measure.as_us() as i64, i64),
        );
        epoch_accounts_hash
    }

    /// Recalculate the hash_internal_state from the account stores. Would be used to verify a
    /// snapshot.
    /// return true if all is good
    /// Only called from startup or test code.
    #[must_use]
    pub fn verify_bank_hash(&self, config: VerifyBankHash) -> bool {
        let accounts = &self.rc.accounts;
        // Wait until initial hash calc is complete before starting a new hash calc.
        // This should only occur when we halt at a slot in ledger-tool.
        accounts
            .accounts_db
            .verify_accounts_hash_in_bg
            .wait_for_complete();

        if config.require_rooted_bank
            && !accounts
                .accounts_db
                .accounts_index
                .is_alive_root(self.slot())
        {
            if let Some(parent) = self.parent() {
                info!("{} is not a root, so attempting to verify bank hash on parent bank at slot: {}", self.slot(), parent.slot());
                return parent.verify_bank_hash(config);
            } else {
                // this will result in mismatch errors
                // accounts hash calc doesn't include unrooted slots
                panic!("cannot verify bank hash when bank is not a root");
            }
        }
        let slot = self.slot();
        let ancestors = &self.ancestors;
        let cap = self.capitalization();
        let epoch_schedule = self.epoch_schedule();
        let rent_collector = self.rent_collector();
        if config.run_in_background {
            let ancestors = ancestors.clone();
            let accounts = Arc::clone(accounts);
            let epoch_schedule = *epoch_schedule;
            let rent_collector = rent_collector.clone();
            let accounts_ = Arc::clone(&accounts);
            accounts.accounts_db.verify_accounts_hash_in_bg.start(|| {
                Builder::new()
                    .name("solBgHashVerify".into())
                    .spawn(move || {
                        info!(
                            "running initial verification accounts hash calculation in background"
                        );
                        let result = accounts_.verify_bank_hash_and_lamports(
                            slot,
                            cap,
                            BankHashLamportsVerifyConfig {
                                ancestors: &ancestors,
                                test_hash_calculation: config.test_hash_calculation,
                                epoch_schedule: &epoch_schedule,
                                rent_collector: &rent_collector,
                                ignore_mismatch: config.ignore_mismatch,
                                store_detailed_debug_info: config.store_hash_raw_data_for_debug,
                                use_bg_thread_pool: true,
                            },
                        );
                        accounts_
                            .accounts_db
                            .verify_accounts_hash_in_bg
                            .background_finished();
                        result
                    })
                    .unwrap()
            });
            true // initial result is true. We haven't failed yet. If verification fails, we'll panic from bg thread.
        } else {
            let result = accounts.verify_bank_hash_and_lamports(
                slot,
                cap,
                BankHashLamportsVerifyConfig {
                    ancestors,
                    test_hash_calculation: config.test_hash_calculation,
                    epoch_schedule,
                    rent_collector,
                    ignore_mismatch: config.ignore_mismatch,
                    store_detailed_debug_info: config.store_hash_raw_data_for_debug,
                    use_bg_thread_pool: false, // fg is waiting for this to run, so we can use the fg thread pool
                },
            );
            self.set_initial_accounts_hash_verification_completed();
            result
        }
    }

    /// Specify that initial verification has completed.
    /// Called internally when verification runs in the foreground thread.
    /// Also has to be called by some tests which don't do verification on startup.
    pub fn set_initial_accounts_hash_verification_completed(&self) {
        self.rc
            .accounts
            .accounts_db
            .verify_accounts_hash_in_bg
            .verification_complete();
    }

    /// return true if bg hash verification is complete
    /// return false if bg hash verification has not completed yet
    /// if hash verification failed, a panic will occur
    pub fn has_initial_accounts_hash_verification_completed(&self) -> bool {
        self.rc
            .accounts
            .accounts_db
            .verify_accounts_hash_in_bg
            .check_complete()
    }

    pub fn wait_for_initial_accounts_hash_verification_completed_for_tests(&self) {
        self.rc
            .accounts
            .accounts_db
            .verify_accounts_hash_in_bg
            .wait_for_complete()
    }

    /// Get this bank's storages to use for snapshots.
    ///
    /// If a base slot is provided, return only the storages that are *higher* than this slot.
    pub fn get_snapshot_storages(&self, base_slot: Option<Slot>) -> Vec<Arc<AccountStorageEntry>> {
        // if a base slot is provided, request storages starting at the slot *after*
        let start_slot = base_slot.map_or(0, |slot| slot.saturating_add(1));
        // we want to *include* the storage at our slot
        let requested_slots = start_slot..=self.slot();

        self.rc
            .accounts
            .accounts_db
            .get_snapshot_storages(requested_slots, None)
            .0
    }

    #[must_use]
    fn verify_hash(&self) -> bool {
        assert!(self.is_frozen());
        let calculated_hash = self.hash_internal_state();
        let expected_hash = self.hash();

        if calculated_hash == expected_hash {
            true
        } else {
            warn!(
                "verify failed: slot: {}, {} (calculated) != {} (expected)",
                self.slot(),
                calculated_hash,
                expected_hash
            );
            false
        }
    }

    pub fn verify_transaction(
        &self,
        tx: VersionedTransaction,
        verification_mode: TransactionVerificationMode,
    ) -> Result<SanitizedTransaction> {
        let sanitized_tx = {
            let size =
                bincode::serialized_size(&tx).map_err(|_| TransactionError::SanitizeFailure)?;
            if size > PACKET_DATA_SIZE as u64 {
                return Err(TransactionError::SanitizeFailure);
            }
            let message_hash = if verification_mode == TransactionVerificationMode::FullVerification
            {
                tx.verify_and_hash_message()?
            } else {
                tx.message.hash()
            };

            SanitizedTransaction::try_create(
                tx,
                message_hash,
                None,
                self,
                self.feature_set
                    .is_active(&feature_set::require_static_program_ids_in_transaction::ID),
            )
        }?;

        if verification_mode == TransactionVerificationMode::HashAndVerifyPrecompiles
            || verification_mode == TransactionVerificationMode::FullVerification
        {
            sanitized_tx.verify_precompiles(&self.feature_set)?;
        }

        Ok(sanitized_tx)
    }

    pub fn fully_verify_transaction(
        &self,
        tx: VersionedTransaction,
    ) -> Result<SanitizedTransaction> {
        self.verify_transaction(tx, TransactionVerificationMode::FullVerification)
    }

    /// only called from ledger-tool or tests
    fn calculate_capitalization(&self, debug_verify: bool) -> u64 {
        let is_startup = true;
        self.rc
            .accounts
            .accounts_db
            .verify_accounts_hash_in_bg
            .wait_for_complete();
        self.rc
            .accounts
            .accounts_db
            .update_accounts_hash(
                // we have to use the index since the slot could be in the write cache still
                CalcAccountsHashDataSource::IndexForTests,
                debug_verify,
                self.slot(),
                &self.ancestors,
                None,
                self.epoch_schedule(),
                &self.rent_collector,
                is_startup,
            )
            .1
    }

    /// only called from tests or ledger tool
    pub fn calculate_and_verify_capitalization(&self, debug_verify: bool) -> bool {
        let calculated = self.calculate_capitalization(debug_verify);
        let expected = self.capitalization();
        if calculated == expected {
            true
        } else {
            warn!(
                "Capitalization mismatch: calculated: {} != expected: {}",
                calculated, expected
            );
            false
        }
    }

    /// Forcibly overwrites current capitalization by actually recalculating accounts' balances.
    /// This should only be used for developing purposes.
    pub fn set_capitalization(&self) -> u64 {
        let old = self.capitalization();
        // We cannot debug verify the hash calculation here becuase calculate_capitalization will use the index calculation due to callers using the write cache.
        // debug_verify only exists as an extra debugging step under the assumption that this code path is only used for tests. But, this is used by ledger-tool create-snapshot
        // for example.
        let debug_verify = false;
        self.capitalization
            .store(self.calculate_capitalization(debug_verify), Relaxed);
        old
    }

    pub fn get_accounts_hash(&self) -> Option<AccountsHash> {
        self.rc.accounts.accounts_db.get_accounts_hash(self.slot())
    }

    pub fn get_snapshot_hash(&self) -> SnapshotHash {
        let accounts_hash = self
            .get_accounts_hash()
            .expect("accounts hash is required to get snapshot hash");
        let epoch_accounts_hash = self.get_epoch_accounts_hash_to_serialize();
        SnapshotHash::new(&accounts_hash.into(), epoch_accounts_hash.as_ref())
    }

    pub fn get_thread_pool(&self) -> &ThreadPool {
        &self.rc.accounts.accounts_db.thread_pool_clean
    }

    pub fn load_account_into_read_cache(&self, key: &Pubkey) {
        self.rc
            .accounts
            .accounts_db
            .load_account_into_read_cache(&self.ancestors, key);
    }

    pub fn update_accounts_hash(
        &self,
        data_source: CalcAccountsHashDataSource,
        mut debug_verify: bool,
        is_startup: bool,
    ) -> AccountsHash {
        let (accounts_hash, total_lamports) = self.rc.accounts.accounts_db.update_accounts_hash(
            data_source,
            debug_verify,
            self.slot(),
            &self.ancestors,
            Some(self.capitalization()),
            self.epoch_schedule(),
            &self.rent_collector,
            is_startup,
        );
        if total_lamports != self.capitalization() {
            datapoint_info!(
                "capitalization_mismatch",
                ("slot", self.slot(), i64),
                ("calculated_lamports", total_lamports, i64),
                ("capitalization", self.capitalization(), i64),
            );

            if !debug_verify {
                // cap mismatch detected. It has been logged to metrics above.
                // Run both versions of the calculation to attempt to get more info.
                debug_verify = true;
                self.rc.accounts.accounts_db.update_accounts_hash(
                    data_source,
                    debug_verify,
                    self.slot(),
                    &self.ancestors,
                    Some(self.capitalization()),
                    self.epoch_schedule(),
                    &self.rent_collector,
                    is_startup,
                );
            }

            panic!(
                "capitalization_mismatch. slot: {}, calculated_lamports: {}, capitalization: {}",
                self.slot(),
                total_lamports,
                self.capitalization()
            );
        }
        accounts_hash
    }

    pub fn update_accounts_hash_for_tests(&self) -> AccountsHash {
        self.update_accounts_hash(CalcAccountsHashDataSource::IndexForTests, false, false)
    }

    /// A snapshot bank should be purged of 0 lamport accounts which are not part of the hash
    /// calculation and could shield other real accounts.
    pub fn verify_snapshot_bank(
        &self,
        test_hash_calculation: bool,
        accounts_db_skip_shrink: bool,
        last_full_snapshot_slot: Slot,
    ) -> bool {
        let mut clean_time = Measure::start("clean");
        if !accounts_db_skip_shrink && self.slot() > 0 {
            info!("cleaning..");
            self.rc
                .accounts
                .accounts_db
                .clean_accounts(None, true, Some(last_full_snapshot_slot));
        }
        clean_time.stop();

        let mut shrink_all_slots_time = Measure::start("shrink_all_slots");
        if !accounts_db_skip_shrink && self.slot() > 0 {
            info!("shrinking..");
            self.rc
                .accounts
                .accounts_db
                .shrink_all_slots(true, Some(last_full_snapshot_slot));
        }
        shrink_all_slots_time.stop();

        let (mut verify, verify_time_us) = if !self.rc.accounts.accounts_db.skip_initial_hash_calc {
            info!("verify_bank_hash..");
            let mut verify_time = Measure::start("verify_bank_hash");
            let verify = self.verify_bank_hash(VerifyBankHash {
                test_hash_calculation,
                ignore_mismatch: false,
                require_rooted_bank: false,
                run_in_background: true,
                store_hash_raw_data_for_debug: false,
            });
            verify_time.stop();
            (verify, verify_time.as_us())
        } else {
            self.rc
                .accounts
                .accounts_db
                .verify_accounts_hash_in_bg
                .verification_complete();
            (true, 0)
        };

        info!("verify_hash..");
        let mut verify2_time = Measure::start("verify_hash");
        // Order and short-circuiting is significant; verify_hash requires a valid bank hash
        verify = verify && self.verify_hash();
        verify2_time.stop();

        datapoint_info!(
            "verify_snapshot_bank",
            ("clean_us", clean_time.as_us(), i64),
            ("shrink_all_slots_us", shrink_all_slots_time.as_us(), i64),
            ("verify_bank_hash_us", verify_time_us, i64),
            ("verify_hash_us", verify2_time.as_us(), i64),
        );

        verify
    }

    /// Return the number of hashes per tick
    pub fn hashes_per_tick(&self) -> &Option<u64> {
        &self.hashes_per_tick
    }

    /// Return the number of ticks per slot
    pub fn ticks_per_slot(&self) -> u64 {
        self.ticks_per_slot
    }

    /// Return the number of slots per year
    pub fn slots_per_year(&self) -> f64 {
        self.slots_per_year
    }

    /// Return the number of ticks since genesis.
    pub fn tick_height(&self) -> u64 {
        self.tick_height.load(Relaxed)
    }

    /// Return the inflation parameters of the Bank
    pub fn inflation(&self) -> Inflation {
        *self.inflation.read().unwrap()
    }

    pub fn rent_collector(&self) -> &RentCollector {
        &self.rent_collector
    }

    /// Return the total capitalization of the Bank
    pub fn capitalization(&self) -> u64 {
        self.capitalization.load(Relaxed)
    }

    /// Return this bank's max_tick_height
    pub fn max_tick_height(&self) -> u64 {
        self.max_tick_height
    }

    /// Return the block_height of this bank
    pub fn block_height(&self) -> u64 {
        self.block_height
    }

    /// Return the number of slots per epoch for the given epoch
    pub fn get_slots_in_epoch(&self, epoch: Epoch) -> u64 {
        self.epoch_schedule().get_slots_in_epoch(epoch)
    }

    /// returns the epoch for which this bank's leader_schedule_slot_offset and slot would
    ///  need to cache leader_schedule
    pub fn get_leader_schedule_epoch(&self, slot: Slot) -> Epoch {
        self.epoch_schedule().get_leader_schedule_epoch(slot)
    }

    /// a bank-level cache of vote accounts and stake delegation info
    fn update_stakes_cache(
        &self,
        txs: &[SanitizedTransaction],
        execution_results: &[TransactionExecutionResult],
        loaded_txs: &[TransactionLoadResult],
    ) {
        for (i, ((load_result, _load_nonce), tx)) in loaded_txs.iter().zip(txs).enumerate() {
            if let (Ok(loaded_transaction), true) = (
                load_result,
                execution_results[i].was_executed_successfully(),
            ) {
                // note that this could get timed to: self.rc.accounts.accounts_db.stats.stakes_cache_check_and_store_us,
                //  but this code path is captured separately in ExecuteTimingType::UpdateStakesCacheUs
                let message = tx.message();
                for (_i, (pubkey, account)) in
                    (0..message.account_keys().len()).zip(loaded_transaction.accounts.iter())
                {
                    self.stakes_cache.check_and_store(pubkey, account);
                }
            }
        }
    }

    pub fn staked_nodes(&self) -> Arc<HashMap<Pubkey, u64>> {
        self.stakes_cache.stakes().staked_nodes()
    }

    /// current vote accounts for this bank along with the stake
    ///   attributed to each account
    pub fn vote_accounts(&self) -> Arc<VoteAccountsHashMap> {
        let stakes = self.stakes_cache.stakes();
        Arc::from(stakes.vote_accounts())
    }

    /// Vote account for the given vote account pubkey.
    pub fn get_vote_account(&self, vote_account: &Pubkey) -> Option<VoteAccount> {
        let stakes = self.stakes_cache.stakes();
        let vote_account = stakes.vote_accounts().get(vote_account)?;
        Some(vote_account.clone())
    }

    /// Get the EpochStakes for a given epoch
    pub fn epoch_stakes(&self, epoch: Epoch) -> Option<&EpochStakes> {
        self.epoch_stakes.get(&epoch)
    }

    pub fn epoch_stakes_map(&self) -> &HashMap<Epoch, EpochStakes> {
        &self.epoch_stakes
    }

    pub fn epoch_staked_nodes(&self, epoch: Epoch) -> Option<Arc<HashMap<Pubkey, u64>>> {
        Some(self.epoch_stakes.get(&epoch)?.stakes().staked_nodes())
    }

    /// vote accounts for the specific epoch along with the stake
    ///   attributed to each account
    pub fn epoch_vote_accounts(&self, epoch: Epoch) -> Option<&VoteAccountsHashMap> {
        let epoch_stakes = self.epoch_stakes.get(&epoch)?.stakes();
        Some(epoch_stakes.vote_accounts().as_ref())
    }

    /// Get the fixed authorized voter for the given vote account for the
    /// current epoch
    pub fn epoch_authorized_voter(&self, vote_account: &Pubkey) -> Option<&Pubkey> {
        self.epoch_stakes
            .get(&self.epoch)
            .expect("Epoch stakes for bank's own epoch must exist")
            .epoch_authorized_voters()
            .get(vote_account)
    }

    /// Get the fixed set of vote accounts for the given node id for the
    /// current epoch
    pub fn epoch_vote_accounts_for_node_id(&self, node_id: &Pubkey) -> Option<&NodeVoteAccounts> {
        self.epoch_stakes
            .get(&self.epoch)
            .expect("Epoch stakes for bank's own epoch must exist")
            .node_id_to_vote_accounts()
            .get(node_id)
    }

    /// Get the fixed total stake of all vote accounts for current epoch
    pub fn total_epoch_stake(&self) -> u64 {
        self.epoch_stakes
            .get(&self.epoch)
            .expect("Epoch stakes for bank's own epoch must exist")
            .total_stake()
    }

    /// Get the fixed stake of the given vote account for the current epoch
    pub fn epoch_vote_account_stake(&self, vote_account: &Pubkey) -> u64 {
        *self
            .epoch_vote_accounts(self.epoch())
            .expect("Bank epoch vote accounts must contain entry for the bank's own epoch")
            .get(vote_account)
            .map(|(stake, _)| stake)
            .unwrap_or(&0)
    }

    /// given a slot, return the epoch and offset into the epoch this slot falls
    /// e.g. with a fixed number for slots_per_epoch, the calculation is simply:
    ///
    ///  ( slot/slots_per_epoch, slot % slots_per_epoch )
    ///
    pub fn get_epoch_and_slot_index(&self, slot: Slot) -> (Epoch, SlotIndex) {
        self.epoch_schedule().get_epoch_and_slot_index(slot)
    }

    pub fn get_epoch_info(&self) -> EpochInfo {
        let absolute_slot = self.slot();
        let block_height = self.block_height();
        let (epoch, slot_index) = self.get_epoch_and_slot_index(absolute_slot);
        let slots_in_epoch = self.get_slots_in_epoch(epoch);
        let transaction_count = Some(self.transaction_count());
        EpochInfo {
            epoch,
            slot_index,
            slots_in_epoch,
            absolute_slot,
            block_height,
            transaction_count,
        }
    }

    pub fn is_empty(&self) -> bool {
        !self.is_delta.load(Relaxed)
    }

    /// Add an instruction processor to intercept instructions before the dynamic loader.
    pub fn add_builtin(
        &mut self,
        name: &str,
        program_id: &Pubkey,
        process_instruction: ProcessInstructionWithContext,
    ) {
        debug!("Adding program {} under {:?}", name, program_id);
        self.add_builtin_account(name, program_id, false);
        if let Some(entry) = self
            .builtin_programs
            .vec
            .iter_mut()
            .find(|entry| entry.program_id == *program_id)
        {
            entry.process_instruction = process_instruction;
        } else {
            self.builtin_programs.vec.push(BuiltinProgram {
                program_id: *program_id,
                process_instruction,
            });
        }
        debug!("Added program {} under {:?}", name, program_id);
    }

    /// Remove a builtin instruction processor if it already exists
    pub fn remove_builtin(&mut self, program_id: &Pubkey) {
        debug!("Removing program {}", program_id);
        // Don't remove the account since the bank expects the account state to
        // be idempotent
        if let Some(position) = self
            .builtin_programs
            .vec
            .iter()
            .position(|entry| entry.program_id == *program_id)
        {
            self.builtin_programs.vec.remove(position);
        }
        debug!("Removed program {}", program_id);
    }

    pub fn add_precompile(&mut self, program_id: &Pubkey) {
        debug!("Adding precompiled program {}", program_id);
        self.add_precompiled_account(program_id);
        debug!("Added precompiled program {:?}", program_id);
    }

    // Call AccountsDb::clean_accounts()
    //
    // This fn is meant to be called by the snapshot handler in Accounts Background Service.  If
    // calling from elsewhere, ensure the same invariants hold/expectations are met.
    pub(crate) fn clean_accounts(&self, last_full_snapshot_slot: Option<Slot>) {
        // Don't clean the slot we're snapshotting because it may have zero-lamport
        // accounts that were included in the bank delta hash when the bank was frozen,
        // and if we clean them here, any newly created snapshot's hash for this bank
        // may not match the frozen hash.
        //
        // So when we're snapshotting, the highest slot to clean is lowered by one.
        let highest_slot_to_clean = self.slot().saturating_sub(1);

        self.rc.accounts.accounts_db.clean_accounts(
            Some(highest_slot_to_clean),
            false,
            last_full_snapshot_slot,
        );
    }

    pub fn print_accounts_stats(&self) {
        self.rc.accounts.accounts_db.print_accounts_stats("");
    }

    pub fn shrink_candidate_slots(&self) -> usize {
        self.rc.accounts.accounts_db.shrink_candidate_slots()
    }

    pub fn no_overflow_rent_distribution_enabled(&self) -> bool {
        self.feature_set
            .is_active(&feature_set::no_overflow_rent_distribution::id())
    }

    pub fn prevent_rent_paying_rent_recipients(&self) -> bool {
        self.feature_set
            .is_active(&feature_set::prevent_rent_paying_rent_recipients::id())
    }

    pub fn versioned_tx_message_enabled(&self) -> bool {
        self.feature_set
            .is_active(&feature_set::versioned_tx_message_enabled::id())
    }

    pub fn credits_auto_rewind(&self) -> bool {
        self.feature_set
            .is_active(&feature_set::credits_auto_rewind::id())
    }

    pub fn send_to_tpu_vote_port_enabled(&self) -> bool {
        self.feature_set
            .is_active(&feature_set::send_to_tpu_vote_port::id())
    }

    pub fn read_cost_tracker(&self) -> LockResult<RwLockReadGuard<CostTracker>> {
        self.cost_tracker.read()
    }

    pub fn write_cost_tracker(&self) -> LockResult<RwLockWriteGuard<CostTracker>> {
        self.cost_tracker.write()
    }

    // Check if the wallclock time from bank creation to now has exceeded the allotted
    // time for transaction processing
    pub fn should_bank_still_be_processing_txs(
        bank_creation_time: &Instant,
        max_tx_ingestion_nanos: u128,
    ) -> bool {
        // Do this check outside of the poh lock, hence not a method on PohRecorder
        bank_creation_time.elapsed().as_nanos() <= max_tx_ingestion_nanos
    }

    pub fn deactivate_feature(&mut self, id: &Pubkey) {
        let mut feature_set = Arc::make_mut(&mut self.feature_set).clone();
        feature_set.active.remove(id);
        feature_set.inactive.insert(*id);
        self.feature_set = Arc::new(feature_set);
    }

    pub fn activate_feature(&mut self, id: &Pubkey) {
        let mut feature_set = Arc::make_mut(&mut self.feature_set).clone();
        feature_set.inactive.remove(id);
        feature_set.active.insert(*id, 0);
        self.feature_set = Arc::new(feature_set);
    }

    pub fn fill_bank_with_ticks_for_tests(&self) {
        if self.tick_height.load(Relaxed) < self.max_tick_height {
            let last_blockhash = self.last_blockhash();
            while self.last_blockhash() == last_blockhash {
                self.register_tick(&Hash::new_unique())
            }
        } else {
            warn!("Bank already reached max tick height, cannot fill it with more ticks");
        }
    }

    // This is called from snapshot restore AND for each epoch boundary
    // The entire code path herein must be idempotent
    fn apply_feature_activations(
        &mut self,
        caller: ApplyFeatureActivationsCaller,
        debug_do_not_add_builtins: bool,
    ) {
        use ApplyFeatureActivationsCaller::*;
        let allow_new_activations = match caller {
            FinishInit => false,
            NewFromParent => true,
            WarpFromParent => false,
        };
        let new_feature_activations = self.compute_active_feature_set(allow_new_activations);

        if new_feature_activations.contains(&feature_set::pico_inflation::id()) {
            *self.inflation.write().unwrap() = Inflation::pico();
            self.fee_rate_governor.burn_percent = 50; // 50% fee burn
            self.rent_collector.rent.burn_percent = 50; // 50% rent burn
        }

        if !new_feature_activations.is_disjoint(&self.feature_set.full_inflation_features_enabled())
        {
            *self.inflation.write().unwrap() = Inflation::full();
            self.fee_rate_governor.burn_percent = 50; // 50% fee burn
            self.rent_collector.rent.burn_percent = 50; // 50% rent burn
        }

        if new_feature_activations.contains(&feature_set::spl_token_v3_4_0::id()) {
            self.replace_program_account(
                &inline_spl_token::id(),
                &inline_spl_token::program_v3_4_0::id(),
                "bank-apply_spl_token_v3_4_0",
            );
        }

        if new_feature_activations.contains(&feature_set::spl_associated_token_account_v1_1_0::id())
        {
            self.replace_program_account(
                &inline_spl_associated_token_account::id(),
                &inline_spl_associated_token_account::program_v1_1_0::id(),
                "bank-apply_spl_associated_token_account_v1_1_0",
            );
        }

        if !debug_do_not_add_builtins {
            self.apply_builtin_program_feature_transitions(
                allow_new_activations,
                &new_feature_activations,
            );
            self.reconfigure_token2_native_mint();
        }

        if new_feature_activations.contains(&feature_set::cap_accounts_data_len::id()) {
            const ACCOUNTS_DATA_LEN: u64 = 50_000_000_000;
            self.accounts_data_size_initial = ACCOUNTS_DATA_LEN;
        }

        if new_feature_activations.contains(&feature_set::update_hashes_per_tick::id()) {
            self.apply_updated_hashes_per_tick(DEFAULT_HASHES_PER_TICK);
        }
    }

    fn apply_updated_hashes_per_tick(&mut self, hashes_per_tick: u64) {
        info!(
            "Activating update_hashes_per_tick {} at slot {}",
            hashes_per_tick,
            self.slot(),
        );
        self.hashes_per_tick = Some(hashes_per_tick);
    }

    fn adjust_sysvar_balance_for_rent(&self, account: &mut AccountSharedData) {
        account.set_lamports(
            self.get_minimum_balance_for_rent_exemption(account.data().len())
                .max(account.lamports()),
        );
    }

    // Compute the active feature set based on the current bank state, and return the set of newly activated features
    fn compute_active_feature_set(&mut self, allow_new_activations: bool) -> HashSet<Pubkey> {
        let mut active = self.feature_set.active.clone();
        let mut inactive = HashSet::new();
        let mut newly_activated = HashSet::new();
        let slot = self.slot();

        for feature_id in &self.feature_set.inactive {
            let mut activated = None;
            if let Some(mut account) = self.get_account_with_fixed_root(feature_id) {
                if let Some(mut feature) = feature::from_account(&account) {
                    match feature.activated_at {
                        None => {
                            if allow_new_activations {
                                // Feature has been requested, activate it now
                                feature.activated_at = Some(slot);
                                if feature::to_account(&feature, &mut account).is_some() {
                                    self.store_account(feature_id, &account);
                                }
                                newly_activated.insert(*feature_id);
                                activated = Some(slot);
                                info!("Feature {} activated at slot {}", feature_id, slot);
                            }
                        }
                        Some(activation_slot) => {
                            if slot >= activation_slot {
                                // Feature is already active
                                activated = Some(activation_slot);
                            }
                        }
                    }
                }
            }
            if let Some(slot) = activated {
                active.insert(*feature_id, slot);
            } else {
                inactive.insert(*feature_id);
            }
        }

        self.feature_set = Arc::new(FeatureSet { active, inactive });
        newly_activated
    }

    fn apply_builtin_program_feature_transitions(
        &mut self,
        only_apply_transitions_for_new_features: bool,
        new_feature_activations: &HashSet<Pubkey>,
    ) {
        let feature_set = self.feature_set.clone();
        let should_apply_action_for_feature_transition = |feature_id: &Pubkey| -> bool {
            if only_apply_transitions_for_new_features {
                new_feature_activations.contains(feature_id)
            } else {
                feature_set.is_active(feature_id)
            }
        };

        let builtin_feature_transitions = self.builtin_feature_transitions.clone();
        for transition in builtin_feature_transitions.iter() {
            if let Some(builtin_action) =
                transition.to_action(&should_apply_action_for_feature_transition)
            {
                match builtin_action {
                    BuiltinAction::Add(builtin) => self.add_builtin(
                        &builtin.name,
                        &builtin.id,
                        builtin.process_instruction_with_context,
                    ),
                    BuiltinAction::Remove(program_id) => self.remove_builtin(&program_id),
                }
            }
        }

        for precompile in get_precompiles() {
            #[allow(clippy::blocks_in_if_conditions)]
            if precompile.feature.map_or(false, |ref feature_id| {
                self.feature_set.is_active(feature_id)
            }) {
                self.add_precompile(&precompile.program_id);
            }
        }
    }

    fn replace_program_account(
        &mut self,
        old_address: &Pubkey,
        new_address: &Pubkey,
        datapoint_name: &'static str,
    ) {
        if let Some(old_account) = self.get_account_with_fixed_root(old_address) {
            if let Some(new_account) = self.get_account_with_fixed_root(new_address) {
                datapoint_info!(datapoint_name, ("slot", self.slot, i64));

                // Burn lamports in the old account
                self.capitalization
                    .fetch_sub(old_account.lamports(), Relaxed);

                // Transfer new account to old account
                self.store_account(old_address, &new_account);

                // Clear new account
                self.store_account(new_address, &AccountSharedData::default());

                self.remove_executor(old_address);

                self.calculate_and_update_accounts_data_size_delta_off_chain(
                    old_account.data().len(),
                    new_account.data().len(),
                );
            }
        }
    }

    fn reconfigure_token2_native_mint(&mut self) {
        let reconfigure_token2_native_mint = match self.cluster_type() {
            ClusterType::Development => true,
            ClusterType::Devnet => true,
            ClusterType::Testnet => self.epoch() == 93,
            ClusterType::MainnetBeta => self.epoch() == 75,
        };

        if reconfigure_token2_native_mint {
            let mut native_mint_account = solana_sdk::account::AccountSharedData::from(Account {
                owner: inline_spl_token::id(),
                data: inline_spl_token::native_mint::ACCOUNT_DATA.to_vec(),
                lamports: sol_to_lamports(1.),
                executable: false,
                rent_epoch: self.epoch() + 1,
            });

            // As a workaround for
            // https://github.com/solana-labs/solana-program-library/issues/374, ensure that the
            // spl-token 2 native mint account is owned by the spl-token 2 program.
            let old_account_data_size;
            let store = if let Some(existing_native_mint_account) =
                self.get_account_with_fixed_root(&inline_spl_token::native_mint::id())
            {
                old_account_data_size = existing_native_mint_account.data().len();
                if existing_native_mint_account.owner() == &solana_sdk::system_program::id() {
                    native_mint_account.set_lamports(existing_native_mint_account.lamports());
                    true
                } else {
                    false
                }
            } else {
                old_account_data_size = 0;
                self.capitalization
                    .fetch_add(native_mint_account.lamports(), Relaxed);
                true
            };

            if store {
                self.store_account(&inline_spl_token::native_mint::id(), &native_mint_account);
                self.calculate_and_update_accounts_data_size_delta_off_chain(
                    old_account_data_size,
                    native_mint_account.data().len(),
                );
            }
        }
    }

    /// Get all the accounts for this bank and calculate stats
    pub fn get_total_accounts_stats(&self) -> ScanResult<TotalAccountsStats> {
        let accounts = self.get_all_accounts_with_modified_slots()?;
        Ok(self.calculate_total_accounts_stats(
            accounts
                .iter()
                .map(|(pubkey, account, _slot)| (pubkey, account)),
        ))
    }

    /// Given all the accounts for a bank, calculate stats
    pub fn calculate_total_accounts_stats<'a>(
        &self,
        accounts: impl Iterator<Item = (&'a Pubkey, &'a AccountSharedData)>,
    ) -> TotalAccountsStats {
        let rent_collector = self.rent_collector();
        let mut total_accounts_stats = TotalAccountsStats::default();
        accounts.for_each(|(pubkey, account)| {
            total_accounts_stats.accumulate_account(pubkey, account, rent_collector);
        });

        total_accounts_stats
    }

    pub(crate) fn install_scheduler(&self, scheduler: Box<dyn LikeScheduler>) {
        let mut s = self.scheduler.write().unwrap();
        assert!(s.is_none());
        *s = Some(scheduler)
    }

    pub fn do_wait_for_scheduler(&self, via_drop: bool, from_internal: bool) -> (bool, (ExecuteTimings, Result<()>)) {
        let mut s = self.scheduler.write().unwrap();
        let current_thread_name = std::thread::current().name().unwrap().to_string();
        if via_drop {
            info!("wait_for_scheduler(via_drop): {}", std::backtrace::Backtrace::force_capture());
        }

        if let Some(scheduler) = s.as_mut() {
            info!("wait_for_scheduler({via_drop}): gracefully stopping bank ({})... from_internal: {from_internal} by {current_thread_name}", self.slot());

            let () = scheduler.gracefully_stop(from_internal, false).unwrap();
            let e = scheduler.take_timings_and_result();
            let scheduler = s.take().unwrap();
            scheduler.scheduler_pool().return_to_pool(scheduler);
            (true, e)
        } else {
            warn!(
                "Bank::wait_for_scheduler(via_drop: {}) skipped from_internal: {from_internal} by {} ...",
                via_drop, current_thread_name
            );

            (false, (Default::default(), Ok(())))
        }
    }

    pub fn wait_for_scheduler(&self, via_drop: bool) -> (ExecuteTimings, Result<()>) {
        self.do_wait_for_scheduler(via_drop, false).1
    }

    pub fn drop_from_scheduler_thread(self) -> bool {
        self.do_wait_for_scheduler(true, true).0
    }

    /// Get the EAH that will be used by snapshots
    ///
    /// Since snapshots are taken on roots, if the bank is in the EAH calculation window then an
    /// EAH *must* be included.  This means if an EAH calculation is currently in-flight we will
    /// wait for it to complete.
    pub fn get_epoch_accounts_hash_to_serialize(&self) -> Option<EpochAccountsHash> {
        let should_get_epoch_accounts_hash = self
            .feature_set
            .is_active(&feature_set::epoch_accounts_hash::id())
            && epoch_accounts_hash::is_enabled_this_epoch(self)
            && epoch_accounts_hash::is_in_calculation_window(self);
        if !should_get_epoch_accounts_hash {
            return None;
        }

        let (epoch_accounts_hash, measure) = measure!(self
            .rc
            .accounts
            .accounts_db
            .epoch_accounts_hash_manager
            .wait_get_epoch_accounts_hash());

        datapoint_info!(
            "bank-get_epoch_accounts_hash_to_serialize",
            ("slot", self.slot(), i64),
            ("waiting-time-us", measure.as_us(), i64),
        );
        Some(epoch_accounts_hash)
    }

    /// Convenience fn to get the Epoch Accounts Hash
    pub fn epoch_accounts_hash(&self) -> Option<EpochAccountsHash> {
        self.rc
            .accounts
            .accounts_db
            .epoch_accounts_hash_manager
            .try_get_epoch_accounts_hash()
    }

    /// Checks a batch of sanitized transactions again bank for age and status
    pub fn check_transactions_with_forwarding_delay(
        &self,
        transactions: &[SanitizedTransaction],
        filter: &[transaction::Result<()>],
        forward_transactions_to_leader_at_slot_offset: u64,
    ) -> Vec<TransactionCheckResult> {
        let mut error_counters = TransactionErrorMetrics::default();
        // The following code also checks if the blockhash for a transaction is too old
        // The check accounts for
        //  1. Transaction forwarding delay
        //  2. The slot at which the next leader will actually process the transaction
        // Drop the transaction if it will expire by the time the next node receives and processes it
        let api = perf_libs::api();
        let max_tx_fwd_delay = if api.is_none() {
            MAX_TRANSACTION_FORWARDING_DELAY
        } else {
            MAX_TRANSACTION_FORWARDING_DELAY_GPU
        };

        self.check_transactions(
            transactions,
            filter,
            (MAX_PROCESSING_AGE)
                .saturating_sub(max_tx_fwd_delay)
                .saturating_sub(forward_transactions_to_leader_at_slot_offset as usize),
            &mut error_counters,
        )
    }
}

/// Compute how much an account has changed size.  This function is useful when the data size delta
/// needs to be computed and passed to an `update_accounts_data_size_delta` function.
fn calculate_data_size_delta(old_data_size: usize, new_data_size: usize) -> i64 {
    assert!(old_data_size <= i64::MAX as usize);
    assert!(new_data_size <= i64::MAX as usize);
    let old_data_size = old_data_size as i64;
    let new_data_size = new_data_size as i64;

    new_data_size.saturating_sub(old_data_size)
}

/// Since `apply_feature_activations()` has different behavior depending on its caller, enumerate
/// those callers explicitly.
#[derive(Debug, Copy, Clone, Eq, PartialEq)]
enum ApplyFeatureActivationsCaller {
    FinishInit,
    NewFromParent,
    WarpFromParent,
}

/// Return the computed values from `collect_rent_from_accounts()`
///
/// Since `collect_rent_from_accounts()` is running in parallel, instead of updating the
/// atomics/shared data inside this function, return those values in this struct for the caller to
/// process later.
#[derive(Debug, Default)]
struct CollectRentFromAccountsInfo {
    rent_collected_info: CollectedInfo,
    rent_rewards: Vec<(Pubkey, RewardInfo)>,
    time_collecting_rent_us: u64,
    time_storing_accounts_us: u64,
    num_accounts: usize,
}

/// Return the computed values—of each iteration in the parallel loop inside
/// `collect_rent_in_partition()`—and then perform a reduce on all of them.
#[derive(Debug, Default)]
struct CollectRentInPartitionInfo {
    rent_collected: u64,
    accounts_data_size_reclaimed: u64,
    rent_rewards: Vec<(Pubkey, RewardInfo)>,
    time_loading_accounts_us: u64,
    time_collecting_rent_us: u64,
    time_storing_accounts_us: u64,
    num_accounts: usize,
}

impl CollectRentInPartitionInfo {
    /// Create a new `CollectRentInPartitionInfo` from the results of loading accounts and
    /// collecting rent on them.
    #[must_use]
    fn new(info: CollectRentFromAccountsInfo, time_loading_accounts: Duration) -> Self {
        Self {
            rent_collected: info.rent_collected_info.rent_amount,
            accounts_data_size_reclaimed: info.rent_collected_info.account_data_len_reclaimed,
            rent_rewards: info.rent_rewards,
            time_loading_accounts_us: time_loading_accounts.as_micros() as u64,
            time_collecting_rent_us: info.time_collecting_rent_us,
            time_storing_accounts_us: info.time_storing_accounts_us,
            num_accounts: info.num_accounts,
        }
    }

    /// Reduce (i.e. 'combine') two `CollectRentInPartitionInfo`s into one.
    ///
    /// This fn is used by `collect_rent_in_partition()` as the reduce step (of map-reduce) in its
    /// parallel loop of rent collection.
    #[must_use]
    fn reduce(lhs: Self, rhs: Self) -> Self {
        Self {
            rent_collected: lhs.rent_collected.saturating_add(rhs.rent_collected),
            accounts_data_size_reclaimed: lhs
                .accounts_data_size_reclaimed
                .saturating_add(rhs.accounts_data_size_reclaimed),
            rent_rewards: [lhs.rent_rewards, rhs.rent_rewards].concat(),
            time_loading_accounts_us: lhs
                .time_loading_accounts_us
                .saturating_add(rhs.time_loading_accounts_us),
            time_collecting_rent_us: lhs
                .time_collecting_rent_us
                .saturating_add(rhs.time_collecting_rent_us),
            time_storing_accounts_us: lhs
                .time_storing_accounts_us
                .saturating_add(rhs.time_storing_accounts_us),
            num_accounts: lhs.num_accounts.saturating_add(rhs.num_accounts),
        }
    }
}

/// Struct to collect stats when scanning all accounts in `get_total_accounts_stats()`
#[derive(Debug, Default, Copy, Clone)]
pub struct TotalAccountsStats {
    /// Total number of accounts
    pub num_accounts: usize,
    /// Total data size of all accounts
    pub data_len: usize,

    /// Total number of executable accounts
    pub num_executable_accounts: usize,
    /// Total data size of executable accounts
    pub executable_data_len: usize,

    /// Total number of rent exempt accounts
    pub num_rent_exempt_accounts: usize,
    /// Total number of rent paying accounts
    pub num_rent_paying_accounts: usize,
    /// Total number of rent paying accounts without data
    pub num_rent_paying_accounts_without_data: usize,
    /// Total amount of lamports in rent paying accounts
    pub lamports_in_rent_paying_accounts: u64,
}

impl TotalAccountsStats {
    pub fn accumulate_account(
        &mut self,
        address: &Pubkey,
        account: &AccountSharedData,
        rent_collector: &RentCollector,
    ) {
        let data_len = account.data().len();
        self.num_accounts += 1;
        self.data_len += data_len;

        if account.executable() {
            self.num_executable_accounts += 1;
            self.executable_data_len += data_len;
        }

        if !rent_collector.should_collect_rent(address, account)
            || rent_collector.get_rent_due(account).is_exempt()
        {
            self.num_rent_exempt_accounts += 1;
        } else {
            self.num_rent_paying_accounts += 1;
            self.lamports_in_rent_paying_accounts += account.lamports();
            if data_len == 0 {
                self.num_rent_paying_accounts_without_data += 1;
            }
        }
    }
}

impl Drop for Bank {
    fn drop(&mut self) {
        if self.scheduler.read().unwrap().is_some() {
            let (_t, r) = self.wait_for_scheduler(true);
            if let Err(err) = r {
                warn!(
                    "Bank::drop(): slot: {} discarding error from scheduler: {:?}",
                    self.slot(),
                    err
                );
            } else {
                trace!(
                    "Bank::drop(): slot: {} scheduler is returned to the pool",
                    self.slot()
                );
            }
        }

        if let Some(drop_callback) = self.drop_callback.read().unwrap().0.as_ref() {
            drop_callback.callback(self);
        } else {
            // Default case for tests
            self.rc
                .accounts
                .accounts_db
                .purge_slot(self.slot(), self.bank_id(), false);
        }
    }
}

/// utility function used for testing and benchmarking.
pub mod test_utils {
    use {
        super::Bank,
        solana_sdk::{hash::hashv, pubkey::Pubkey},
        solana_vote_program::vote_state::{self, BlockTimestamp, VoteStateVersions},
    };
    pub fn goto_end_of_slot(bank: &mut Bank) {
        let mut tick_hash = bank.last_blockhash();
        loop {
            tick_hash = hashv(&[tick_hash.as_ref(), &[42]]);
            bank.register_tick(&tick_hash);
            if tick_hash == bank.last_blockhash() {
                bank.freeze();
                return;
            }
        }
    }

    pub fn update_vote_account_timestamp(
        timestamp: BlockTimestamp,
        bank: &Bank,
        vote_pubkey: &Pubkey,
    ) {
        let mut vote_account = bank.get_account(vote_pubkey).unwrap_or_default();
        let mut vote_state = vote_state::from(&vote_account).unwrap_or_default();
        vote_state.last_timestamp = timestamp;
        let versioned = VoteStateVersions::new_current(vote_state);
        vote_state::to(&versioned, &mut vote_account).unwrap();
        bank.store_account(vote_pubkey, &vote_account);
    }
}<|MERGE_RESOLUTION|>--- conflicted
+++ resolved
@@ -861,11 +861,8 @@
             accounts_data_size_delta_off_chain: _,
             fee_structure: _,
             incremental_snapshot_persistence: _,
-<<<<<<< HEAD
+            loaded_programs_cache: _,
             scheduler: _,
-=======
-            loaded_programs_cache: _,
->>>>>>> 0e13dcca
             // Ignore new fields explicitly if they do not impact PartialEq.
             // Adding ".." will remove compile-time checks that if a new field
             // is added to the struct, this PartialEq is accordingly updated.
@@ -1166,7 +1163,7 @@
 
     pub incremental_snapshot_persistence: Option<BankIncrementalSnapshotPersistence>,
 
-<<<<<<< HEAD
+    pub loaded_programs_cache: Arc<RwLock<LoadedPrograms>>,
     scheduler: RwLock<Option<Box<dyn LikeScheduler>>>,
 }
 
@@ -1183,9 +1180,6 @@
 
     fn replace_scheduler_context(&self, context: SchedulerContext);
     // drop with exit atomicbool integration??
-=======
-    pub loaded_programs_cache: Arc<RwLock<LoadedPrograms>>,
->>>>>>> 0e13dcca
 }
 
 struct VoteWithStakeDelegations {
@@ -1395,11 +1389,8 @@
             accounts_data_size_delta_on_chain: AtomicI64::new(0),
             accounts_data_size_delta_off_chain: AtomicI64::new(0),
             fee_structure: FeeStructure::default(),
-<<<<<<< HEAD
+            loaded_programs_cache: Arc::<RwLock<LoadedPrograms>>::default(),
             scheduler: RwLock::new(None),
-=======
-            loaded_programs_cache: Arc::<RwLock<LoadedPrograms>>::default(),
->>>>>>> 0e13dcca
         };
 
         let accounts_data_size_initial = bank.get_total_accounts_stats().unwrap().data_len as u64;
@@ -1694,11 +1685,8 @@
             accounts_data_size_delta_on_chain: AtomicI64::new(0),
             accounts_data_size_delta_off_chain: AtomicI64::new(0),
             fee_structure: parent.fee_structure.clone(),
-<<<<<<< HEAD
+            loaded_programs_cache: parent.loaded_programs_cache.clone(),
             scheduler: RwLock::new(None),
-=======
-            loaded_programs_cache: parent.loaded_programs_cache.clone(),
->>>>>>> 0e13dcca
         };
 
         let (_, ancestors_time_us) = measure_us!({
@@ -1993,11 +1981,8 @@
             accounts_data_size_delta_on_chain: AtomicI64::new(0),
             accounts_data_size_delta_off_chain: AtomicI64::new(0),
             fee_structure: FeeStructure::default(),
-<<<<<<< HEAD
+            loaded_programs_cache: Arc::<RwLock<LoadedPrograms>>::default(),
             scheduler: RwLock::new(None),
-=======
-            loaded_programs_cache: Arc::<RwLock<LoadedPrograms>>::default(),
->>>>>>> 0e13dcca
         };
         bank.finish_init(
             genesis_config,
