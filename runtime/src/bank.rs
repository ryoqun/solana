//! The `bank` module tracks client accounts and the progress of on-chain
//! programs.
//!
//! A single bank relates to a block produced by a single leader and each bank
//! except for the genesis bank points back to a parent bank.
//!
//! The bank is the main entrypoint for processing verified transactions with the function
//! `Bank::process_transactions`
//!
//! It does this by loading the accounts using the reference it holds on the account store,
//! and then passing those to an InvokeContext which handles loading the programs specified
//! by the Transaction and executing it.
//!
//! The bank then stores the results to the accounts store.
//!
//! It then has APIs for retrieving if a transaction has been processed and it's status.
//! See `get_signature_status` et al.
//!
//! Bank lifecycle:
//!
//! A bank is newly created and open to transactions. Transactions are applied
//! until either the bank reached the tick count when the node is the leader for that slot, or the
//! node has applied all transactions present in all `Entry`s in the slot.
//!
//! Once it is complete, the bank can then be frozen. After frozen, no more transactions can
//! be applied or state changes made. At the frozen step, rent will be applied and various
//! sysvar special accounts update to the new state of the system.
//!
//! After frozen, and the bank has had the appropriate number of votes on it, then it can become
//! rooted. At this point, it will not be able to be removed from the chain and the
//! state is finalized.
//!
//! It offers a high-level API that signs transactions
//! on behalf of the caller, and a low-level API for when they have
//! already been signed and verified.
#[allow(deprecated)]
use solana_sdk::recent_blockhashes_account;
pub use solana_sdk::reward_type::RewardType;
use {
    crate::{
        bank::metrics::*,
        builtins::{BuiltinPrototype, BUILTINS},
        epoch_rewards_hasher::hash_rewards_into_partitions,
        epoch_stakes::{EpochStakes, NodeVoteAccounts},
<<<<<<< HEAD
        installed_scheduler_pool::{BankWithScheduler, InstalledSchedulerRwLock},
=======
        inline_feature_gate_program,
>>>>>>> 2353cc53
        runtime_config::RuntimeConfig,
        serde_snapshot::BankIncrementalSnapshotPersistence,
        snapshot_hash::SnapshotHash,
        stake_account::StakeAccount,
        stake_history::StakeHistory,
        stake_weighted_timestamp::{
            calculate_stake_weighted_timestamp, MaxAllowableDrift,
            MAX_ALLOWABLE_DRIFT_PERCENTAGE_FAST, MAX_ALLOWABLE_DRIFT_PERCENTAGE_SLOW_V2,
        },
        stakes::{InvalidCacheEntryReason, Stakes, StakesCache, StakesEnum},
        status_cache::{SlotDelta, StatusCache},
        transaction_batch::TransactionBatch,
    },
    byteorder::{ByteOrder, LittleEndian},
    dashmap::{DashMap, DashSet},
    itertools::izip,
    log::*,
    percentage::Percentage,
    rayon::{
        iter::{IntoParallelIterator, IntoParallelRefIterator, ParallelIterator},
        slice::ParallelSlice,
        ThreadPool, ThreadPoolBuilder,
    },
    solana_accounts_db::{
        account_overrides::AccountOverrides,
        account_rent_state::RentState,
        accounts::{
            AccountAddressFilter, Accounts, LoadedTransaction, PubkeyAccountSlot, RewardInterval,
            TransactionLoadResult,
        },
        accounts_db::{
            AccountShrinkThreshold, AccountStorageEntry, AccountsDbConfig,
            CalcAccountsHashDataSource, IncludeSlotInHash, VerifyAccountsHashAndLamportsConfig,
            ACCOUNTS_DB_CONFIG_FOR_BENCHMARKS, ACCOUNTS_DB_CONFIG_FOR_TESTING,
        },
        accounts_hash::{AccountsHash, CalcAccountsHashConfig, HashStats, IncrementalAccountsHash},
        accounts_index::{AccountSecondaryIndexes, IndexKey, ScanConfig, ScanResult, ZeroLamport},
        accounts_partition::{self, Partition, PartitionIndex},
        accounts_update_notifier_interface::AccountsUpdateNotifier,
        ancestors::{Ancestors, AncestorsForSerialization},
        blockhash_queue::BlockhashQueue,
        epoch_accounts_hash::EpochAccountsHash,
        nonce_info::{NonceInfo, NoncePartial},
        partitioned_rewards::PartitionedEpochRewardsConfig,
        rent_collector::{CollectedInfo, RentCollector},
        rent_debits::RentDebits,
        sorted_storages::SortedStorages,
        stake_rewards::{RewardInfo, StakeReward},
        storable_accounts::StorableAccounts,
        transaction_error_metrics::TransactionErrorMetrics,
        transaction_results::{
            inner_instructions_list_from_instruction_trace, DurableNonceFee,
            TransactionCheckResult, TransactionExecutionDetails, TransactionExecutionResult,
            TransactionResults,
        },
    },
    solana_bpf_loader_program::syscalls::create_program_runtime_environment_v1,
    solana_cost_model::cost_tracker::CostTracker,
    solana_measure::{measure, measure::Measure, measure_us},
    solana_perf::perf_libs,
    solana_program_runtime::{
        accounts_data_meter::MAX_ACCOUNTS_DATA_LEN,
        compute_budget::{self, ComputeBudget},
        invoke_context::ProcessInstructionWithContext,
        loaded_programs::{
            LoadProgramMetrics, LoadedProgram, LoadedProgramMatchCriteria, LoadedProgramType,
            LoadedPrograms, LoadedProgramsForTxBatch, WorkingSlot, DELAY_VISIBILITY_SLOT_OFFSET,
        },
        log_collector::LogCollector,
        message_processor::MessageProcessor,
        sysvar_cache::SysvarCache,
        timings::{ExecuteDetailsTimings, ExecuteTimingType, ExecuteTimings},
    },
    solana_sdk::{
        account::{
            create_account_shared_data_with_fields as create_account, from_account, Account,
            AccountSharedData, InheritableAccountFields, ReadableAccount, WritableAccount,
        },
        account_utils::StateMut,
        bpf_loader, bpf_loader_deprecated,
        bpf_loader_upgradeable::{self, UpgradeableLoaderState},
        clock::{
            BankId, Epoch, Slot, SlotCount, SlotIndex, UnixTimestamp, DEFAULT_HASHES_PER_TICK,
            DEFAULT_TICKS_PER_SECOND, INITIAL_RENT_EPOCH, MAX_PROCESSING_AGE,
            MAX_TRANSACTION_FORWARDING_DELAY, MAX_TRANSACTION_FORWARDING_DELAY_GPU,
            SECONDS_PER_DAY,
        },
        epoch_info::EpochInfo,
        epoch_schedule::EpochSchedule,
        feature,
        feature_set::{
            self, add_set_tx_loaded_accounts_data_size_instruction,
            enable_early_verification_of_account_modifications,
            include_loaded_accounts_data_size_in_fee_calculation,
            remove_congestion_multiplier_from_fee_calculation, remove_deprecated_request_unit_ix,
            FeatureSet,
        },
        fee::FeeStructure,
        fee_calculator::{FeeCalculator, FeeRateGovernor},
        genesis_config::{ClusterType, GenesisConfig},
        hard_forks::HardForks,
        hash::{extend_and_hash, hashv, Hash},
        incinerator,
        inflation::Inflation,
        instruction::InstructionError,
        lamports::LamportsError,
        loader_v4::{self, LoaderV4State, LoaderV4Status},
        message::{AccountKeys, SanitizedMessage},
        native_loader,
        native_token::LAMPORTS_PER_SOL,
        nonce::{self, state::DurableNonce, NONCED_TX_MARKER_IX_INDEX},
        nonce_account,
        packet::PACKET_DATA_SIZE,
        precompiles::get_precompiles,
        pubkey::Pubkey,
        saturating_add_assign,
        signature::{Keypair, Signature},
        slot_hashes::SlotHashes,
        slot_history::{Check, SlotHistory},
        stake::state::Delegation,
        system_transaction,
        sysvar::{self, last_restart_slot::LastRestartSlot, Sysvar, SysvarId},
        timing::years_as_slots,
        transaction::{
            self, MessageHash, Result, SanitizedTransaction, Transaction, TransactionError,
            TransactionVerificationMode, VersionedTransaction, MAX_TX_ACCOUNT_LOCKS,
        },
        transaction_context::{
            ExecutionRecord, TransactionAccount, TransactionContext, TransactionReturnData,
        },
    },
    solana_stake_program::stake_state::{
        self, InflationPointCalculationEvent, PointValue, StakeStateV2,
    },
    solana_system_program::{get_system_account_kind, SystemAccountKind},
    solana_vote::vote_account::{VoteAccount, VoteAccounts, VoteAccountsHashMap},
    solana_vote_program::vote_state::VoteState,
    std::{
        borrow::Cow,
        cell::RefCell,
        collections::{HashMap, HashSet},
        convert::{TryFrom, TryInto},
        fmt, mem,
        ops::{AddAssign, RangeInclusive},
        path::PathBuf,
        rc::Rc,
        slice,
        sync::{
            atomic::{
                AtomicBool, AtomicI64, AtomicU64, AtomicUsize,
                Ordering::{self, AcqRel, Acquire, Relaxed},
            },
            Arc, LockResult, RwLock, RwLockReadGuard, RwLockWriteGuard,
        },
        thread::Builder,
        time::{Duration, Instant},
    },
};

/// params to `verify_accounts_hash`
struct VerifyAccountsHashConfig {
    test_hash_calculation: bool,
    ignore_mismatch: bool,
    require_rooted_bank: bool,
    run_in_background: bool,
    store_hash_raw_data_for_debug: bool,
}

mod address_lookup_table;
pub mod bank_hash_details;
mod builtin_programs;
pub mod epoch_accounts_hash_utils;
mod metrics;
mod replace_account;
mod serde_snapshot;
mod sysvar_cache;
#[cfg(test)]
pub(crate) mod tests;
mod transaction_account_state_info;

pub const SECONDS_PER_YEAR: f64 = 365.25 * 24.0 * 60.0 * 60.0;

pub const MAX_LEADER_SCHEDULE_STAKES: Epoch = 5;

#[derive(Default)]
struct RentMetrics {
    hold_range_us: AtomicU64,
    load_us: AtomicU64,
    collect_us: AtomicU64,
    hash_us: AtomicU64,
    store_us: AtomicU64,
    count: AtomicUsize,
}

pub type BankStatusCache = StatusCache<Result<()>>;
#[frozen_abi(digest = "EzAXfE2xG3ZqdAj8KMC8CeqoSxjo5hxrEaP7fta8LT9u")]
pub type BankSlotDelta = SlotDelta<Result<()>>;

#[derive(Default, Copy, Clone, Debug, PartialEq, Eq)]
pub struct SquashTiming {
    pub squash_accounts_ms: u64,
    pub squash_accounts_cache_ms: u64,
    pub squash_accounts_index_ms: u64,
    pub squash_accounts_store_ms: u64,

    pub squash_cache_ms: u64,
}

impl AddAssign for SquashTiming {
    fn add_assign(&mut self, rhs: Self) {
        self.squash_accounts_ms += rhs.squash_accounts_ms;
        self.squash_accounts_cache_ms += rhs.squash_accounts_cache_ms;
        self.squash_accounts_index_ms += rhs.squash_accounts_index_ms;
        self.squash_accounts_store_ms += rhs.squash_accounts_store_ms;
        self.squash_cache_ms += rhs.squash_cache_ms;
    }
}

#[derive(Debug)]
pub struct BankRc {
    /// where all the Accounts are stored
    pub accounts: Arc<Accounts>,

    /// Previous checkpoint of this bank
    pub(crate) parent: RwLock<Option<Arc<Bank>>>,

    /// Current slot
    pub(crate) slot: Slot,

    pub(crate) bank_id_generator: Arc<AtomicU64>,
}

#[cfg(RUSTC_WITH_SPECIALIZATION)]
use solana_frozen_abi::abi_example::AbiExample;
use solana_program_runtime::loaded_programs::ExtractedPrograms;

#[cfg(RUSTC_WITH_SPECIALIZATION)]
impl AbiExample for BankRc {
    fn example() -> Self {
        BankRc {
            // Set parent to None to cut the recursion into another Bank
            parent: RwLock::new(None),
            // AbiExample for Accounts is specially implemented to contain a storage example
            accounts: AbiExample::example(),
            slot: AbiExample::example(),
            bank_id_generator: Arc::new(AtomicU64::new(0)),
        }
    }
}

impl BankRc {
    pub(crate) fn new(accounts: Accounts, slot: Slot) -> Self {
        Self {
            accounts: Arc::new(accounts),
            parent: RwLock::new(None),
            slot,
            bank_id_generator: Arc::new(AtomicU64::new(0)),
        }
    }
}

enum ProgramAccountLoadResult {
    AccountNotFound,
    InvalidAccountData,
    InvalidV4Program,
    ProgramOfLoaderV1orV2(AccountSharedData),
    ProgramOfLoaderV3(AccountSharedData, AccountSharedData, Slot),
    ProgramOfLoaderV4(AccountSharedData, Slot),
}

pub struct LoadAndExecuteTransactionsOutput {
    pub loaded_transactions: Vec<TransactionLoadResult>,
    // Vector of results indicating whether a transaction was executed or could not
    // be executed. Note executed transactions can still have failed!
    pub execution_results: Vec<TransactionExecutionResult>,
    pub retryable_transaction_indexes: Vec<usize>,
    // Total number of transactions that were executed
    pub executed_transactions_count: usize,
    // Number of non-vote transactions that were executed
    pub executed_non_vote_transactions_count: usize,
    // Total number of the executed transactions that returned success/not
    // an error.
    pub executed_with_successful_result_count: usize,
    pub signature_count: u64,
    pub error_counters: TransactionErrorMetrics,
}

pub struct TransactionSimulationResult {
    pub result: Result<()>,
    pub logs: TransactionLogMessages,
    pub post_simulation_accounts: Vec<TransactionAccount>,
    pub units_consumed: u64,
    pub return_data: Option<TransactionReturnData>,
}
pub struct TransactionBalancesSet {
    pub pre_balances: TransactionBalances,
    pub post_balances: TransactionBalances,
}

impl TransactionBalancesSet {
    pub fn new(pre_balances: TransactionBalances, post_balances: TransactionBalances) -> Self {
        assert_eq!(pre_balances.len(), post_balances.len());
        Self {
            pre_balances,
            post_balances,
        }
    }
}
pub type TransactionBalances = Vec<Vec<u64>>;

/// A list of log messages emitted during a transaction
pub type TransactionLogMessages = Vec<String>;

#[derive(Serialize, Deserialize, AbiExample, AbiEnumVisitor, Debug, PartialEq, Eq)]
pub enum TransactionLogCollectorFilter {
    All,
    AllWithVotes,
    None,
    OnlyMentionedAddresses,
}

impl Default for TransactionLogCollectorFilter {
    fn default() -> Self {
        Self::None
    }
}

#[derive(AbiExample, Debug, Default)]
pub struct TransactionLogCollectorConfig {
    pub mentioned_addresses: HashSet<Pubkey>,
    pub filter: TransactionLogCollectorFilter,
}

#[derive(AbiExample, Clone, Debug, PartialEq, Eq)]
pub struct TransactionLogInfo {
    pub signature: Signature,
    pub result: Result<()>,
    pub is_vote: bool,
    pub log_messages: TransactionLogMessages,
}

#[derive(AbiExample, Default, Debug)]
pub struct TransactionLogCollector {
    // All the logs collected for from this Bank.  Exact contents depend on the
    // active `TransactionLogCollectorFilter`
    pub logs: Vec<TransactionLogInfo>,

    // For each `mentioned_addresses`, maintain a list of indices into `logs` to easily
    // locate the logs from transactions that included the mentioned addresses.
    pub mentioned_address_map: HashMap<Pubkey, Vec<usize>>,
}

impl TransactionLogCollector {
    pub fn get_logs_for_address(
        &self,
        address: Option<&Pubkey>,
    ) -> Option<Vec<TransactionLogInfo>> {
        match address {
            None => Some(self.logs.clone()),
            Some(address) => self.mentioned_address_map.get(address).map(|log_indices| {
                log_indices
                    .iter()
                    .filter_map(|i| self.logs.get(*i).cloned())
                    .collect()
            }),
        }
    }
}

/// Bank's common fields shared by all supported snapshot versions for deserialization.
/// Sync fields with BankFieldsToSerialize! This is paired with it.
/// All members are made public to remain Bank's members private and to make versioned deserializer workable on this
/// Note that some fields are missing from the serializer struct. This is because of fields added later.
/// Since it is difficult to insert fields to serialize/deserialize against existing code already deployed,
/// new fields can be optionally serialized and optionally deserialized. At some point, the serialization and
/// deserialization will use a new mechanism or otherwise be in sync more clearly.
#[derive(Clone, Debug, Default, PartialEq)]
pub struct BankFieldsToDeserialize {
    pub(crate) blockhash_queue: BlockhashQueue,
    pub(crate) ancestors: AncestorsForSerialization,
    pub(crate) hash: Hash,
    pub(crate) parent_hash: Hash,
    pub(crate) parent_slot: Slot,
    pub(crate) hard_forks: HardForks,
    pub(crate) transaction_count: u64,
    pub(crate) tick_height: u64,
    pub(crate) signature_count: u64,
    pub(crate) capitalization: u64,
    pub(crate) max_tick_height: u64,
    pub(crate) hashes_per_tick: Option<u64>,
    pub(crate) ticks_per_slot: u64,
    pub(crate) ns_per_slot: u128,
    pub(crate) genesis_creation_time: UnixTimestamp,
    pub(crate) slots_per_year: f64,
    pub(crate) slot: Slot,
    pub(crate) epoch: Epoch,
    pub(crate) block_height: u64,
    pub(crate) collector_id: Pubkey,
    pub(crate) collector_fees: u64,
    pub(crate) fee_calculator: FeeCalculator,
    pub(crate) fee_rate_governor: FeeRateGovernor,
    pub(crate) collected_rent: u64,
    pub(crate) rent_collector: RentCollector,
    pub(crate) epoch_schedule: EpochSchedule,
    pub(crate) inflation: Inflation,
    pub(crate) stakes: Stakes<Delegation>,
    pub(crate) epoch_stakes: HashMap<Epoch, EpochStakes>,
    pub(crate) is_delta: bool,
    pub(crate) accounts_data_len: u64,
    pub(crate) incremental_snapshot_persistence: Option<BankIncrementalSnapshotPersistence>,
    pub(crate) epoch_accounts_hash: Option<Hash>,
    pub(crate) epoch_reward_status: EpochRewardStatus,
}

/// Bank's common fields shared by all supported snapshot versions for serialization.
/// This is separated from BankFieldsToDeserialize to avoid cloning by using refs.
/// So, sync fields with BankFieldsToDeserialize!
/// all members are made public to keep Bank private and to make versioned serializer workable on this.
/// Note that some fields are missing from the serializer struct. This is because of fields added later.
/// Since it is difficult to insert fields to serialize/deserialize against existing code already deployed,
/// new fields can be optionally serialized and optionally deserialized. At some point, the serialization and
/// deserialization will use a new mechanism or otherwise be in sync more clearly.
#[derive(Debug)]
pub(crate) struct BankFieldsToSerialize<'a> {
    pub(crate) blockhash_queue: &'a RwLock<BlockhashQueue>,
    pub(crate) ancestors: &'a AncestorsForSerialization,
    pub(crate) hash: Hash,
    pub(crate) parent_hash: Hash,
    pub(crate) parent_slot: Slot,
    pub(crate) hard_forks: &'a RwLock<HardForks>,
    pub(crate) transaction_count: u64,
    pub(crate) tick_height: u64,
    pub(crate) signature_count: u64,
    pub(crate) capitalization: u64,
    pub(crate) max_tick_height: u64,
    pub(crate) hashes_per_tick: Option<u64>,
    pub(crate) ticks_per_slot: u64,
    pub(crate) ns_per_slot: u128,
    pub(crate) genesis_creation_time: UnixTimestamp,
    pub(crate) slots_per_year: f64,
    pub(crate) slot: Slot,
    pub(crate) epoch: Epoch,
    pub(crate) block_height: u64,
    pub(crate) collector_id: Pubkey,
    pub(crate) collector_fees: u64,
    pub(crate) fee_calculator: FeeCalculator,
    pub(crate) fee_rate_governor: FeeRateGovernor,
    pub(crate) collected_rent: u64,
    pub(crate) rent_collector: RentCollector,
    pub(crate) epoch_schedule: EpochSchedule,
    pub(crate) inflation: Inflation,
    pub(crate) stakes: &'a StakesCache,
    pub(crate) epoch_stakes: &'a HashMap<Epoch, EpochStakes>,
    pub(crate) is_delta: bool,
    pub(crate) accounts_data_len: u64,
}

// Can't derive PartialEq because RwLock doesn't implement PartialEq
impl PartialEq for Bank {
    fn eq(&self, other: &Self) -> bool {
        if std::ptr::eq(self, other) {
            return true;
        }
        let Self {
            rc: _,
            status_cache: _,
            blockhash_queue,
            ancestors,
            hash,
            parent_hash,
            parent_slot,
            hard_forks,
            transaction_count,
            non_vote_transaction_count_since_restart: _,
            transaction_error_count: _,
            transaction_entries_count: _,
            transactions_per_entry_max: _,
            tick_height,
            signature_count,
            capitalization,
            max_tick_height,
            hashes_per_tick,
            ticks_per_slot,
            ns_per_slot,
            genesis_creation_time,
            slots_per_year,
            slot,
            bank_id: _,
            epoch,
            block_height,
            collector_id,
            collector_fees,
            fee_rate_governor,
            collected_rent,
            rent_collector,
            epoch_schedule,
            inflation,
            stakes_cache,
            epoch_stakes,
            is_delta,
            // TODO: Confirm if all these fields are intentionally ignored!
            builtin_programs: _,
            runtime_config: _,
            rewards: _,
            cluster_type: _,
            lazy_rent_collection: _,
            rewards_pool_pubkeys: _,
            transaction_debug_keys: _,
            transaction_log_collector_config: _,
            transaction_log_collector: _,
            feature_set: _,
            drop_callback: _,
            freeze_started: _,
            vote_only_bank: _,
            cost_tracker: _,
            sysvar_cache: _,
            accounts_data_size_initial: _,
            accounts_data_size_delta_on_chain: _,
            accounts_data_size_delta_off_chain: _,
            fee_structure: _,
            incremental_snapshot_persistence: _,
            loaded_programs_cache: _,
            check_program_modification_slot: _,
            epoch_reward_status: _,
            // Ignore new fields explicitly if they do not impact PartialEq.
            // Adding ".." will remove compile-time checks that if a new field
            // is added to the struct, this PartialEq is accordingly updated.
        } = self;
        *blockhash_queue.read().unwrap() == *other.blockhash_queue.read().unwrap()
            && ancestors == &other.ancestors
            && *hash.read().unwrap() == *other.hash.read().unwrap()
            && parent_hash == &other.parent_hash
            && parent_slot == &other.parent_slot
            && *hard_forks.read().unwrap() == *other.hard_forks.read().unwrap()
            && transaction_count.load(Relaxed) == other.transaction_count.load(Relaxed)
            && tick_height.load(Relaxed) == other.tick_height.load(Relaxed)
            && signature_count.load(Relaxed) == other.signature_count.load(Relaxed)
            && capitalization.load(Relaxed) == other.capitalization.load(Relaxed)
            && max_tick_height == &other.max_tick_height
            && hashes_per_tick == &other.hashes_per_tick
            && ticks_per_slot == &other.ticks_per_slot
            && ns_per_slot == &other.ns_per_slot
            && genesis_creation_time == &other.genesis_creation_time
            && slots_per_year == &other.slots_per_year
            && slot == &other.slot
            && epoch == &other.epoch
            && block_height == &other.block_height
            && collector_id == &other.collector_id
            && collector_fees.load(Relaxed) == other.collector_fees.load(Relaxed)
            && fee_rate_governor == &other.fee_rate_governor
            && collected_rent.load(Relaxed) == other.collected_rent.load(Relaxed)
            && rent_collector == &other.rent_collector
            && epoch_schedule == &other.epoch_schedule
            && *inflation.read().unwrap() == *other.inflation.read().unwrap()
            && *stakes_cache.stakes() == *other.stakes_cache.stakes()
            && epoch_stakes == &other.epoch_stakes
            && is_delta.load(Relaxed) == other.is_delta.load(Relaxed)
    }
}

#[derive(Debug)]
pub enum RewardCalculationEvent<'a, 'b> {
    Staking(&'a Pubkey, &'b InflationPointCalculationEvent),
}

/// type alias is not supported for trait in rust yet. As a workaround, we define the
/// `RewardCalcTracer` trait explicitly and implement it on any type that implement
/// `Fn(&RewardCalculationEvent) + Send + Sync`.
pub trait RewardCalcTracer: Fn(&RewardCalculationEvent) + Send + Sync {}

impl<T: Fn(&RewardCalculationEvent) + Send + Sync> RewardCalcTracer for T {}

fn null_tracer() -> Option<impl RewardCalcTracer> {
    None::<fn(&RewardCalculationEvent)>
}

pub trait DropCallback: fmt::Debug {
    fn callback(&self, b: &Bank);
    fn clone_box(&self) -> Box<dyn DropCallback + Send + Sync>;
}

#[derive(Debug, Default)]
pub struct OptionalDropCallback(Option<Box<dyn DropCallback + Send + Sync>>);

#[cfg(RUSTC_WITH_SPECIALIZATION)]
impl AbiExample for OptionalDropCallback {
    fn example() -> Self {
        Self(None)
    }
}

#[derive(AbiExample, Debug, Clone, PartialEq, Serialize, Deserialize)]
pub(crate) struct StartBlockHeightAndRewards {
    /// the block height of the slot at which rewards distribution began
    pub(crate) start_block_height: u64,
    /// calculated epoch rewards pending distribution, outer Vec is by partition (one partition per block)
    pub(crate) stake_rewards_by_partition: Arc<Vec<StakeRewards>>,
}

/// Represent whether bank is in the reward phase or not.
#[derive(AbiExample, AbiEnumVisitor, Debug, Clone, PartialEq, Serialize, Deserialize, Default)]
pub(crate) enum EpochRewardStatus {
    /// this bank is in the reward phase.
    /// Contents are the start point for epoch reward calculation,
    /// i.e. parent_slot and parent_block height for the starting
    /// block of the current epoch.
    Active(StartBlockHeightAndRewards),
    /// this bank is outside of the rewarding phase.
    #[default]
    Inactive,
}

/// Manager for the state of all accounts and programs after processing its entries.
/// AbiExample is needed even without Serialize/Deserialize; actual (de-)serialization
/// are implemented elsewhere for versioning
#[derive(AbiExample, Debug)]
pub struct Bank {
    /// References to accounts, parent and signature status
    pub rc: BankRc,

    /// A cache of signature statuses
    pub status_cache: Arc<RwLock<BankStatusCache>>,

    /// FIFO queue of `recent_blockhash` items
    blockhash_queue: RwLock<BlockhashQueue>,

    /// The set of parents including this bank
    pub ancestors: Ancestors,

    /// Hash of this Bank's state. Only meaningful after freezing.
    hash: RwLock<Hash>,

    /// Hash of this Bank's parent's state
    parent_hash: Hash,

    /// parent's slot
    parent_slot: Slot,

    /// slots to hard fork at
    hard_forks: Arc<RwLock<HardForks>>,

    /// The number of transactions processed without error
    transaction_count: AtomicU64,

    /// The number of non-vote transactions processed without error since the most recent boot from
    /// snapshot or genesis. This value is not shared though the network, nor retained within
    /// snapshots, but is preserved in `Bank::new_from_parent`.
    non_vote_transaction_count_since_restart: AtomicU64,

    /// The number of transaction errors in this slot
    transaction_error_count: AtomicU64,

    /// The number of transaction entries in this slot
    transaction_entries_count: AtomicU64,

    /// The max number of transaction in an entry in this slot
    transactions_per_entry_max: AtomicU64,

    /// Bank tick height
    tick_height: AtomicU64,

    /// The number of signatures from valid transactions in this slot
    signature_count: AtomicU64,

    /// Total capitalization, used to calculate inflation
    capitalization: AtomicU64,

    // Bank max_tick_height
    max_tick_height: u64,

    /// The number of hashes in each tick. None value means hashing is disabled.
    hashes_per_tick: Option<u64>,

    /// The number of ticks in each slot.
    ticks_per_slot: u64,

    /// length of a slot in ns
    pub ns_per_slot: u128,

    /// genesis time, used for computed clock
    genesis_creation_time: UnixTimestamp,

    /// The number of slots per year, used for inflation
    slots_per_year: f64,

    /// Bank slot (i.e. block)
    slot: Slot,

    bank_id: BankId,

    /// Bank epoch
    epoch: Epoch,

    /// Bank block_height
    block_height: u64,

    /// The pubkey to send transactions fees to.
    collector_id: Pubkey,

    /// Fees that have been collected
    collector_fees: AtomicU64,

    /// Track cluster signature throughput and adjust fee rate
    pub(crate) fee_rate_governor: FeeRateGovernor,

    /// Rent that has been collected
    collected_rent: AtomicU64,

    /// latest rent collector, knows the epoch
    rent_collector: RentCollector,

    /// initialized from genesis
    epoch_schedule: EpochSchedule,

    /// inflation specs
    inflation: Arc<RwLock<Inflation>>,

    /// cache of vote_account and stake_account state for this fork
    stakes_cache: StakesCache,

    /// staked nodes on epoch boundaries, saved off when a bank.slot() is at
    ///   a leader schedule calculation boundary
    epoch_stakes: HashMap<Epoch, EpochStakes>,

    /// A boolean reflecting whether any entries were recorded into the PoH
    /// stream for the slot == self.slot
    is_delta: AtomicBool,

    builtin_programs: HashSet<Pubkey>,

    /// Optional config parameters that can override runtime behavior
    runtime_config: Arc<RuntimeConfig>,

    /// Protocol-level rewards that were distributed by this bank
    pub rewards: RwLock<Vec<(Pubkey, RewardInfo)>>,

    pub cluster_type: Option<ClusterType>,

    pub lazy_rent_collection: AtomicBool,

    // this is temporary field only to remove rewards_pool entirely
    pub rewards_pool_pubkeys: Arc<HashSet<Pubkey>>,

    transaction_debug_keys: Option<Arc<HashSet<Pubkey>>>,

    // Global configuration for how transaction logs should be collected across all banks
    pub transaction_log_collector_config: Arc<RwLock<TransactionLogCollectorConfig>>,

    // Logs from transactions that this Bank executed collected according to the criteria in
    // `transaction_log_collector_config`
    pub transaction_log_collector: Arc<RwLock<TransactionLogCollector>>,

    pub feature_set: Arc<FeatureSet>,

    /// callback function only to be called when dropping and should only be called once
    pub drop_callback: RwLock<OptionalDropCallback>,

    pub freeze_started: AtomicBool,

    vote_only_bank: bool,

    cost_tracker: RwLock<CostTracker>,

    sysvar_cache: RwLock<SysvarCache>,

    /// The initial accounts data size at the start of this Bank, before processing any transactions/etc
    accounts_data_size_initial: u64,
    /// The change to accounts data size in this Bank, due on-chain events (i.e. transactions)
    accounts_data_size_delta_on_chain: AtomicI64,
    /// The change to accounts data size in this Bank, due to off-chain events (i.e. rent collection)
    accounts_data_size_delta_off_chain: AtomicI64,

    /// Transaction fee structure
    pub fee_structure: FeeStructure,

    pub incremental_snapshot_persistence: Option<BankIncrementalSnapshotPersistence>,

    pub loaded_programs_cache: Arc<RwLock<LoadedPrograms>>,

    pub check_program_modification_slot: bool,

    epoch_reward_status: EpochRewardStatus,
}

struct VoteWithStakeDelegations {
    vote_state: Arc<VoteState>,
    vote_account: AccountSharedData,
    delegations: Vec<(Pubkey, StakeAccount<Delegation>)>,
}

type VoteWithStakeDelegationsMap = DashMap<Pubkey, VoteWithStakeDelegations>;

type InvalidCacheKeyMap = DashMap<Pubkey, InvalidCacheEntryReason>;

struct LoadVoteAndStakeAccountsResult {
    vote_with_stake_delegations_map: VoteWithStakeDelegationsMap,
    invalid_vote_keys: InvalidCacheKeyMap,
    vote_accounts_cache_miss_count: usize,
}

#[derive(Debug)]
struct VoteReward {
    vote_account: AccountSharedData,
    commission: u8,
    vote_rewards: u64,
    vote_needs_store: bool,
}

type VoteRewards = DashMap<Pubkey, VoteReward>;
#[derive(Debug, Default)]
struct VoteRewardsAccounts {
    /// reward info for each vote account pubkey.
    /// This type is used by `update_reward_history()`
    rewards: Vec<(Pubkey, RewardInfo)>,
    /// corresponds to pubkey in `rewards`
    /// Some if account is to be stored.
    /// None if to be skipped.
    accounts_to_store: Vec<Option<AccountSharedData>>,
}

/// hold reward calc info to avoid recalculation across functions
struct EpochRewardCalculateParamInfo<'a> {
    stake_history: StakeHistory,
    stake_delegations: Vec<(&'a Pubkey, &'a StakeAccount<Delegation>)>,
    cached_vote_accounts: &'a VoteAccounts,
}

/// Hold all results from calculating the rewards for partitioned distribution.
/// This struct exists so we can have a function which does all the calculation with no
/// side effects.
struct PartitionedRewardsCalculation {
    vote_account_rewards: VoteRewardsAccounts,
    stake_rewards_by_partition: StakeRewardCalculationPartitioned,
    old_vote_balance_and_staked: u64,
    validator_rewards: u64,
    validator_rate: f64,
    foundation_rate: f64,
    prev_epoch_duration_in_years: f64,
    capitalization: u64,
}

/// result of calculating the stake rewards at beginning of new epoch
struct StakeRewardCalculationPartitioned {
    /// each individual stake account to reward, grouped by partition
    stake_rewards_by_partition: Vec<StakeRewards>,
    /// total lamports across all `stake_rewards`
    total_stake_rewards_lamports: u64,
}

struct CalculateRewardsAndDistributeVoteRewardsResult {
    /// total rewards for the epoch (including both vote rewards and stake rewards)
    total_rewards: u64,
    /// distributed vote rewards
    distributed_rewards: u64,
    /// stake rewards that still need to be distributed, grouped by partition
    stake_rewards_by_partition: Vec<StakeRewards>,
}

pub(crate) type StakeRewards = Vec<StakeReward>;

#[derive(Debug, Default)]
pub struct NewBankOptions {
    pub vote_only_bank: bool,
}

#[derive(Debug, Default)]
pub struct BankTestConfig {
    pub secondary_indexes: AccountSecondaryIndexes,
}

#[derive(Debug)]
struct PrevEpochInflationRewards {
    validator_rewards: u64,
    prev_epoch_duration_in_years: f64,
    validator_rate: f64,
    foundation_rate: f64,
}

pub struct CommitTransactionCounts {
    pub committed_transactions_count: u64,
    pub committed_non_vote_transactions_count: u64,
    pub committed_with_failure_result_count: u64,
    pub signature_count: u64,
}

impl WorkingSlot for Bank {
    fn current_slot(&self) -> Slot {
        self.slot
    }

    fn is_ancestor(&self, other: Slot) -> bool {
        self.ancestors.contains_key(&other)
    }
}

#[derive(Debug, Default)]
/// result of calculating the stake rewards at end of epoch
struct StakeRewardCalculation {
    /// each individual stake account to reward
    stake_rewards: StakeRewards,
    /// total lamports across all `stake_rewards`
    total_stake_rewards_lamports: u64,
}

impl Bank {
    pub fn default_for_tests() -> Self {
        Self::default_with_accounts(Accounts::default_for_tests())
    }

    pub fn new_for_benches(genesis_config: &GenesisConfig) -> Self {
        Self::new_with_paths_for_benches(genesis_config, Vec::new())
    }

    pub fn new_for_tests(genesis_config: &GenesisConfig) -> Self {
        Self::new_for_tests_with_config(genesis_config, BankTestConfig::default())
    }

    pub fn new_for_tests_with_config(
        genesis_config: &GenesisConfig,
        test_config: BankTestConfig,
    ) -> Self {
        Self::new_with_config_for_tests(
            genesis_config,
            test_config.secondary_indexes,
            AccountShrinkThreshold::default(),
        )
    }

    /// Intended for use by tests only.
    /// create new bank with the given configs.
    pub fn new_with_runtime_config_for_tests(
        genesis_config: &GenesisConfig,
        runtime_config: Arc<RuntimeConfig>,
    ) -> Self {
        Self::new_with_paths_for_tests(
            genesis_config,
            runtime_config,
            Vec::new(),
            AccountSecondaryIndexes::default(),
            AccountShrinkThreshold::default(),
        )
    }

    pub fn new_no_wallclock_throttle_for_tests(genesis_config: &GenesisConfig) -> Self {
        let mut bank = Self::new_for_tests(genesis_config);

        bank.ns_per_slot = std::u128::MAX;
        bank
    }

    pub(crate) fn new_with_config_for_tests(
        genesis_config: &GenesisConfig,
        account_indexes: AccountSecondaryIndexes,
        shrink_ratio: AccountShrinkThreshold,
    ) -> Self {
        Self::new_with_paths_for_tests(
            genesis_config,
            Arc::new(RuntimeConfig::default()),
            Vec::new(),
            account_indexes,
            shrink_ratio,
        )
    }

    fn default_with_accounts(accounts: Accounts) -> Self {
        let mut bank = Self {
            incremental_snapshot_persistence: None,
            rc: BankRc::new(accounts, Slot::default()),
            status_cache: Arc::<RwLock<BankStatusCache>>::default(),
            blockhash_queue: RwLock::<BlockhashQueue>::default(),
            ancestors: Ancestors::default(),
            hash: RwLock::<Hash>::default(),
            parent_hash: Hash::default(),
            parent_slot: Slot::default(),
            hard_forks: Arc::<RwLock<HardForks>>::default(),
            transaction_count: AtomicU64::default(),
            non_vote_transaction_count_since_restart: AtomicU64::default(),
            transaction_error_count: AtomicU64::default(),
            transaction_entries_count: AtomicU64::default(),
            transactions_per_entry_max: AtomicU64::default(),
            tick_height: AtomicU64::default(),
            signature_count: AtomicU64::default(),
            capitalization: AtomicU64::default(),
            max_tick_height: u64::default(),
            hashes_per_tick: Option::<u64>::default(),
            ticks_per_slot: u64::default(),
            ns_per_slot: u128::default(),
            genesis_creation_time: UnixTimestamp::default(),
            slots_per_year: f64::default(),
            slot: Slot::default(),
            bank_id: BankId::default(),
            epoch: Epoch::default(),
            block_height: u64::default(),
            collector_id: Pubkey::default(),
            collector_fees: AtomicU64::default(),
            fee_rate_governor: FeeRateGovernor::default(),
            collected_rent: AtomicU64::default(),
            rent_collector: RentCollector::default(),
            epoch_schedule: EpochSchedule::default(),
            inflation: Arc::<RwLock<Inflation>>::default(),
            stakes_cache: StakesCache::default(),
            epoch_stakes: HashMap::<Epoch, EpochStakes>::default(),
            is_delta: AtomicBool::default(),
            builtin_programs: HashSet::<Pubkey>::default(),
            runtime_config: Arc::<RuntimeConfig>::default(),
            rewards: RwLock::<Vec<(Pubkey, RewardInfo)>>::default(),
            cluster_type: Option::<ClusterType>::default(),
            lazy_rent_collection: AtomicBool::default(),
            rewards_pool_pubkeys: Arc::<HashSet<Pubkey>>::default(),
            transaction_debug_keys: Option::<Arc<HashSet<Pubkey>>>::default(),
            transaction_log_collector_config: Arc::<RwLock<TransactionLogCollectorConfig>>::default(
            ),
            transaction_log_collector: Arc::<RwLock<TransactionLogCollector>>::default(),
            feature_set: Arc::<FeatureSet>::default(),
            drop_callback: RwLock::new(OptionalDropCallback(None)),
            freeze_started: AtomicBool::default(),
            vote_only_bank: false,
            cost_tracker: RwLock::<CostTracker>::default(),
            sysvar_cache: RwLock::<SysvarCache>::default(),
            accounts_data_size_initial: 0,
            accounts_data_size_delta_on_chain: AtomicI64::new(0),
            accounts_data_size_delta_off_chain: AtomicI64::new(0),
            fee_structure: FeeStructure::default(),
            loaded_programs_cache: Arc::<RwLock<LoadedPrograms>>::default(),
            check_program_modification_slot: false,
            epoch_reward_status: EpochRewardStatus::default(),
        };

        let accounts_data_size_initial = bank.get_total_accounts_stats().unwrap().data_len as u64;
        bank.accounts_data_size_initial = accounts_data_size_initial;

        bank
    }

    pub fn new_with_paths_for_tests(
        genesis_config: &GenesisConfig,
        runtime_config: Arc<RuntimeConfig>,
        paths: Vec<PathBuf>,
        account_indexes: AccountSecondaryIndexes,
        shrink_ratio: AccountShrinkThreshold,
    ) -> Self {
        Self::new_with_paths(
            genesis_config,
            runtime_config,
            paths,
            None,
            None,
            account_indexes,
            shrink_ratio,
            false,
            Some(ACCOUNTS_DB_CONFIG_FOR_TESTING),
            None,
            Arc::default(),
        )
    }

    /// Intended for use by benches only.
    /// create new bank with the given config and paths.
    pub fn new_with_paths_for_benches(genesis_config: &GenesisConfig, paths: Vec<PathBuf>) -> Self {
        Self::new_with_paths(
            genesis_config,
            Arc::<RuntimeConfig>::default(),
            paths,
            None,
            None,
            AccountSecondaryIndexes::default(),
            AccountShrinkThreshold::default(),
            false,
            Some(ACCOUNTS_DB_CONFIG_FOR_BENCHMARKS),
            None,
            Arc::default(),
        )
    }

    #[allow(clippy::too_many_arguments)]
    pub fn new_with_paths(
        genesis_config: &GenesisConfig,
        runtime_config: Arc<RuntimeConfig>,
        paths: Vec<PathBuf>,
        debug_keys: Option<Arc<HashSet<Pubkey>>>,
        additional_builtins: Option<&[BuiltinPrototype]>,
        account_indexes: AccountSecondaryIndexes,
        shrink_ratio: AccountShrinkThreshold,
        debug_do_not_add_builtins: bool,
        accounts_db_config: Option<AccountsDbConfig>,
        accounts_update_notifier: Option<AccountsUpdateNotifier>,
        exit: Arc<AtomicBool>,
    ) -> Self {
        let accounts = Accounts::new_with_config(
            paths,
            &genesis_config.cluster_type,
            account_indexes,
            shrink_ratio,
            accounts_db_config,
            accounts_update_notifier,
            exit,
        );
        let mut bank = Self::default_with_accounts(accounts);
        bank.ancestors = Ancestors::from(vec![bank.slot()]);
        bank.transaction_debug_keys = debug_keys;
        bank.runtime_config = runtime_config;
        bank.cluster_type = Some(genesis_config.cluster_type);

        bank.process_genesis_config(genesis_config);
        bank.finish_init(
            genesis_config,
            additional_builtins,
            debug_do_not_add_builtins,
        );

        // genesis needs stakes for all epochs up to the epoch implied by
        //  slot = 0 and genesis configuration
        {
            let stakes = bank.stakes_cache.stakes().clone();
            let stakes = Arc::new(StakesEnum::from(stakes));
            for epoch in 0..=bank.get_leader_schedule_epoch(bank.slot) {
                bank.epoch_stakes
                    .insert(epoch, EpochStakes::new(stakes.clone(), epoch));
            }
            bank.update_stake_history(None);
        }
        bank.update_clock(None);
        bank.update_rent();
        bank.update_epoch_schedule();
        bank.update_recent_blockhashes();
        bank.update_last_restart_slot();
        bank.fill_missing_sysvar_cache_entries();
        bank
    }

    /// Create a new bank that points to an immutable checkpoint of another bank.
    pub fn new_from_parent(parent: Arc<Bank>, collector_id: &Pubkey, slot: Slot) -> Self {
        Self::_new_from_parent(
            parent,
            collector_id,
            slot,
            null_tracer(),
            NewBankOptions::default(),
        )
    }

    pub fn new_from_parent_with_options(
        parent: Arc<Bank>,
        collector_id: &Pubkey,
        slot: Slot,
        new_bank_options: NewBankOptions,
    ) -> Self {
        Self::_new_from_parent(parent, collector_id, slot, null_tracer(), new_bank_options)
    }

    pub fn new_from_parent_with_tracer(
        parent: Arc<Bank>,
        collector_id: &Pubkey,
        slot: Slot,
        reward_calc_tracer: impl RewardCalcTracer,
    ) -> Self {
        Self::_new_from_parent(
            parent,
            collector_id,
            slot,
            Some(reward_calc_tracer),
            NewBankOptions::default(),
        )
    }

    fn get_rent_collector_from(rent_collector: &RentCollector, epoch: Epoch) -> RentCollector {
        rent_collector.clone_with_epoch(epoch)
    }

    fn is_partitioned_rewards_feature_enabled(&self) -> bool {
        self.feature_set
            .is_active(&feature_set::enable_partitioned_epoch_reward::id())
    }

    pub(crate) fn set_epoch_reward_status_active(
        &mut self,
        stake_rewards_by_partition: Vec<StakeRewards>,
    ) {
        self.epoch_reward_status = EpochRewardStatus::Active(StartBlockHeightAndRewards {
            start_block_height: self.block_height,
            stake_rewards_by_partition: Arc::new(stake_rewards_by_partition),
        });
    }

    fn partitioned_epoch_rewards_config(&self) -> &PartitionedEpochRewardsConfig {
        &self
            .rc
            .accounts
            .accounts_db
            .partitioned_epoch_rewards_config
    }

    /// # stake accounts to store in one block during partitioned reward interval
    fn partitioned_rewards_stake_account_stores_per_block(&self) -> u64 {
        self.partitioned_epoch_rewards_config()
            .stake_account_stores_per_block
    }

    /// reward calculation happens synchronously during the first block of the epoch boundary.
    /// So, # blocks for reward calculation is 1.
    fn get_reward_calculation_num_blocks(&self) -> Slot {
        self.partitioned_epoch_rewards_config()
            .reward_calculation_num_blocks
    }

    /// Calculate the number of blocks required to distribute rewards to all stake accounts.
    fn get_reward_distribution_num_blocks(&self, rewards: &StakeRewards) -> u64 {
        let total_stake_accounts = rewards.len();
        if self.epoch_schedule.warmup && self.epoch < self.first_normal_epoch() {
            1
        } else {
            const MAX_FACTOR_OF_REWARD_BLOCKS_IN_EPOCH: u64 = 10;
            let num_chunks = solana_accounts_db::accounts_hash::AccountsHasher::div_ceil(
                total_stake_accounts,
                self.partitioned_rewards_stake_account_stores_per_block() as usize,
            ) as u64;

            // Limit the reward credit interval to 10% of the total number of slots in a epoch
            num_chunks.clamp(
                1,
                (self.epoch_schedule.slots_per_epoch / MAX_FACTOR_OF_REWARD_BLOCKS_IN_EPOCH).max(1),
            )
        }
    }

    /// Return `RewardInterval` enum for current bank
    fn get_reward_interval(&self) -> RewardInterval {
        if matches!(self.epoch_reward_status, EpochRewardStatus::Active(_)) {
            RewardInterval::InsideInterval
        } else {
            RewardInterval::OutsideInterval
        }
    }

    /// For testing only
    pub fn force_reward_interval_end_for_tests(&mut self) {
        self.epoch_reward_status = EpochRewardStatus::Inactive;
    }

    fn _new_from_parent(
        parent: Arc<Bank>,
        collector_id: &Pubkey,
        slot: Slot,
        reward_calc_tracer: Option<impl RewardCalcTracer>,
        new_bank_options: NewBankOptions,
    ) -> Self {
        let mut time = Measure::start("bank::new_from_parent");
        let NewBankOptions { vote_only_bank } = new_bank_options;

        parent.freeze();
        assert_ne!(slot, parent.slot());

        let epoch_schedule = parent.epoch_schedule;
        let epoch = epoch_schedule.get_epoch(slot);

        let (rc, bank_rc_creation_time_us) = measure_us!({
            let accounts_db = Arc::clone(&parent.rc.accounts.accounts_db);
            accounts_db.insert_default_bank_hash_stats(slot, parent.slot());
            BankRc {
                accounts: Arc::new(Accounts::new(accounts_db)),
                parent: RwLock::new(Some(Arc::clone(&parent))),
                slot,
                bank_id_generator: Arc::clone(&parent.rc.bank_id_generator),
            }
        });

        let (status_cache, status_cache_time_us) = measure_us!(Arc::clone(&parent.status_cache));

        let (fee_rate_governor, fee_components_time_us) = measure_us!(
            FeeRateGovernor::new_derived(&parent.fee_rate_governor, parent.signature_count())
        );

        let bank_id = rc.bank_id_generator.fetch_add(1, Relaxed) + 1;
        let (blockhash_queue, blockhash_queue_time_us) =
            measure_us!(RwLock::new(parent.blockhash_queue.read().unwrap().clone()));

        let (stakes_cache, stakes_cache_time_us) =
            measure_us!(StakesCache::new(parent.stakes_cache.stakes().clone()));

        let (epoch_stakes, epoch_stakes_time_us) = measure_us!(parent.epoch_stakes.clone());

        let (builtin_programs, builtin_programs_time_us) =
            measure_us!(parent.builtin_programs.clone());

        let (rewards_pool_pubkeys, rewards_pool_pubkeys_time_us) =
            measure_us!(parent.rewards_pool_pubkeys.clone());

        let (transaction_debug_keys, transaction_debug_keys_time_us) =
            measure_us!(parent.transaction_debug_keys.clone());

        let (transaction_log_collector_config, transaction_log_collector_config_time_us) =
            measure_us!(parent.transaction_log_collector_config.clone());

        let (feature_set, feature_set_time_us) = measure_us!(parent.feature_set.clone());

        let accounts_data_size_initial = parent.load_accounts_data_size();
        let mut new = Self {
            incremental_snapshot_persistence: None,
            rc,
            status_cache,
            slot,
            bank_id,
            epoch,
            blockhash_queue,

            // TODO: clean this up, so much special-case copying...
            hashes_per_tick: parent.hashes_per_tick,
            ticks_per_slot: parent.ticks_per_slot,
            ns_per_slot: parent.ns_per_slot,
            genesis_creation_time: parent.genesis_creation_time,
            slots_per_year: parent.slots_per_year,
            epoch_schedule,
            collected_rent: AtomicU64::new(0),
            rent_collector: Self::get_rent_collector_from(&parent.rent_collector, epoch),
            max_tick_height: (slot + 1) * parent.ticks_per_slot,
            block_height: parent.block_height + 1,
            fee_rate_governor,
            capitalization: AtomicU64::new(parent.capitalization()),
            vote_only_bank,
            inflation: parent.inflation.clone(),
            transaction_count: AtomicU64::new(parent.transaction_count()),
            non_vote_transaction_count_since_restart: AtomicU64::new(
                parent.non_vote_transaction_count_since_restart(),
            ),
            transaction_error_count: AtomicU64::new(0),
            transaction_entries_count: AtomicU64::new(0),
            transactions_per_entry_max: AtomicU64::new(0),
            // we will .clone_with_epoch() this soon after stake data update; so just .clone() for now
            stakes_cache,
            epoch_stakes,
            parent_hash: parent.hash(),
            parent_slot: parent.slot(),
            collector_id: *collector_id,
            collector_fees: AtomicU64::new(0),
            ancestors: Ancestors::default(),
            hash: RwLock::new(Hash::default()),
            is_delta: AtomicBool::new(false),
            builtin_programs,
            tick_height: AtomicU64::new(parent.tick_height.load(Relaxed)),
            signature_count: AtomicU64::new(0),
            runtime_config: parent.runtime_config.clone(),
            hard_forks: parent.hard_forks.clone(),
            rewards: RwLock::new(vec![]),
            cluster_type: parent.cluster_type,
            lazy_rent_collection: AtomicBool::new(parent.lazy_rent_collection.load(Relaxed)),
            rewards_pool_pubkeys,
            transaction_debug_keys,
            transaction_log_collector_config,
            transaction_log_collector: Arc::new(RwLock::new(TransactionLogCollector::default())),
            feature_set: Arc::clone(&feature_set),
            drop_callback: RwLock::new(OptionalDropCallback(
                parent
                    .drop_callback
                    .read()
                    .unwrap()
                    .0
                    .as_ref()
                    .map(|drop_callback| drop_callback.clone_box()),
            )),
            freeze_started: AtomicBool::new(false),
            cost_tracker: RwLock::new(CostTracker::new_with_account_data_size_limit(
                feature_set
                    .is_active(&feature_set::cap_accounts_data_len::id())
                    .then(|| {
                        parent
                            .accounts_data_size_limit()
                            .saturating_sub(accounts_data_size_initial)
                    }),
            )),
            sysvar_cache: RwLock::new(SysvarCache::default()),
            accounts_data_size_initial,
            accounts_data_size_delta_on_chain: AtomicI64::new(0),
            accounts_data_size_delta_off_chain: AtomicI64::new(0),
            fee_structure: parent.fee_structure.clone(),
            loaded_programs_cache: parent.loaded_programs_cache.clone(),
            check_program_modification_slot: false,
            epoch_reward_status: parent.epoch_reward_status.clone(),
        };

        let (_, ancestors_time_us) = measure_us!({
            let mut ancestors = Vec::with_capacity(1 + new.parents().len());
            ancestors.push(new.slot());
            new.parents().iter().for_each(|p| {
                ancestors.push(p.slot());
            });
            new.ancestors = Ancestors::from(ancestors);
        });

        // Following code may touch AccountsDb, requiring proper ancestors
        let parent_epoch = parent.epoch();
        let (_, update_epoch_time_us) = measure_us!({
            if parent_epoch < new.epoch() {
                new.process_new_epoch(
                    parent_epoch,
                    parent.slot(),
                    parent.block_height(),
                    reward_calc_tracer,
                );
            } else {
                // Save a snapshot of stakes for use in consensus and stake weighted networking
                let leader_schedule_epoch = epoch_schedule.get_leader_schedule_epoch(slot);
                new.update_epoch_stakes(leader_schedule_epoch);
            }
            if new.is_partitioned_rewards_code_enabled() {
                new.distribute_partitioned_epoch_rewards();
            }
        });

        // Update sysvars before processing transactions
        let (_, update_sysvars_time_us) = measure_us!({
            new.update_slot_hashes();
            new.update_stake_history(Some(parent_epoch));
            new.update_clock(Some(parent_epoch));
            new.update_fees();
            new.update_last_restart_slot()
        });

        let (_, fill_sysvar_cache_time_us) = measure_us!(new.fill_missing_sysvar_cache_entries());
        time.stop();

        report_new_bank_metrics(
            slot,
            parent.slot(),
            new.block_height,
            NewBankTimings {
                bank_rc_creation_time_us,
                total_elapsed_time_us: time.as_us(),
                status_cache_time_us,
                fee_components_time_us,
                blockhash_queue_time_us,
                stakes_cache_time_us,
                epoch_stakes_time_us,
                builtin_programs_time_us,
                rewards_pool_pubkeys_time_us,
                executor_cache_time_us: 0,
                transaction_debug_keys_time_us,
                transaction_log_collector_config_time_us,
                feature_set_time_us,
                ancestors_time_us,
                update_epoch_time_us,
                update_sysvars_time_us,
                fill_sysvar_cache_time_us,
            },
        );

        parent
            .loaded_programs_cache
            .read()
            .unwrap()
            .stats
            .submit(parent.slot());

        new.loaded_programs_cache.write().unwrap().stats.reset();
        new
    }

    /// Epoch in which the new cooldown warmup rate for stake was activated
    pub fn new_warmup_cooldown_rate_epoch(&self) -> Option<Epoch> {
        self.feature_set
            .new_warmup_cooldown_rate_epoch(&self.epoch_schedule)
    }

    /// process for the start of a new epoch
    fn process_new_epoch(
        &mut self,
        parent_epoch: Epoch,
        parent_slot: Slot,
        parent_height: u64,
        reward_calc_tracer: Option<impl RewardCalcTracer>,
    ) {
        let epoch = self.epoch();
        let slot = self.slot();
        let (thread_pool, thread_pool_time) = measure!(
            ThreadPoolBuilder::new().build().unwrap(),
            "thread_pool_creation",
        );

        let (_, apply_feature_activations_time) = measure!(
            self.apply_feature_activations(ApplyFeatureActivationsCaller::NewFromParent, false),
            "apply_feature_activation",
        );

        // Add new entry to stakes.stake_history, set appropriate epoch and
        // update vote accounts with warmed up stakes before saving a
        // snapshot of stakes in epoch stakes
        let (_, activate_epoch_time) = measure!(
            self.stakes_cache.activate_epoch(
                epoch,
                &thread_pool,
                self.new_warmup_cooldown_rate_epoch()
            ),
            "activate_epoch",
        );

        // Save a snapshot of stakes for use in consensus and stake weighted networking
        let leader_schedule_epoch = self.epoch_schedule.get_leader_schedule_epoch(slot);
        let (_, update_epoch_stakes_time) = measure!(
            self.update_epoch_stakes(leader_schedule_epoch),
            "update_epoch_stakes",
        );

        let mut rewards_metrics = RewardsMetrics::default();
        // After saving a snapshot of stakes, apply stake rewards and commission
        let (_, update_rewards_with_thread_pool_time) = measure!(
            {
                if self.is_partitioned_rewards_feature_enabled()
                    || self
                        .partitioned_epoch_rewards_config()
                        .test_enable_partitioned_rewards
                {
                    self.begin_partitioned_rewards(
                        reward_calc_tracer,
                        &thread_pool,
                        parent_epoch,
                        parent_slot,
                        parent_height,
                        &mut rewards_metrics,
                    );
                } else {
                    self.update_rewards_with_thread_pool(
                        parent_epoch,
                        reward_calc_tracer,
                        &thread_pool,
                        &mut rewards_metrics,
                    )
                }
            },
            "update_rewards_with_thread_pool",
        );

        report_new_epoch_metrics(
            epoch,
            slot,
            parent_slot,
            NewEpochTimings {
                thread_pool_time_us: thread_pool_time.as_us(),
                apply_feature_activations_time_us: apply_feature_activations_time.as_us(),
                activate_epoch_time_us: activate_epoch_time.as_us(),
                update_epoch_stakes_time_us: update_epoch_stakes_time.as_us(),
                update_rewards_with_thread_pool_time_us: update_rewards_with_thread_pool_time
                    .as_us(),
            },
            rewards_metrics,
        );
    }

    /// partitioned reward distribution is complete.
    /// So, deactivate the epoch rewards sysvar.
    fn deactivate_epoch_reward_status(&mut self) {
        assert!(matches!(
            self.epoch_reward_status,
            EpochRewardStatus::Active(_)
        ));
        self.epoch_reward_status = EpochRewardStatus::Inactive;
        if let Some(account) = self.get_account(&sysvar::epoch_rewards::id()) {
            if account.lamports() > 0 {
                info!(
                    "burning {} extra lamports in EpochRewards sysvar account at slot {}",
                    account.lamports(),
                    self.slot()
                );
                self.log_epoch_rewards_sysvar("burn");
                self.burn_and_purge_account(&sysvar::epoch_rewards::id(), account);
            }
        }
    }

    /// Begin the process of calculating and distributing rewards.
    /// This process can take multiple slots.
    fn begin_partitioned_rewards(
        &mut self,
        reward_calc_tracer: Option<impl Fn(&RewardCalculationEvent) + Send + Sync>,
        thread_pool: &ThreadPool,
        parent_epoch: Epoch,
        parent_slot: Slot,
        parent_block_height: u64,
        rewards_metrics: &mut RewardsMetrics,
    ) {
        let CalculateRewardsAndDistributeVoteRewardsResult {
            total_rewards,
            distributed_rewards,
            stake_rewards_by_partition,
        } = self.calculate_rewards_and_distribute_vote_rewards(
            parent_epoch,
            reward_calc_tracer,
            thread_pool,
            rewards_metrics,
        );

        let slot = self.slot();
        let credit_start = self.block_height() + self.get_reward_calculation_num_blocks();
        let credit_end_exclusive = credit_start + stake_rewards_by_partition.len() as u64;

        self.set_epoch_reward_status_active(stake_rewards_by_partition);

        // create EpochRewards sysvar that holds the balance of undistributed rewards with
        // (total_rewards, distributed_rewards, credit_end_exclusive), total capital will increase by (total_rewards - distributed_rewards)
        self.create_epoch_rewards_sysvar(total_rewards, distributed_rewards, credit_end_exclusive);

        datapoint_info!(
            "epoch-rewards-status-update",
            ("start_slot", slot, i64),
            ("start_block_height", self.block_height(), i64),
            ("active", 1, i64),
            ("parent_slot", parent_slot, i64),
            ("parent_block_height", parent_block_height, i64),
        );
    }

    /// Process reward distribution for the block if it is inside reward interval.
    fn distribute_partitioned_epoch_rewards(&mut self) {
        let EpochRewardStatus::Active(status) = &self.epoch_reward_status else {
            return;
        };

        let height = self.block_height();
        let start_block_height = status.start_block_height;
        let credit_start = start_block_height + self.get_reward_calculation_num_blocks();
        let credit_end_exclusive = credit_start + status.stake_rewards_by_partition.len() as u64;
        assert!(
            self.epoch_schedule.get_slots_in_epoch(self.epoch)
                > credit_end_exclusive.saturating_sub(credit_start)
        );

        if height >= credit_start && height < credit_end_exclusive {
            let partition_index = height - credit_start;
            self.distribute_epoch_rewards_in_partition(
                &status.stake_rewards_by_partition,
                partition_index,
            );
        }

        if height.saturating_add(1) >= credit_end_exclusive {
            datapoint_info!(
                "epoch-rewards-status-update",
                ("slot", self.slot(), i64),
                ("block_height", height, i64),
                ("active", 0, i64),
                ("start_block_height", start_block_height, i64),
            );

            self.deactivate_epoch_reward_status();
        }
    }

    pub fn byte_limit_for_scans(&self) -> Option<usize> {
        self.rc
            .accounts
            .accounts_db
            .accounts_index
            .scan_results_limit_bytes
    }

    pub fn proper_ancestors_set(&self) -> HashSet<Slot> {
        HashSet::from_iter(self.proper_ancestors())
    }

    /// Returns all ancestors excluding self.slot.
    pub(crate) fn proper_ancestors(&self) -> impl Iterator<Item = Slot> + '_ {
        self.ancestors
            .keys()
            .into_iter()
            .filter(move |slot| *slot != self.slot)
    }

    pub fn set_callback(&self, callback: Option<Box<dyn DropCallback + Send + Sync>>) {
        *self.drop_callback.write().unwrap() = OptionalDropCallback(callback);
    }

    pub fn vote_only_bank(&self) -> bool {
        self.vote_only_bank
    }

    /// Like `new_from_parent` but additionally:
    /// * Doesn't assume that the parent is anywhere near `slot`, parent could be millions of slots
    /// in the past
    /// * Adjusts the new bank's tick height to avoid having to run PoH for millions of slots
    /// * Freezes the new bank, assuming that the user will `Bank::new_from_parent` from this bank
    /// * Calculates and sets the epoch accounts hash from the parent
    pub fn warp_from_parent(
        parent: Arc<Bank>,
        collector_id: &Pubkey,
        slot: Slot,
        data_source: CalcAccountsHashDataSource,
    ) -> Self {
        parent.freeze();
        parent
            .rc
            .accounts
            .accounts_db
            .epoch_accounts_hash_manager
            .set_in_flight(parent.slot());
        let accounts_hash = parent.update_accounts_hash(data_source, false, true);
        let epoch_accounts_hash = accounts_hash.into();
        parent
            .rc
            .accounts
            .accounts_db
            .epoch_accounts_hash_manager
            .set_valid(epoch_accounts_hash, parent.slot());

        let parent_timestamp = parent.clock().unix_timestamp;
        let mut new = Bank::new_from_parent(parent, collector_id, slot);
        new.apply_feature_activations(ApplyFeatureActivationsCaller::WarpFromParent, false);
        new.update_epoch_stakes(new.epoch_schedule().get_epoch(slot));
        new.tick_height.store(new.max_tick_height(), Relaxed);

        let mut clock = new.clock();
        clock.epoch_start_timestamp = parent_timestamp;
        clock.unix_timestamp = parent_timestamp;
        new.update_sysvar_account(&sysvar::clock::id(), |account| {
            create_account(
                &clock,
                new.inherit_specially_retained_account_fields(account),
            )
        });
        new.fill_missing_sysvar_cache_entries();
        new.freeze();
        new
    }

    /// Create a bank from explicit arguments and deserialized fields from snapshot
    #[allow(clippy::float_cmp)]
    pub(crate) fn new_from_fields(
        bank_rc: BankRc,
        genesis_config: &GenesisConfig,
        runtime_config: Arc<RuntimeConfig>,
        fields: BankFieldsToDeserialize,
        debug_keys: Option<Arc<HashSet<Pubkey>>>,
        additional_builtins: Option<&[BuiltinPrototype]>,
        debug_do_not_add_builtins: bool,
        accounts_data_size_initial: u64,
    ) -> Self {
        let now = Instant::now();
        let ancestors = Ancestors::from(&fields.ancestors);
        // For backward compatibility, we can only serialize and deserialize
        // Stakes<Delegation> in BankFieldsTo{Serialize,Deserialize}. But Bank
        // caches Stakes<StakeAccount>. Below Stakes<StakeAccount> is obtained
        // from Stakes<Delegation> by reading the full account state from
        // accounts-db. Note that it is crucial that these accounts are loaded
        // at the right slot and match precisely with serialized Delegations.
        let stakes = Stakes::new(&fields.stakes, |pubkey| {
            let (account, _slot) = bank_rc.accounts.load_with_fixed_root(&ancestors, pubkey)?;
            Some(account)
        })
        .expect(
            "Stakes cache is inconsistent with accounts-db. This can indicate \
            a corrupted snapshot or bugs in cached accounts or accounts-db.",
        );
        let stakes_accounts_load_duration = now.elapsed();
        fn new<T: Default>() -> T {
            T::default()
        }
        let feature_set = new();
        let mut bank = Self {
            incremental_snapshot_persistence: fields.incremental_snapshot_persistence,
            rc: bank_rc,
            status_cache: new(),
            blockhash_queue: RwLock::new(fields.blockhash_queue),
            ancestors,
            hash: RwLock::new(fields.hash),
            parent_hash: fields.parent_hash,
            parent_slot: fields.parent_slot,
            hard_forks: Arc::new(RwLock::new(fields.hard_forks)),
            transaction_count: AtomicU64::new(fields.transaction_count),
            non_vote_transaction_count_since_restart: new(),
            transaction_error_count: new(),
            transaction_entries_count: new(),
            transactions_per_entry_max: new(),
            tick_height: AtomicU64::new(fields.tick_height),
            signature_count: AtomicU64::new(fields.signature_count),
            capitalization: AtomicU64::new(fields.capitalization),
            max_tick_height: fields.max_tick_height,
            hashes_per_tick: fields.hashes_per_tick,
            ticks_per_slot: fields.ticks_per_slot,
            ns_per_slot: fields.ns_per_slot,
            genesis_creation_time: fields.genesis_creation_time,
            slots_per_year: fields.slots_per_year,
            slot: fields.slot,
            bank_id: 0,
            epoch: fields.epoch,
            block_height: fields.block_height,
            collector_id: fields.collector_id,
            collector_fees: AtomicU64::new(fields.collector_fees),
            fee_rate_governor: fields.fee_rate_governor,
            collected_rent: AtomicU64::new(fields.collected_rent),
            // clone()-ing is needed to consider a gated behavior in rent_collector
            rent_collector: Self::get_rent_collector_from(&fields.rent_collector, fields.epoch),
            epoch_schedule: fields.epoch_schedule,
            inflation: Arc::new(RwLock::new(fields.inflation)),
            stakes_cache: StakesCache::new(stakes),
            epoch_stakes: fields.epoch_stakes,
            is_delta: AtomicBool::new(fields.is_delta),
            builtin_programs: new(),
            runtime_config,
            rewards: new(),
            cluster_type: Some(genesis_config.cluster_type),
            lazy_rent_collection: new(),
            rewards_pool_pubkeys: new(),
            transaction_debug_keys: debug_keys,
            transaction_log_collector_config: new(),
            transaction_log_collector: new(),
            feature_set: Arc::clone(&feature_set),
            drop_callback: RwLock::new(OptionalDropCallback(None)),
            freeze_started: AtomicBool::new(fields.hash != Hash::default()),
            vote_only_bank: false,
            cost_tracker: RwLock::new(CostTracker::default()),
            sysvar_cache: RwLock::new(SysvarCache::default()),
            accounts_data_size_initial,
            accounts_data_size_delta_on_chain: AtomicI64::new(0),
            accounts_data_size_delta_off_chain: AtomicI64::new(0),
            fee_structure: FeeStructure::default(),
            loaded_programs_cache: Arc::<RwLock<LoadedPrograms>>::default(),
            check_program_modification_slot: false,
            epoch_reward_status: EpochRewardStatus::default(),
        };
        bank.finish_init(
            genesis_config,
            additional_builtins,
            debug_do_not_add_builtins,
        );
        bank.fill_missing_sysvar_cache_entries();

        // Sanity assertions between bank snapshot and genesis config
        // Consider removing from serializable bank state
        // (BankFieldsToSerialize/BankFieldsToDeserialize) and initializing
        // from the passed in genesis_config instead (as new()/new_with_paths() already do)
        assert_eq!(
            bank.genesis_creation_time, genesis_config.creation_time,
            "Bank snapshot genesis creation time does not match genesis.bin creation time.\
             The snapshot and genesis.bin might pertain to different clusters"
        );
        assert_eq!(bank.ticks_per_slot, genesis_config.ticks_per_slot);
        assert_eq!(
            bank.ns_per_slot,
            genesis_config.poh_config.target_tick_duration.as_nanos()
                * genesis_config.ticks_per_slot as u128
        );
        assert_eq!(bank.max_tick_height, (bank.slot + 1) * bank.ticks_per_slot);
        assert_eq!(
            bank.slots_per_year,
            years_as_slots(
                1.0,
                &genesis_config.poh_config.target_tick_duration,
                bank.ticks_per_slot,
            )
        );
        assert_eq!(bank.epoch_schedule, genesis_config.epoch_schedule);
        assert_eq!(bank.epoch, bank.epoch_schedule.get_epoch(bank.slot));

        datapoint_info!(
            "bank-new-from-fields",
            (
                "accounts_data_len-from-snapshot",
                fields.accounts_data_len as i64,
                i64
            ),
            (
                "accounts_data_len-from-generate_index",
                accounts_data_size_initial as i64,
                i64
            ),
            (
                "stakes_accounts_load_duration_us",
                stakes_accounts_load_duration.as_micros(),
                i64
            ),
        );
        bank
    }

    /// Return subset of bank fields representing serializable state
    pub(crate) fn get_fields_to_serialize<'a>(
        &'a self,
        ancestors: &'a HashMap<Slot, usize>,
    ) -> BankFieldsToSerialize<'a> {
        BankFieldsToSerialize {
            blockhash_queue: &self.blockhash_queue,
            ancestors,
            hash: *self.hash.read().unwrap(),
            parent_hash: self.parent_hash,
            parent_slot: self.parent_slot,
            hard_forks: &self.hard_forks,
            transaction_count: self.transaction_count.load(Relaxed),
            tick_height: self.tick_height.load(Relaxed),
            signature_count: self.signature_count.load(Relaxed),
            capitalization: self.capitalization.load(Relaxed),
            max_tick_height: self.max_tick_height,
            hashes_per_tick: self.hashes_per_tick,
            ticks_per_slot: self.ticks_per_slot,
            ns_per_slot: self.ns_per_slot,
            genesis_creation_time: self.genesis_creation_time,
            slots_per_year: self.slots_per_year,
            slot: self.slot,
            epoch: self.epoch,
            block_height: self.block_height,
            collector_id: self.collector_id,
            collector_fees: self.collector_fees.load(Relaxed),
            fee_calculator: FeeCalculator::default(),
            fee_rate_governor: self.fee_rate_governor.clone(),
            collected_rent: self.collected_rent.load(Relaxed),
            rent_collector: self.rent_collector.clone(),
            epoch_schedule: self.epoch_schedule,
            inflation: *self.inflation.read().unwrap(),
            stakes: &self.stakes_cache,
            epoch_stakes: &self.epoch_stakes,
            is_delta: self.is_delta.load(Relaxed),
            accounts_data_len: self.load_accounts_data_size(),
        }
    }

    pub fn collector_id(&self) -> &Pubkey {
        &self.collector_id
    }

    pub fn genesis_creation_time(&self) -> UnixTimestamp {
        self.genesis_creation_time
    }

    pub fn slot(&self) -> Slot {
        self.slot
    }

    pub fn bank_id(&self) -> BankId {
        self.bank_id
    }

    pub fn epoch(&self) -> Epoch {
        self.epoch
    }

    pub fn first_normal_epoch(&self) -> Epoch {
        self.epoch_schedule().first_normal_epoch
    }

    pub fn freeze_lock(&self) -> RwLockReadGuard<Hash> {
        self.hash.read().unwrap()
    }

    pub fn hash(&self) -> Hash {
        *self.hash.read().unwrap()
    }

    pub fn is_frozen(&self) -> bool {
        *self.hash.read().unwrap() != Hash::default()
    }

    pub fn freeze_started(&self) -> bool {
        self.freeze_started.load(Relaxed)
    }

    pub fn status_cache_ancestors(&self) -> Vec<u64> {
        let mut roots = self.status_cache.read().unwrap().roots().clone();
        let min = roots.iter().min().cloned().unwrap_or(0);
        for ancestor in self.ancestors.keys() {
            if ancestor >= min {
                roots.insert(ancestor);
            }
        }

        let mut ancestors: Vec<_> = roots.into_iter().collect();
        #[allow(clippy::stable_sort_primitive)]
        ancestors.sort();
        ancestors
    }

    /// computed unix_timestamp at this slot height
    pub fn unix_timestamp_from_genesis(&self) -> i64 {
        self.genesis_creation_time + ((self.slot as u128 * self.ns_per_slot) / 1_000_000_000) as i64
    }

    fn update_sysvar_account<F>(&self, pubkey: &Pubkey, updater: F)
    where
        F: Fn(&Option<AccountSharedData>) -> AccountSharedData,
    {
        let old_account = self.get_account_with_fixed_root(pubkey);
        let mut new_account = updater(&old_account);

        // When new sysvar comes into existence (with RENT_UNADJUSTED_INITIAL_BALANCE lamports),
        // this code ensures that the sysvar's balance is adjusted to be rent-exempt.
        //
        // More generally, this code always re-calculates for possible sysvar data size change,
        // although there is no such sysvars currently.
        self.adjust_sysvar_balance_for_rent(&mut new_account);
        self.store_account_and_update_capitalization(pubkey, &new_account);
    }

    fn inherit_specially_retained_account_fields(
        &self,
        old_account: &Option<AccountSharedData>,
    ) -> InheritableAccountFields {
        const RENT_UNADJUSTED_INITIAL_BALANCE: u64 = 1;

        (
            old_account
                .as_ref()
                .map(|a| a.lamports())
                .unwrap_or(RENT_UNADJUSTED_INITIAL_BALANCE),
            old_account
                .as_ref()
                .map(|a| a.rent_epoch())
                .unwrap_or(INITIAL_RENT_EPOCH),
        )
    }

    pub fn clock(&self) -> sysvar::clock::Clock {
        from_account(&self.get_account(&sysvar::clock::id()).unwrap_or_default())
            .unwrap_or_default()
    }

    fn update_clock(&self, parent_epoch: Option<Epoch>) {
        let mut unix_timestamp = self.clock().unix_timestamp;
        // set epoch_start_timestamp to None to warp timestamp
        let epoch_start_timestamp = {
            let epoch = if let Some(epoch) = parent_epoch {
                epoch
            } else {
                self.epoch()
            };
            let first_slot_in_epoch = self.epoch_schedule().get_first_slot_in_epoch(epoch);
            Some((first_slot_in_epoch, self.clock().epoch_start_timestamp))
        };
        let max_allowable_drift = MaxAllowableDrift {
            fast: MAX_ALLOWABLE_DRIFT_PERCENTAGE_FAST,
            slow: MAX_ALLOWABLE_DRIFT_PERCENTAGE_SLOW_V2,
        };

        let ancestor_timestamp = self.clock().unix_timestamp;
        if let Some(timestamp_estimate) =
            self.get_timestamp_estimate(max_allowable_drift, epoch_start_timestamp)
        {
            unix_timestamp = timestamp_estimate;
            if timestamp_estimate < ancestor_timestamp {
                unix_timestamp = ancestor_timestamp;
            }
        }
        datapoint_info!(
            "bank-timestamp-correction",
            ("slot", self.slot(), i64),
            ("from_genesis", self.unix_timestamp_from_genesis(), i64),
            ("corrected", unix_timestamp, i64),
            ("ancestor_timestamp", ancestor_timestamp, i64),
        );
        let mut epoch_start_timestamp =
            // On epoch boundaries, update epoch_start_timestamp
            if parent_epoch.is_some() && parent_epoch.unwrap() != self.epoch() {
                unix_timestamp
            } else {
                self.clock().epoch_start_timestamp
            };
        if self.slot == 0 {
            unix_timestamp = self.unix_timestamp_from_genesis();
            epoch_start_timestamp = self.unix_timestamp_from_genesis();
        }
        let clock = sysvar::clock::Clock {
            slot: self.slot,
            epoch_start_timestamp,
            epoch: self.epoch_schedule().get_epoch(self.slot),
            leader_schedule_epoch: self.epoch_schedule().get_leader_schedule_epoch(self.slot),
            unix_timestamp,
        };
        self.update_sysvar_account(&sysvar::clock::id(), |account| {
            create_account(
                &clock,
                self.inherit_specially_retained_account_fields(account),
            )
        });
    }

    pub fn update_last_restart_slot(&self) {
        let feature_flag = self
            .feature_set
            .is_active(&feature_set::last_restart_slot_sysvar::id());

        if feature_flag {
            // First, see what the currently stored last restart slot is. This
            // account may not exist yet if the feature was just activated.
            let current_last_restart_slot = self
                .get_account(&sysvar::last_restart_slot::id())
                .and_then(|account| {
                    let lrs: Option<LastRestartSlot> = from_account(&account);
                    lrs
                })
                .map(|account| account.last_restart_slot);

            let last_restart_slot = {
                let slot = self.slot;
                let hard_forks_r = self.hard_forks.read().unwrap();

                // Only consider hard forks <= this bank's slot to avoid prematurely applying
                // a hard fork that is set to occur in the future.
                hard_forks_r
                    .iter()
                    .rev()
                    .find(|(hard_fork, _)| *hard_fork <= slot)
                    .map(|(slot, _)| *slot)
                    .unwrap_or(0)
            };

            // Only need to write if the last restart has changed
            if current_last_restart_slot != Some(last_restart_slot) {
                self.update_sysvar_account(&sysvar::last_restart_slot::id(), |account| {
                    create_account(
                        &LastRestartSlot { last_restart_slot },
                        self.inherit_specially_retained_account_fields(account),
                    )
                });
            }
        }
    }

    pub fn set_sysvar_for_tests<T>(&self, sysvar: &T)
    where
        T: Sysvar + SysvarId,
    {
        self.update_sysvar_account(&T::id(), |account| {
            create_account(
                sysvar,
                self.inherit_specially_retained_account_fields(account),
            )
        });
        // Simply force fill sysvar cache rather than checking which sysvar was
        // actually updated since tests don't need to be optimized for performance.
        self.reset_sysvar_cache();
        self.fill_missing_sysvar_cache_entries();
    }

    fn update_slot_history(&self) {
        self.update_sysvar_account(&sysvar::slot_history::id(), |account| {
            let mut slot_history = account
                .as_ref()
                .map(|account| from_account::<SlotHistory, _>(account).unwrap())
                .unwrap_or_default();
            slot_history.add(self.slot());
            create_account(
                &slot_history,
                self.inherit_specially_retained_account_fields(account),
            )
        });
    }

    fn update_slot_hashes(&self) {
        self.update_sysvar_account(&sysvar::slot_hashes::id(), |account| {
            let mut slot_hashes = account
                .as_ref()
                .map(|account| from_account::<SlotHashes, _>(account).unwrap())
                .unwrap_or_default();
            slot_hashes.add(self.parent_slot, self.parent_hash);
            create_account(
                &slot_hashes,
                self.inherit_specially_retained_account_fields(account),
            )
        });
    }

    pub fn get_slot_history(&self) -> SlotHistory {
        from_account(&self.get_account(&sysvar::slot_history::id()).unwrap()).unwrap()
    }

    fn update_epoch_stakes(&mut self, leader_schedule_epoch: Epoch) {
        // update epoch_stakes cache
        //  if my parent didn't populate for this staker's epoch, we've
        //  crossed a boundary
        if self.epoch_stakes.get(&leader_schedule_epoch).is_none() {
            self.epoch_stakes.retain(|&epoch, _| {
                epoch >= leader_schedule_epoch.saturating_sub(MAX_LEADER_SCHEDULE_STAKES)
            });
            let stakes = self.stakes_cache.stakes().clone();
            let stakes = Arc::new(StakesEnum::from(stakes));
            let new_epoch_stakes = EpochStakes::new(stakes, leader_schedule_epoch);
            info!(
                "new epoch stakes, epoch: {}, total_stake: {}",
                leader_schedule_epoch,
                new_epoch_stakes.total_stake(),
            );

            // It is expensive to log the details of epoch stakes. Only log them at "trace"
            // level for debugging purpose.
            if log::log_enabled!(log::Level::Trace) {
                let vote_stakes: HashMap<_, _> = self
                    .stakes_cache
                    .stakes()
                    .vote_accounts()
                    .delegated_stakes()
                    .map(|(pubkey, stake)| (*pubkey, stake))
                    .collect();
                trace!("new epoch stakes, stakes: {vote_stakes:#?}");
            }
            self.epoch_stakes
                .insert(leader_schedule_epoch, new_epoch_stakes);
        }
    }

    #[allow(deprecated)]
    fn update_fees(&self) {
        if !self
            .feature_set
            .is_active(&feature_set::disable_fees_sysvar::id())
        {
            self.update_sysvar_account(&sysvar::fees::id(), |account| {
                create_account(
                    &sysvar::fees::Fees::new(&self.fee_rate_governor.create_fee_calculator()),
                    self.inherit_specially_retained_account_fields(account),
                )
            });
        }
    }

    fn update_rent(&self) {
        self.update_sysvar_account(&sysvar::rent::id(), |account| {
            create_account(
                &self.rent_collector.rent,
                self.inherit_specially_retained_account_fields(account),
            )
        });
    }

    fn update_epoch_schedule(&self) {
        self.update_sysvar_account(&sysvar::epoch_schedule::id(), |account| {
            create_account(
                self.epoch_schedule(),
                self.inherit_specially_retained_account_fields(account),
            )
        });
    }

    fn update_stake_history(&self, epoch: Option<Epoch>) {
        if epoch == Some(self.epoch()) {
            return;
        }
        // if I'm the first Bank in an epoch, ensure stake_history is updated
        self.update_sysvar_account(&sysvar::stake_history::id(), |account| {
            create_account::<sysvar::stake_history::StakeHistory>(
                self.stakes_cache.stakes().history(),
                self.inherit_specially_retained_account_fields(account),
            )
        });
    }

    pub fn epoch_duration_in_years(&self, prev_epoch: Epoch) -> f64 {
        // period: time that has passed as a fraction of a year, basically the length of
        //  an epoch as a fraction of a year
        //  calculated as: slots_elapsed / (slots / year)
        self.epoch_schedule().get_slots_in_epoch(prev_epoch) as f64 / self.slots_per_year
    }

    // Calculates the starting-slot for inflation from the activation slot.
    // This method assumes that `pico_inflation` will be enabled before `full_inflation`, giving
    // precedence to the latter. However, since `pico_inflation` is fixed-rate Inflation, should
    // `pico_inflation` be enabled 2nd, the incorrect start slot provided here should have no
    // effect on the inflation calculation.
    fn get_inflation_start_slot(&self) -> Slot {
        let mut slots = self
            .feature_set
            .full_inflation_features_enabled()
            .iter()
            .filter_map(|id| self.feature_set.activated_slot(id))
            .collect::<Vec<_>>();
        slots.sort_unstable();
        slots.first().cloned().unwrap_or_else(|| {
            self.feature_set
                .activated_slot(&feature_set::pico_inflation::id())
                .unwrap_or(0)
        })
    }

    fn get_inflation_num_slots(&self) -> u64 {
        let inflation_activation_slot = self.get_inflation_start_slot();
        // Normalize inflation_start to align with the start of rewards accrual.
        let inflation_start_slot = self.epoch_schedule().get_first_slot_in_epoch(
            self.epoch_schedule()
                .get_epoch(inflation_activation_slot)
                .saturating_sub(1),
        );
        self.epoch_schedule().get_first_slot_in_epoch(self.epoch()) - inflation_start_slot
    }

    pub fn slot_in_year_for_inflation(&self) -> f64 {
        let num_slots = self.get_inflation_num_slots();

        // calculated as: num_slots / (slots / year)
        num_slots as f64 / self.slots_per_year
    }

    fn calculate_previous_epoch_inflation_rewards(
        &self,
        prev_epoch_capitalization: u64,
        prev_epoch: Epoch,
    ) -> PrevEpochInflationRewards {
        let slot_in_year = self.slot_in_year_for_inflation();
        let (validator_rate, foundation_rate) = {
            let inflation = self.inflation.read().unwrap();
            (
                (*inflation).validator(slot_in_year),
                (*inflation).foundation(slot_in_year),
            )
        };

        let prev_epoch_duration_in_years = self.epoch_duration_in_years(prev_epoch);
        let validator_rewards = (validator_rate
            * prev_epoch_capitalization as f64
            * prev_epoch_duration_in_years) as u64;

        PrevEpochInflationRewards {
            validator_rewards,
            prev_epoch_duration_in_years,
            validator_rate,
            foundation_rate,
        }
    }

    /// Calculate rewards from previous epoch to prepare for partitioned distribution.
    fn calculate_rewards_for_partitioning(
        &self,
        prev_epoch: Epoch,
        reward_calc_tracer: Option<impl Fn(&RewardCalculationEvent) + Send + Sync>,
        thread_pool: &ThreadPool,
        metrics: &mut RewardsMetrics,
    ) -> PartitionedRewardsCalculation {
        let capitalization = self.capitalization();
        let PrevEpochInflationRewards {
            validator_rewards,
            prev_epoch_duration_in_years,
            validator_rate,
            foundation_rate,
        } = self.calculate_previous_epoch_inflation_rewards(capitalization, prev_epoch);

        let old_vote_balance_and_staked = self.stakes_cache.stakes().vote_balance_and_staked();

        let (vote_account_rewards, mut stake_rewards) = self
            .calculate_validator_rewards(
                prev_epoch,
                validator_rewards,
                reward_calc_tracer,
                thread_pool,
                metrics,
            )
            .unwrap_or_default();

        let num_partitions = self.get_reward_distribution_num_blocks(&stake_rewards.stake_rewards);
        let stake_rewards_by_partition = hash_rewards_into_partitions(
            std::mem::take(&mut stake_rewards.stake_rewards),
            &self.parent_hash(),
            num_partitions as usize,
        );

        PartitionedRewardsCalculation {
            vote_account_rewards,
            stake_rewards_by_partition: StakeRewardCalculationPartitioned {
                stake_rewards_by_partition,
                total_stake_rewards_lamports: stake_rewards.total_stake_rewards_lamports,
            },
            old_vote_balance_and_staked,
            validator_rewards,
            validator_rate,
            foundation_rate,
            prev_epoch_duration_in_years,
            capitalization,
        }
    }

    // Calculate rewards from previous epoch and distribute vote rewards
    fn calculate_rewards_and_distribute_vote_rewards(
        &self,
        prev_epoch: Epoch,
        reward_calc_tracer: Option<impl Fn(&RewardCalculationEvent) + Send + Sync>,
        thread_pool: &ThreadPool,
        metrics: &mut RewardsMetrics,
    ) -> CalculateRewardsAndDistributeVoteRewardsResult {
        let PartitionedRewardsCalculation {
            vote_account_rewards,
            stake_rewards_by_partition,
            old_vote_balance_and_staked,
            validator_rewards,
            validator_rate,
            foundation_rate,
            prev_epoch_duration_in_years,
            capitalization,
        } = self.calculate_rewards_for_partitioning(
            prev_epoch,
            reward_calc_tracer,
            thread_pool,
            metrics,
        );
        let vote_rewards = self.store_vote_accounts_partitioned(vote_account_rewards, metrics);

        // update reward history of JUST vote_rewards, stake_rewards is vec![] here
        self.update_reward_history(vec![], vote_rewards);

        let StakeRewardCalculationPartitioned {
            stake_rewards_by_partition,
            total_stake_rewards_lamports,
        } = stake_rewards_by_partition;

        // the remaining code mirrors `update_rewards_with_thread_pool()`

        let new_vote_balance_and_staked = self.stakes_cache.stakes().vote_balance_and_staked();

        // This is for vote rewards only.
        let validator_rewards_paid = new_vote_balance_and_staked - old_vote_balance_and_staked;
        self.assert_validator_rewards_paid(validator_rewards_paid);

        // verify that we didn't pay any more than we expected to
        assert!(validator_rewards >= validator_rewards_paid + total_stake_rewards_lamports);

        info!(
            "distributed vote rewards: {} out of {}, remaining {}",
            validator_rewards_paid, validator_rewards, total_stake_rewards_lamports
        );

        let (num_stake_accounts, num_vote_accounts) = {
            let stakes = self.stakes_cache.stakes();
            (
                stakes.stake_delegations().len(),
                stakes.vote_accounts().len(),
            )
        };
        self.capitalization
            .fetch_add(validator_rewards_paid, Relaxed);

        let active_stake = if let Some(stake_history_entry) =
            self.stakes_cache.stakes().history().get(prev_epoch)
        {
            stake_history_entry.effective
        } else {
            0
        };

        datapoint_info!(
            "epoch_rewards",
            ("slot", self.slot, i64),
            ("epoch", prev_epoch, i64),
            ("validator_rate", validator_rate, f64),
            ("foundation_rate", foundation_rate, f64),
            ("epoch_duration_in_years", prev_epoch_duration_in_years, f64),
            ("validator_rewards", validator_rewards_paid, i64),
            ("active_stake", active_stake, i64),
            ("pre_capitalization", capitalization, i64),
            ("post_capitalization", self.capitalization(), i64),
            ("num_stake_accounts", num_stake_accounts, i64),
            ("num_vote_accounts", num_vote_accounts, i64),
        );

        CalculateRewardsAndDistributeVoteRewardsResult {
            total_rewards: validator_rewards_paid + total_stake_rewards_lamports,
            distributed_rewards: validator_rewards_paid,
            stake_rewards_by_partition,
        }
    }

    fn assert_validator_rewards_paid(&self, validator_rewards_paid: u64) {
        assert_eq!(
            validator_rewards_paid,
            u64::try_from(
                self.rewards
                    .read()
                    .unwrap()
                    .par_iter()
                    .map(|(_address, reward_info)| {
                        match reward_info.reward_type {
                            RewardType::Voting | RewardType::Staking => reward_info.lamports,
                            _ => 0,
                        }
                    })
                    .sum::<i64>()
            )
            .unwrap()
        );
    }

    // update rewards based on the previous epoch
    fn update_rewards_with_thread_pool(
        &mut self,
        prev_epoch: Epoch,
        reward_calc_tracer: Option<impl Fn(&RewardCalculationEvent) + Send + Sync>,
        thread_pool: &ThreadPool,
        metrics: &mut RewardsMetrics,
    ) {
        let capitalization = self.capitalization();
        let PrevEpochInflationRewards {
            validator_rewards,
            prev_epoch_duration_in_years,
            validator_rate,
            foundation_rate,
        } = self.calculate_previous_epoch_inflation_rewards(capitalization, prev_epoch);

        let old_vote_balance_and_staked = self.stakes_cache.stakes().vote_balance_and_staked();

        self.pay_validator_rewards_with_thread_pool(
            prev_epoch,
            validator_rewards,
            reward_calc_tracer,
            thread_pool,
            metrics,
        );

        let new_vote_balance_and_staked = self.stakes_cache.stakes().vote_balance_and_staked();
        let validator_rewards_paid = new_vote_balance_and_staked - old_vote_balance_and_staked;
        assert_eq!(
            validator_rewards_paid,
            u64::try_from(
                self.rewards
                    .read()
                    .unwrap()
                    .iter()
                    .map(|(_address, reward_info)| {
                        match reward_info.reward_type {
                            RewardType::Voting | RewardType::Staking => reward_info.lamports,
                            _ => 0,
                        }
                    })
                    .sum::<i64>()
            )
            .unwrap()
        );

        // verify that we didn't pay any more than we expected to
        assert!(validator_rewards >= validator_rewards_paid);

        info!(
            "distributed inflation: {} (rounded from: {})",
            validator_rewards_paid, validator_rewards
        );
        let (num_stake_accounts, num_vote_accounts) = {
            let stakes = self.stakes_cache.stakes();
            (
                stakes.stake_delegations().len(),
                stakes.vote_accounts().len(),
            )
        };
        self.capitalization
            .fetch_add(validator_rewards_paid, Relaxed);

        let active_stake = if let Some(stake_history_entry) =
            self.stakes_cache.stakes().history().get(prev_epoch)
        {
            stake_history_entry.effective
        } else {
            0
        };

        datapoint_warn!(
            "epoch_rewards",
            ("slot", self.slot, i64),
            ("epoch", prev_epoch, i64),
            ("validator_rate", validator_rate, f64),
            ("foundation_rate", foundation_rate, f64),
            ("epoch_duration_in_years", prev_epoch_duration_in_years, f64),
            ("validator_rewards", validator_rewards_paid, i64),
            ("active_stake", active_stake, i64),
            ("pre_capitalization", capitalization, i64),
            ("post_capitalization", self.capitalization(), i64),
            ("num_stake_accounts", num_stake_accounts, i64),
            ("num_vote_accounts", num_vote_accounts, i64),
        );
    }

    fn filter_stake_delegations<'a>(
        &self,
        stakes: &'a Stakes<StakeAccount<Delegation>>,
    ) -> Vec<(&'a Pubkey, &'a StakeAccount<Delegation>)> {
        if self
            .feature_set
            .is_active(&feature_set::stake_minimum_delegation_for_rewards::id())
        {
            let num_stake_delegations = stakes.stake_delegations().len();
            let min_stake_delegation =
                solana_stake_program::get_minimum_delegation(&self.feature_set)
                    .max(LAMPORTS_PER_SOL);

            let (stake_delegations, filter_timer) = measure!(stakes
                .stake_delegations()
                .iter()
                .filter(|(_stake_pubkey, cached_stake_account)| {
                    cached_stake_account.delegation().stake >= min_stake_delegation
                })
                .collect::<Vec<_>>());

            datapoint_info!(
                "stake_account_filter_time",
                ("filter_time_us", filter_timer.as_us(), i64),
                ("num_stake_delegations_before", num_stake_delegations, i64),
                ("num_stake_delegations_after", stake_delegations.len(), i64)
            );
            stake_delegations
        } else {
            stakes.stake_delegations().iter().collect()
        }
    }

    fn _load_vote_and_stake_accounts(
        &self,
        thread_pool: &ThreadPool,
        reward_calc_tracer: Option<impl RewardCalcTracer>,
    ) -> LoadVoteAndStakeAccountsResult {
        let stakes = self.stakes_cache.stakes();
        let stake_delegations = self.filter_stake_delegations(&stakes);

        // Obtain all unique voter pubkeys from stake delegations.
        fn merge(mut acc: HashSet<Pubkey>, other: HashSet<Pubkey>) -> HashSet<Pubkey> {
            if acc.len() < other.len() {
                return merge(other, acc);
            }
            acc.extend(other);
            acc
        }
        let voter_pubkeys = thread_pool.install(|| {
            stake_delegations
                .par_iter()
                .fold(
                    HashSet::default,
                    |mut voter_pubkeys, (_stake_pubkey, stake_account)| {
                        let delegation = stake_account.delegation();
                        voter_pubkeys.insert(delegation.voter_pubkey);
                        voter_pubkeys
                    },
                )
                .reduce(HashSet::default, merge)
        });
        // Obtain vote-accounts for unique voter pubkeys.
        let cached_vote_accounts = stakes.vote_accounts();
        let solana_vote_program: Pubkey = solana_vote_program::id();
        let vote_accounts_cache_miss_count = AtomicUsize::default();
        let get_vote_account = |vote_pubkey: &Pubkey| -> Option<VoteAccount> {
            if let Some(vote_account) = cached_vote_accounts.get(vote_pubkey) {
                return Some(vote_account.clone());
            }
            // If accounts-db contains a valid vote account, then it should
            // already have been cached in cached_vote_accounts; so the code
            // below is only for sanity check, and can be removed once
            // vote_accounts_cache_miss_count is shown to be always zero.
            let account = self.get_account_with_fixed_root(vote_pubkey)?;
            if account.owner() == &solana_vote_program
                && VoteState::deserialize(account.data()).is_ok()
            {
                vote_accounts_cache_miss_count.fetch_add(1, Relaxed);
            }
            VoteAccount::try_from(account).ok()
        };
        let invalid_vote_keys = DashMap::<Pubkey, InvalidCacheEntryReason>::new();
        let make_vote_delegations_entry = |vote_pubkey| {
            let Some(vote_account) = get_vote_account(&vote_pubkey) else {
                invalid_vote_keys.insert(vote_pubkey, InvalidCacheEntryReason::Missing);
                return None;
            };
            if vote_account.owner() != &solana_vote_program {
                invalid_vote_keys.insert(vote_pubkey, InvalidCacheEntryReason::WrongOwner);
                return None;
            }
            let Ok(vote_state) = vote_account.vote_state().cloned() else {
                invalid_vote_keys.insert(vote_pubkey, InvalidCacheEntryReason::BadState);
                return None;
            };
            let vote_with_stake_delegations = VoteWithStakeDelegations {
                vote_state: Arc::new(vote_state),
                vote_account: AccountSharedData::from(vote_account),
                delegations: Vec::default(),
            };
            Some((vote_pubkey, vote_with_stake_delegations))
        };
        let vote_with_stake_delegations_map: DashMap<Pubkey, VoteWithStakeDelegations> =
            thread_pool.install(|| {
                voter_pubkeys
                    .into_par_iter()
                    .filter_map(make_vote_delegations_entry)
                    .collect()
            });
        // Join stake accounts with vote-accounts.
        let push_stake_delegation = |(stake_pubkey, stake_account): (&Pubkey, &StakeAccount<_>)| {
            let delegation = stake_account.delegation();
            let Some(mut vote_delegations) =
                vote_with_stake_delegations_map.get_mut(&delegation.voter_pubkey)
            else {
                return;
            };
            if let Some(reward_calc_tracer) = reward_calc_tracer.as_ref() {
                let delegation =
                    InflationPointCalculationEvent::Delegation(delegation, solana_vote_program);
                let event = RewardCalculationEvent::Staking(stake_pubkey, &delegation);
                reward_calc_tracer(&event);
            }
            let stake_delegation = (*stake_pubkey, stake_account.clone());
            vote_delegations.delegations.push(stake_delegation);
        };
        thread_pool.install(|| {
            stake_delegations
                .into_par_iter()
                .for_each(push_stake_delegation);
        });
        LoadVoteAndStakeAccountsResult {
            vote_with_stake_delegations_map,
            invalid_vote_keys,
            vote_accounts_cache_miss_count: vote_accounts_cache_miss_count.into_inner(),
        }
    }

    /// calculate and return some reward calc info to avoid recalculation across functions
    fn get_epoch_reward_calculate_param_info<'a>(
        &self,
        stakes: &'a Stakes<StakeAccount<Delegation>>,
    ) -> EpochRewardCalculateParamInfo<'a> {
        let stake_history = self.stakes_cache.stakes().history().clone();

        let stake_delegations = self.filter_stake_delegations(stakes);

        let cached_vote_accounts = stakes.vote_accounts();

        EpochRewardCalculateParamInfo {
            stake_history,
            stake_delegations,
            cached_vote_accounts,
        }
    }

    /// Calculate epoch reward and return vote and stake rewards.
    fn calculate_validator_rewards(
        &self,
        rewarded_epoch: Epoch,
        rewards: u64,
        reward_calc_tracer: Option<impl RewardCalcTracer>,
        thread_pool: &ThreadPool,
        metrics: &mut RewardsMetrics,
    ) -> Option<(VoteRewardsAccounts, StakeRewardCalculation)> {
        let stakes = self.stakes_cache.stakes();
        let reward_calculate_param = self.get_epoch_reward_calculate_param_info(&stakes);

        self.calculate_reward_points_partitioned(
            &reward_calculate_param,
            rewards,
            thread_pool,
            metrics,
        )
        .map(|point_value| {
            self.calculate_stake_vote_rewards(
                &reward_calculate_param,
                rewarded_epoch,
                point_value,
                thread_pool,
                reward_calc_tracer,
                metrics,
            )
        })
    }

    /// Load, calculate and payout epoch rewards for stake and vote accounts
    fn pay_validator_rewards_with_thread_pool(
        &mut self,
        rewarded_epoch: Epoch,
        rewards: u64,
        reward_calc_tracer: Option<impl RewardCalcTracer>,
        thread_pool: &ThreadPool,
        metrics: &mut RewardsMetrics,
    ) {
        let stake_history = self.stakes_cache.stakes().history().clone();
        let vote_with_stake_delegations_map =
            self.load_vote_and_stake_accounts(thread_pool, reward_calc_tracer.as_ref(), metrics);

        let point_value = self.calculate_reward_points(
            &vote_with_stake_delegations_map,
            rewards,
            &stake_history,
            thread_pool,
            metrics,
        );

        if let Some(point_value) = point_value {
            let (vote_account_rewards, stake_rewards) = self.redeem_rewards(
                vote_with_stake_delegations_map,
                rewarded_epoch,
                point_value,
                &stake_history,
                thread_pool,
                reward_calc_tracer.as_ref(),
                metrics,
            );

            // this checking of an unactivated feature can be enabled in tests or with a validator by passing `--partitioned-epoch-rewards-compare-calculation`
            if self
                .partitioned_epoch_rewards_config()
                .test_compare_partitioned_epoch_rewards
            {
                // immutable `&self` to avoid side effects
                (self as &Bank).compare_with_partitioned_rewards(
                    &stake_rewards,
                    &vote_account_rewards,
                    rewarded_epoch,
                    thread_pool,
                    null_tracer(),
                );
            }

            self.store_stake_accounts(thread_pool, &stake_rewards, metrics);
            let vote_rewards = self.store_vote_accounts(vote_account_rewards, metrics);
            self.update_reward_history(stake_rewards, vote_rewards);
        }
    }

    /// compare the vote and stake accounts between the normal rewards calculation code
    /// and the partitioned rewards calculation code
    /// `stake_rewards_expected` and `vote_rewards_expected` are the results of the normal rewards calculation code
    /// This fn should have NO side effects.
    /// This fn is only called in tests or with a debug cli arg prior to partitioned rewards feature activation.
    fn compare_with_partitioned_rewards_results(
        stake_rewards_expected: &[StakeReward],
        vote_rewards_expected: &DashMap<Pubkey, VoteReward>,
        partitioned_rewards: PartitionedRewardsCalculation,
    ) {
        // put partitioned stake rewards in a hashmap
        let mut stake_rewards: HashMap<Pubkey, &StakeReward> = HashMap::default();
        partitioned_rewards
            .stake_rewards_by_partition
            .stake_rewards_by_partition
            .iter()
            .flatten()
            .for_each(|stake_reward| {
                stake_rewards.insert(stake_reward.stake_pubkey, stake_reward);
            });

        // verify stake rewards match expected
        stake_rewards_expected.iter().for_each(|stake_reward| {
            let partitioned = stake_rewards.remove(&stake_reward.stake_pubkey).unwrap();
            assert_eq!(partitioned, stake_reward);
        });
        assert!(stake_rewards.is_empty(), "{stake_rewards:?}");

        let mut vote_rewards: HashMap<Pubkey, (RewardInfo, AccountSharedData)> = HashMap::default();
        partitioned_rewards
            .vote_account_rewards
            .accounts_to_store
            .iter()
            .enumerate()
            .for_each(|(i, account)| {
                if let Some(account) = account {
                    let reward = &partitioned_rewards.vote_account_rewards.rewards[i];
                    vote_rewards.insert(reward.0, (reward.1, account.clone()));
                }
            });

        // verify vote rewards match expected
        vote_rewards_expected.iter().for_each(|entry| {
            if entry.value().vote_needs_store {
                let partitioned = vote_rewards.remove(entry.key()).unwrap();
                let mut to_store_partitioned = partitioned.1.clone();
                to_store_partitioned.set_lamports(partitioned.0.post_balance);
                let mut to_store_normal = entry.value().vote_account.clone();
                _ = to_store_normal.checked_add_lamports(entry.value().vote_rewards);
                assert_eq!(to_store_partitioned, to_store_normal, "{:?}", entry.key());
            }
        });
        assert!(vote_rewards.is_empty(), "{vote_rewards:?}");
        info!(
            "verified partitioned rewards calculation matching: {}, {}",
            partitioned_rewards
                .stake_rewards_by_partition
                .stake_rewards_by_partition
                .iter()
                .map(|rewards| rewards.len())
                .sum::<usize>(),
            partitioned_rewards
                .vote_account_rewards
                .accounts_to_store
                .len()
        );
    }

    /// compare the vote and stake accounts between the normal rewards calculation code
    /// and the partitioned rewards calculation code
    /// `stake_rewards_expected` and `vote_rewards_expected` are the results of the normal rewards calculation code
    /// This fn should have NO side effects.
    fn compare_with_partitioned_rewards(
        &self,
        stake_rewards_expected: &[StakeReward],
        vote_rewards_expected: &DashMap<Pubkey, VoteReward>,
        rewarded_epoch: Epoch,
        thread_pool: &ThreadPool,
        reward_calc_tracer: Option<impl RewardCalcTracer>,
    ) {
        let partitioned_rewards = self.calculate_rewards_for_partitioning(
            rewarded_epoch,
            reward_calc_tracer,
            thread_pool,
            &mut RewardsMetrics::default(),
        );
        Self::compare_with_partitioned_rewards_results(
            stake_rewards_expected,
            vote_rewards_expected,
            partitioned_rewards,
        );
    }

    fn load_vote_and_stake_accounts(
        &mut self,
        thread_pool: &ThreadPool,
        reward_calc_tracer: Option<impl RewardCalcTracer>,
        metrics: &mut RewardsMetrics,
    ) -> VoteWithStakeDelegationsMap {
        let (
            LoadVoteAndStakeAccountsResult {
                vote_with_stake_delegations_map,
                invalid_vote_keys,
                vote_accounts_cache_miss_count,
            },
            measure,
        ) = measure!({
            self._load_vote_and_stake_accounts(thread_pool, reward_calc_tracer.as_ref())
        });
        metrics
            .load_vote_and_stake_accounts_us
            .fetch_add(measure.as_us(), Relaxed);
        metrics.vote_accounts_cache_miss_count += vote_accounts_cache_miss_count;
        self.stakes_cache
            .handle_invalid_keys(invalid_vote_keys, self.slot());
        vote_with_stake_delegations_map
    }

    /// Calculates epoch reward points from stake/vote accounts.
    /// Returns reward lamports and points for the epoch or none if points == 0.
    fn calculate_reward_points_partitioned(
        &self,
        reward_calculate_params: &EpochRewardCalculateParamInfo,
        rewards: u64,
        thread_pool: &ThreadPool,
        metrics: &RewardsMetrics,
    ) -> Option<PointValue> {
        let EpochRewardCalculateParamInfo {
            stake_history,
            stake_delegations,
            cached_vote_accounts,
        } = reward_calculate_params;

        let solana_vote_program: Pubkey = solana_vote_program::id();

        let get_vote_account = |vote_pubkey: &Pubkey| -> Option<VoteAccount> {
            if let Some(vote_account) = cached_vote_accounts.get(vote_pubkey) {
                return Some(vote_account.clone());
            }
            // If accounts-db contains a valid vote account, then it should
            // already have been cached in cached_vote_accounts; so the code
            // below is only for sanity checking, and can be removed once
            // the cache is deemed to be reliable.
            let account = self.get_account_with_fixed_root(vote_pubkey)?;
            VoteAccount::try_from(account).ok()
        };

        let new_warmup_cooldown_rate_epoch = self.new_warmup_cooldown_rate_epoch();
        let (points, measure_us) = measure_us!(thread_pool.install(|| {
            stake_delegations
                .par_iter()
                .map(|(_stake_pubkey, stake_account)| {
                    let delegation = stake_account.delegation();
                    let vote_pubkey = delegation.voter_pubkey;

                    let Some(vote_account) = get_vote_account(&vote_pubkey) else {
                        return 0;
                    };
                    if vote_account.owner() != &solana_vote_program {
                        return 0;
                    }
                    let Ok(vote_state) = vote_account.vote_state() else {
                        return 0;
                    };

                    stake_state::calculate_points(
                        stake_account.stake_state(),
                        vote_state,
                        Some(stake_history),
                        new_warmup_cooldown_rate_epoch,
                    )
                    .unwrap_or(0)
                })
                .sum::<u128>()
        }));
        metrics.calculate_points_us.fetch_add(measure_us, Relaxed);

        (points > 0).then_some(PointValue { rewards, points })
    }

    fn calculate_reward_points(
        &self,
        vote_with_stake_delegations_map: &VoteWithStakeDelegationsMap,
        rewards: u64,
        stake_history: &StakeHistory,
        thread_pool: &ThreadPool,
        metrics: &RewardsMetrics,
    ) -> Option<PointValue> {
        let new_warmup_cooldown_rate_epoch = self.new_warmup_cooldown_rate_epoch();
        let (points, measure) = measure!(thread_pool.install(|| {
            vote_with_stake_delegations_map
                .par_iter()
                .map(|entry| {
                    let VoteWithStakeDelegations {
                        vote_state,
                        delegations,
                        ..
                    } = entry.value();

                    delegations
                        .par_iter()
                        .map(|(_stake_pubkey, stake_account)| {
                            stake_state::calculate_points(
                                stake_account.stake_state(),
                                vote_state,
                                Some(stake_history),
                                new_warmup_cooldown_rate_epoch,
                            )
                            .unwrap_or(0)
                        })
                        .sum::<u128>()
                })
                .sum()
        }));
        metrics
            .calculate_points_us
            .fetch_add(measure.as_us(), Relaxed);

        (points > 0).then_some(PointValue { rewards, points })
    }

    /// Calculates epoch rewards for stake/vote accounts
    /// Returns vote rewards, stake rewards, and the sum of all stake rewards in lamports
    fn calculate_stake_vote_rewards(
        &self,
        reward_calculate_params: &EpochRewardCalculateParamInfo,
        rewarded_epoch: Epoch,
        point_value: PointValue,
        thread_pool: &ThreadPool,
        reward_calc_tracer: Option<impl RewardCalcTracer>,
        metrics: &mut RewardsMetrics,
    ) -> (VoteRewardsAccounts, StakeRewardCalculation) {
        let EpochRewardCalculateParamInfo {
            stake_history,
            stake_delegations,
            cached_vote_accounts,
        } = reward_calculate_params;

        let solana_vote_program: Pubkey = solana_vote_program::id();

        let get_vote_account = |vote_pubkey: &Pubkey| -> Option<VoteAccount> {
            if let Some(vote_account) = cached_vote_accounts.get(vote_pubkey) {
                return Some(vote_account.clone());
            }
            // If accounts-db contains a valid vote account, then it should
            // already have been cached in cached_vote_accounts; so the code
            // below is only for sanity checking, and can be removed once
            // the cache is deemed to be reliable.
            let account = self.get_account_with_fixed_root(vote_pubkey)?;
            VoteAccount::try_from(account).ok()
        };

        let new_warmup_cooldown_rate_epoch = self.new_warmup_cooldown_rate_epoch();
        let vote_account_rewards: VoteRewards = DashMap::new();
        let total_stake_rewards = AtomicU64::default();
        let (stake_rewards, measure_stake_rewards_us) = measure_us!(thread_pool.install(|| {
            stake_delegations
                .par_iter()
                .filter_map(|(stake_pubkey, stake_account)| {
                    // curry closure to add the contextual stake_pubkey
                    let reward_calc_tracer = reward_calc_tracer.as_ref().map(|outer| {
                        // inner
                        move |inner_event: &_| {
                            outer(&RewardCalculationEvent::Staking(stake_pubkey, inner_event))
                        }
                    });

                    let stake_pubkey = **stake_pubkey;
                    let stake_account = (*stake_account).to_owned();

                    let delegation = stake_account.delegation();
                    let (mut stake_account, stake_state) =
                        <(AccountSharedData, StakeStateV2)>::from(stake_account);
                    let vote_pubkey = delegation.voter_pubkey;
                    let Some(vote_account) = get_vote_account(&vote_pubkey) else {
                        return None;
                    };
                    if vote_account.owner() != &solana_vote_program {
                        return None;
                    }
                    let Ok(vote_state) = vote_account.vote_state().cloned() else {
                        return None;
                    };

                    let pre_lamport = stake_account.lamports();

                    let redeemed = stake_state::redeem_rewards(
                        rewarded_epoch,
                        stake_state,
                        &mut stake_account,
                        &vote_state,
                        &point_value,
                        Some(stake_history),
                        reward_calc_tracer.as_ref(),
                        new_warmup_cooldown_rate_epoch,
                    );

                    let post_lamport = stake_account.lamports();

                    if let Ok((stakers_reward, voters_reward)) = redeemed {
                        debug!(
                            "calculated reward: {} {} {} {}",
                            stake_pubkey, pre_lamport, post_lamport, stakers_reward
                        );

                        // track voter rewards
                        let mut voters_reward_entry = vote_account_rewards
                            .entry(vote_pubkey)
                            .or_insert(VoteReward {
                                vote_account: vote_account.into(),
                                commission: vote_state.commission,
                                vote_rewards: 0,
                                vote_needs_store: false,
                            });

                        voters_reward_entry.vote_needs_store = true;
                        voters_reward_entry.vote_rewards = voters_reward_entry
                            .vote_rewards
                            .saturating_add(voters_reward);

                        let post_balance = stake_account.lamports();
                        total_stake_rewards.fetch_add(stakers_reward, Relaxed);
                        return Some(StakeReward {
                            stake_pubkey,
                            stake_reward_info: RewardInfo {
                                reward_type: RewardType::Staking,
                                lamports: i64::try_from(stakers_reward).unwrap(),
                                post_balance,
                                commission: Some(vote_state.commission),
                            },
                            stake_account,
                        });
                    } else {
                        debug!(
                            "stake_state::redeem_rewards() failed for {}: {:?}",
                            stake_pubkey, redeemed
                        );
                    }
                    None
                })
                .collect()
        }));
        let (vote_rewards, measure_vote_rewards_us) =
            measure_us!(Self::calc_vote_accounts_to_store(vote_account_rewards));

        metrics.redeem_rewards_us += measure_stake_rewards_us + measure_vote_rewards_us;

        (
            vote_rewards,
            StakeRewardCalculation {
                stake_rewards,
                total_stake_rewards_lamports: total_stake_rewards.load(Relaxed),
            },
        )
    }

    fn redeem_rewards(
        &self,
        vote_with_stake_delegations_map: DashMap<Pubkey, VoteWithStakeDelegations>,
        rewarded_epoch: Epoch,
        point_value: PointValue,
        stake_history: &StakeHistory,
        thread_pool: &ThreadPool,
        reward_calc_tracer: Option<impl RewardCalcTracer>,
        metrics: &mut RewardsMetrics,
    ) -> (VoteRewards, StakeRewards) {
        let new_warmup_cooldown_rate_epoch = self.new_warmup_cooldown_rate_epoch();
        let vote_account_rewards: VoteRewards =
            DashMap::with_capacity(vote_with_stake_delegations_map.len());
        let stake_delegation_iterator = vote_with_stake_delegations_map.into_par_iter().flat_map(
            |(
                vote_pubkey,
                VoteWithStakeDelegations {
                    vote_state,
                    vote_account,
                    delegations,
                },
            )| {
                vote_account_rewards.insert(
                    vote_pubkey,
                    VoteReward {
                        vote_account,
                        commission: vote_state.commission,
                        vote_rewards: 0,
                        vote_needs_store: false,
                    },
                );
                delegations
                    .into_par_iter()
                    .map(move |delegation| (vote_pubkey, Arc::clone(&vote_state), delegation))
            },
        );

        let (stake_rewards, measure) = measure!(thread_pool.install(|| {
            stake_delegation_iterator
                .filter_map(|(vote_pubkey, vote_state, (stake_pubkey, stake_account))| {
                    // curry closure to add the contextual stake_pubkey
                    let reward_calc_tracer = reward_calc_tracer.as_ref().map(|outer| {
                        // inner
                        move |inner_event: &_| {
                            outer(&RewardCalculationEvent::Staking(&stake_pubkey, inner_event))
                        }
                    });
                    let (mut stake_account, stake_state) =
                        <(AccountSharedData, StakeStateV2)>::from(stake_account);
                    let redeemed = stake_state::redeem_rewards(
                        rewarded_epoch,
                        stake_state,
                        &mut stake_account,
                        &vote_state,
                        &point_value,
                        Some(stake_history),
                        reward_calc_tracer.as_ref(),
                        new_warmup_cooldown_rate_epoch,
                    );
                    if let Ok((stakers_reward, voters_reward)) = redeemed {
                        // track voter rewards
                        if let Some(VoteReward {
                            vote_account: _,
                            commission: _,
                            vote_rewards: vote_rewards_sum,
                            vote_needs_store,
                        }) = vote_account_rewards.get_mut(&vote_pubkey).as_deref_mut()
                        {
                            *vote_needs_store = true;
                            *vote_rewards_sum = vote_rewards_sum.saturating_add(voters_reward);
                        }

                        let post_balance = stake_account.lamports();
                        return Some(StakeReward {
                            stake_pubkey,
                            stake_reward_info: RewardInfo {
                                reward_type: RewardType::Staking,
                                lamports: i64::try_from(stakers_reward).unwrap(),
                                post_balance,
                                commission: Some(vote_state.commission),
                            },
                            stake_account,
                        });
                    } else {
                        debug!(
                            "stake_state::redeem_rewards() failed for {}: {:?}",
                            stake_pubkey, redeemed
                        );
                    }
                    None
                })
                .collect()
        }));
        metrics.redeem_rewards_us += measure.as_us();
        (vote_account_rewards, stake_rewards)
    }

    fn store_stake_accounts(
        &self,
        thread_pool: &ThreadPool,
        stake_rewards: &[StakeReward],
        metrics: &RewardsMetrics,
    ) {
        // store stake account even if stake_reward is 0
        // because credits observed has changed
        let now = Instant::now();
        let slot = self.slot();
        let include_slot_in_hash = self.include_slot_in_hash();
        self.stakes_cache.update_stake_accounts(
            thread_pool,
            stake_rewards,
            self.new_warmup_cooldown_rate_epoch(),
        );
        assert!(!self.freeze_started());
        thread_pool.install(|| {
            stake_rewards.par_chunks(512).for_each(|chunk| {
                self.rc
                    .accounts
                    .store_accounts_cached((slot, chunk, include_slot_in_hash))
            })
        });
        metrics
            .store_stake_accounts_us
            .fetch_add(now.elapsed().as_micros() as u64, Relaxed);
    }

    /// store stake rewards in partition
    /// return the sum of all the stored rewards
    ///
    /// Note: even if staker's reward is 0, the stake account still needs to be stored because
    /// credits observed has changed
    fn store_stake_accounts_in_partition(&self, stake_rewards: &[StakeReward]) -> u64 {
        // Verify that stake account `lamports + reward_amount` matches what we have in the
        // rewarded account. This code will have a performance hit - an extra load and compare of
        // the stake accounts. This is for debugging. Once we are confident, we can disable the
        // check.
        const VERIFY_REWARD_LAMPORT: bool = true;

        if VERIFY_REWARD_LAMPORT {
            for r in stake_rewards {
                let stake_pubkey = r.stake_pubkey;
                let reward_amount = r.get_stake_reward();
                let post_stake_account = &r.stake_account;
                if let Some(curr_stake_account) = self.get_account_with_fixed_root(&stake_pubkey) {
                    let pre_lamport = curr_stake_account.lamports();
                    let post_lamport = post_stake_account.lamports();
                    assert_eq!(pre_lamport + u64::try_from(reward_amount).unwrap(), post_lamport,
                        "stake account balance has changed since the reward calculation! account: {stake_pubkey}, pre balance: {pre_lamport}, post balance: {post_lamport}, rewards: {reward_amount}");
                }
            }
        }

        self.store_accounts((self.slot(), stake_rewards, self.include_slot_in_hash()));
        stake_rewards
            .iter()
            .map(|stake_reward| stake_reward.stake_reward_info.lamports)
            .sum::<i64>() as u64
    }

    fn store_vote_accounts_partitioned(
        &self,
        vote_account_rewards: VoteRewardsAccounts,
        metrics: &RewardsMetrics,
    ) -> Vec<(Pubkey, RewardInfo)> {
        let (_, measure_us) = measure_us!({
            // reformat data to make it not sparse.
            // `StorableAccounts` does not efficiently handle sparse data.
            // Not all entries in `vote_account_rewards.accounts_to_store` have a Some(account) to store.
            let to_store = vote_account_rewards
                .accounts_to_store
                .iter()
                .filter_map(|account| account.as_ref())
                .enumerate()
                .map(|(i, account)| (&vote_account_rewards.rewards[i].0, account))
                .collect::<Vec<_>>();
            self.store_accounts((self.slot(), &to_store[..], self.include_slot_in_hash()));
        });

        metrics
            .store_vote_accounts_us
            .fetch_add(measure_us, Relaxed);

        vote_account_rewards.rewards
    }

    fn store_vote_accounts(
        &self,
        vote_account_rewards: VoteRewards,
        metrics: &RewardsMetrics,
    ) -> Vec<(Pubkey, RewardInfo)> {
        let (vote_rewards, measure) = measure!(vote_account_rewards
            .into_iter()
            .filter_map(
                |(
                    vote_pubkey,
                    VoteReward {
                        mut vote_account,
                        commission,
                        vote_rewards,
                        vote_needs_store,
                    },
                )| {
                    if let Err(err) = vote_account.checked_add_lamports(vote_rewards) {
                        debug!("reward redemption failed for {}: {:?}", vote_pubkey, err);
                        return None;
                    }

                    if vote_needs_store {
                        self.store_account(&vote_pubkey, &vote_account);
                    }

                    Some((
                        vote_pubkey,
                        RewardInfo {
                            reward_type: RewardType::Voting,
                            lamports: vote_rewards as i64,
                            post_balance: vote_account.lamports(),
                            commission: Some(commission),
                        },
                    ))
                },
            )
            .collect::<Vec<_>>());

        metrics
            .store_vote_accounts_us
            .fetch_add(measure.as_us(), Relaxed);
        vote_rewards
    }

    /// return reward info for each vote account
    /// return account data for each vote account that needs to be stored
    /// This return value is a little awkward at the moment so that downstream existing code in the non-partitioned rewards code path can be re-used without duplication or modification.
    /// This function is copied from the existing code path's `store_vote_accounts`.
    /// The primary differences:
    /// - we want this fn to have no side effects (such as actually storing vote accounts) so that we
    ///   can compare the expected results with the current code path
    /// - we want to be able to batch store the vote accounts later for improved performance/cache updating
    fn calc_vote_accounts_to_store(
        vote_account_rewards: DashMap<Pubkey, VoteReward>,
    ) -> VoteRewardsAccounts {
        let len = vote_account_rewards.len();
        let mut result = VoteRewardsAccounts {
            rewards: Vec::with_capacity(len),
            accounts_to_store: Vec::with_capacity(len),
        };
        vote_account_rewards.into_iter().for_each(
            |(
                vote_pubkey,
                VoteReward {
                    mut vote_account,
                    commission,
                    vote_rewards,
                    vote_needs_store,
                },
            )| {
                if let Err(err) = vote_account.checked_add_lamports(vote_rewards) {
                    debug!("reward redemption failed for {}: {:?}", vote_pubkey, err);
                    return;
                }

                result.rewards.push((
                    vote_pubkey,
                    RewardInfo {
                        reward_type: RewardType::Voting,
                        lamports: vote_rewards as i64,
                        post_balance: vote_account.lamports(),
                        commission: Some(commission),
                    },
                ));
                result
                    .accounts_to_store
                    .push(vote_needs_store.then_some(vote_account));
            },
        );
        result
    }

    fn update_reward_history(
        &self,
        stake_rewards: StakeRewards,
        mut vote_rewards: Vec<(Pubkey, RewardInfo)>,
    ) {
        let additional_reserve = stake_rewards.len() + vote_rewards.len();
        let mut rewards = self.rewards.write().unwrap();
        rewards.reserve(additional_reserve);
        rewards.append(&mut vote_rewards);
        stake_rewards
            .into_iter()
            .filter(|x| x.get_stake_reward() > 0)
            .for_each(|x| rewards.push((x.stake_pubkey, x.stake_reward_info)));
    }

    /// insert non-zero stake rewards to self.rewards
    /// Return the number of rewards inserted
    fn update_reward_history_in_partition(&self, stake_rewards: &[StakeReward]) -> usize {
        let mut rewards = self.rewards.write().unwrap();
        rewards.reserve(stake_rewards.len());
        let initial_len = rewards.len();
        stake_rewards
            .iter()
            .filter(|x| x.get_stake_reward() > 0)
            .for_each(|x| rewards.push((x.stake_pubkey, x.stake_reward_info)));
        rewards.len().saturating_sub(initial_len)
    }

    /// Process reward credits for a partition of rewards
    /// Store the rewards to AccountsDB, update reward history record and total capitalization.
    fn distribute_epoch_rewards_in_partition(
        &self,
        all_stake_rewards: &[Vec<StakeReward>],
        partition_index: u64,
    ) {
        let pre_capitalization = self.capitalization();
        let this_partition_stake_rewards = &all_stake_rewards[partition_index as usize];

        let (total_rewards_in_lamports, store_stake_accounts_us) =
            measure_us!(self.store_stake_accounts_in_partition(this_partition_stake_rewards));

        // increase total capitalization by the distributed rewards
        self.capitalization
            .fetch_add(total_rewards_in_lamports, Relaxed);

        // decrease distributed capital from epoch rewards sysvar
        self.update_epoch_rewards_sysvar(total_rewards_in_lamports);

        // update reward history for this partitioned distribution
        self.update_reward_history_in_partition(this_partition_stake_rewards);

        let metrics = RewardsStoreMetrics {
            pre_capitalization,
            post_capitalization: self.capitalization(),
            total_stake_accounts_count: all_stake_rewards.len(),
            partition_index,
            store_stake_accounts_us,
            store_stake_accounts_count: this_partition_stake_rewards.len(),
            distributed_rewards: total_rewards_in_lamports,
        };

        report_partitioned_reward_metrics(self, metrics);
    }

    /// true if it is ok to run partitioned rewards code.
    /// This means the feature is activated or certain testing situations.
    fn is_partitioned_rewards_code_enabled(&self) -> bool {
        self.is_partitioned_rewards_feature_enabled()
            || self
                .partitioned_epoch_rewards_config()
                .test_enable_partitioned_rewards
    }

    /// Helper fn to log epoch_rewards sysvar
    fn log_epoch_rewards_sysvar(&self, prefix: &str) {
        if let Some(account) = self.get_account(&sysvar::epoch_rewards::id()) {
            let epoch_rewards: sysvar::epoch_rewards::EpochRewards =
                from_account(&account).unwrap();
            info!(
                "{prefix} epoch_rewards sysvar: {:?}",
                (account.lamports(), epoch_rewards)
            );
        } else {
            info!("{prefix} epoch_rewards sysvar: none");
        }
    }

    /// Create EpochRewards sysvar with calculated rewards
    fn create_epoch_rewards_sysvar(
        &self,
        total_rewards: u64,
        distributed_rewards: u64,
        distribution_complete_block_height: u64,
    ) {
        assert!(self.is_partitioned_rewards_code_enabled());

        let epoch_rewards = sysvar::epoch_rewards::EpochRewards {
            total_rewards,
            distributed_rewards,
            distribution_complete_block_height,
        };

        self.update_sysvar_account(&sysvar::epoch_rewards::id(), |account| {
            let mut inherited_account_fields =
                self.inherit_specially_retained_account_fields(account);

            assert!(total_rewards >= distributed_rewards);
            // set the account lamports to the undistributed rewards
            inherited_account_fields.0 = total_rewards - distributed_rewards;
            create_account(&epoch_rewards, inherited_account_fields)
        });

        self.log_epoch_rewards_sysvar("create");
    }

    /// Update EpochRewards sysvar with distributed rewards
    fn update_epoch_rewards_sysvar(&self, distributed: u64) {
        assert!(self.is_partitioned_rewards_code_enabled());

        let mut epoch_rewards: sysvar::epoch_rewards::EpochRewards =
            from_account(&self.get_account(&sysvar::epoch_rewards::id()).unwrap()).unwrap();
        epoch_rewards.distribute(distributed);

        self.update_sysvar_account(&sysvar::epoch_rewards::id(), |account| {
            let mut inherited_account_fields =
                self.inherit_specially_retained_account_fields(account);

            let lamports = inherited_account_fields.0;
            assert!(lamports >= distributed);
            inherited_account_fields.0 = lamports - distributed;
            create_account(&epoch_rewards, inherited_account_fields)
        });

        self.log_epoch_rewards_sysvar("update");
    }

    fn update_recent_blockhashes_locked(&self, locked_blockhash_queue: &BlockhashQueue) {
        #[allow(deprecated)]
        self.update_sysvar_account(&sysvar::recent_blockhashes::id(), |account| {
            let recent_blockhash_iter = locked_blockhash_queue.get_recent_blockhashes();
            recent_blockhashes_account::create_account_with_data_and_fields(
                recent_blockhash_iter,
                self.inherit_specially_retained_account_fields(account),
            )
        });
    }

    pub fn update_recent_blockhashes(&self) {
        let blockhash_queue = self.blockhash_queue.read().unwrap();
        self.update_recent_blockhashes_locked(&blockhash_queue);
    }

    fn get_timestamp_estimate(
        &self,
        max_allowable_drift: MaxAllowableDrift,
        epoch_start_timestamp: Option<(Slot, UnixTimestamp)>,
    ) -> Option<UnixTimestamp> {
        let mut get_timestamp_estimate_time = Measure::start("get_timestamp_estimate");
        let slots_per_epoch = self.epoch_schedule().slots_per_epoch;
        let vote_accounts = self.vote_accounts();
        let recent_timestamps = vote_accounts.iter().filter_map(|(pubkey, (_, account))| {
            let vote_state = account.vote_state();
            let vote_state = vote_state.as_ref().ok()?;
            let slot_delta = self.slot().checked_sub(vote_state.last_timestamp.slot)?;
            (slot_delta <= slots_per_epoch).then_some({
                (
                    *pubkey,
                    (
                        vote_state.last_timestamp.slot,
                        vote_state.last_timestamp.timestamp,
                    ),
                )
            })
        });
        let slot_duration = Duration::from_nanos(self.ns_per_slot as u64);
        let epoch = self.epoch_schedule().get_epoch(self.slot());
        let stakes = self.epoch_vote_accounts(epoch)?;
        let stake_weighted_timestamp = calculate_stake_weighted_timestamp(
            recent_timestamps,
            stakes,
            self.slot(),
            slot_duration,
            epoch_start_timestamp,
            max_allowable_drift,
            self.feature_set
                .is_active(&feature_set::warp_timestamp_again::id()),
        );
        get_timestamp_estimate_time.stop();
        datapoint_info!(
            "bank-timestamp",
            (
                "get_timestamp_estimate_us",
                get_timestamp_estimate_time.as_us(),
                i64
            ),
        );
        stake_weighted_timestamp
    }

    // Distribute collected transaction fees for this slot to collector_id (= current leader).
    //
    // Each validator is incentivized to process more transactions to earn more transaction fees.
    // Transaction fees are rewarded for the computing resource utilization cost, directly
    // proportional to their actual processing power.
    //
    // collector_id is rotated according to stake-weighted leader schedule. So the opportunity of
    // earning transaction fees are fairly distributed by stake. And missing the opportunity
    // (not producing a block as a leader) earns nothing. So, being online is incentivized as a
    // form of transaction fees as well.
    //
    // On the other hand, rent fees are distributed under slightly different philosophy, while
    // still being stake-weighted.
    // Ref: distribute_rent_to_validators
    fn collect_fees(&self) {
        let collector_fees = self.collector_fees.load(Relaxed);

        if collector_fees != 0 {
            let (deposit, mut burn) = self.fee_rate_governor.burn(collector_fees);
            // burn a portion of fees
            debug!(
                "distributed fee: {} (rounded from: {}, burned: {})",
                deposit, collector_fees, burn
            );

            match self.deposit(&self.collector_id, deposit) {
                Ok(post_balance) => {
                    if deposit != 0 {
                        self.rewards.write().unwrap().push((
                            self.collector_id,
                            RewardInfo {
                                reward_type: RewardType::Fee,
                                lamports: deposit as i64,
                                post_balance,
                                commission: None,
                            },
                        ));
                    }
                }
                Err(_) => {
                    error!(
                        "Burning {} fee instead of crediting {}",
                        deposit, self.collector_id
                    );
                    datapoint_error!(
                        "bank-burned_fee",
                        ("slot", self.slot(), i64),
                        ("num_lamports", deposit, i64)
                    );
                    burn += deposit;
                }
            }
            self.capitalization.fetch_sub(burn, Relaxed);
        }
    }

    pub fn rehash(&self) {
        let mut hash = self.hash.write().unwrap();
        let new = self.hash_internal_state();
        if new != *hash {
            warn!("Updating bank hash to {}", new);
            *hash = new;
        }
    }

    pub fn freeze(&self) {
        // This lock prevents any new commits from BankingStage
        // `Consumer::execute_and_commit_transactions_locked()` from
        // coming in after the last tick is observed. This is because in
        // BankingStage, any transaction successfully recorded in
        // `record_transactions()` is recorded after this `hash` lock
        // is grabbed. At the time of the successful record,
        // this means the PoH has not yet reached the last tick,
        // so this means freeze() hasn't been called yet. And because
        // BankingStage doesn't release this hash lock until both
        // record and commit are finished, those transactions will be
        // committed before this write lock can be obtained here.
        let mut hash = self.hash.write().unwrap();
        if *hash == Hash::default() {
            // finish up any deferred changes to account state
            self.collect_rent_eagerly();
            self.collect_fees();
            self.distribute_rent();
            self.update_slot_history();
            self.run_incinerator();

            // freeze is a one-way trip, idempotent
            self.freeze_started.store(true, Relaxed);
            *hash = self.hash_internal_state();
            self.rc.accounts.accounts_db.mark_slot_frozen(self.slot());
        }
    }

    // dangerous; don't use this; this is only needed for ledger-tool's special command
    pub fn unfreeze_for_ledger_tool(&self) {
        self.freeze_started.store(false, Relaxed);
    }

    pub fn epoch_schedule(&self) -> &EpochSchedule {
        &self.epoch_schedule
    }

    /// squash the parent's state up into this Bank,
    ///   this Bank becomes a root
    /// Note that this function is not thread-safe. If it is called concurrently on the same bank
    /// by multiple threads, the end result could be inconsistent.
    /// Calling code does not currently call this concurrently.
    pub fn squash(&self) -> SquashTiming {
        self.freeze();

        //this bank and all its parents are now on the rooted path
        let mut roots = vec![self.slot()];
        roots.append(&mut self.parents().iter().map(|p| p.slot()).collect());

        let mut total_index_us = 0;
        let mut total_cache_us = 0;
        let mut total_store_us = 0;

        let mut squash_accounts_time = Measure::start("squash_accounts_time");
        for slot in roots.iter().rev() {
            // root forks cannot be purged
            let add_root_timing = self.rc.accounts.add_root(*slot);
            total_index_us += add_root_timing.index_us;
            total_cache_us += add_root_timing.cache_us;
            total_store_us += add_root_timing.store_us;
        }
        squash_accounts_time.stop();

        *self.rc.parent.write().unwrap() = None;

        let mut squash_cache_time = Measure::start("squash_cache_time");
        roots
            .iter()
            .for_each(|slot| self.status_cache.write().unwrap().add_root(*slot));
        squash_cache_time.stop();

        SquashTiming {
            squash_accounts_ms: squash_accounts_time.as_ms(),
            squash_accounts_index_ms: total_index_us / 1000,
            squash_accounts_cache_ms: total_cache_us / 1000,
            squash_accounts_store_ms: total_store_us / 1000,

            squash_cache_ms: squash_cache_time.as_ms(),
        }
    }

    /// Return the more recent checkpoint of this bank instance.
    pub fn parent(&self) -> Option<Arc<Bank>> {
        self.rc.parent.read().unwrap().clone()
    }

    pub fn parent_slot(&self) -> Slot {
        self.parent_slot
    }

    pub fn parent_hash(&self) -> Hash {
        self.parent_hash
    }

    fn process_genesis_config(&mut self, genesis_config: &GenesisConfig) {
        // Bootstrap validator collects fees until `new_from_parent` is called.
        self.fee_rate_governor = genesis_config.fee_rate_governor.clone();

        for (pubkey, account) in genesis_config.accounts.iter() {
            assert!(
                self.get_account(pubkey).is_none(),
                "{pubkey} repeated in genesis config"
            );
            self.store_account(pubkey, account);
            self.capitalization.fetch_add(account.lamports(), Relaxed);
            self.accounts_data_size_initial += account.data().len() as u64;
        }
        // updating sysvars (the fees sysvar in this case) now depends on feature activations in
        // genesis_config.accounts above
        self.update_fees();

        for (pubkey, account) in genesis_config.rewards_pools.iter() {
            assert!(
                self.get_account(pubkey).is_none(),
                "{pubkey} repeated in genesis config"
            );
            self.store_account(pubkey, account);
            self.accounts_data_size_initial += account.data().len() as u64;
        }

        // highest staked node is the first collector
        self.collector_id = self
            .stakes_cache
            .stakes()
            .highest_staked_node()
            .unwrap_or_default();

        self.blockhash_queue.write().unwrap().genesis_hash(
            &genesis_config.hash(),
            self.fee_rate_governor.lamports_per_signature,
        );

        self.hashes_per_tick = genesis_config.hashes_per_tick();
        self.ticks_per_slot = genesis_config.ticks_per_slot();
        self.ns_per_slot = genesis_config.ns_per_slot();
        self.genesis_creation_time = genesis_config.creation_time;
        self.max_tick_height = (self.slot + 1) * self.ticks_per_slot;
        self.slots_per_year = genesis_config.slots_per_year();

        self.epoch_schedule = genesis_config.epoch_schedule;

        self.inflation = Arc::new(RwLock::new(genesis_config.inflation));

        self.rent_collector = RentCollector::new(
            self.epoch,
            *self.epoch_schedule(),
            self.slots_per_year,
            genesis_config.rent,
        );

        // Add additional builtin programs specified in the genesis config
        for (name, program_id) in &genesis_config.native_instruction_processors {
            self.add_builtin_account(name, program_id, false);
        }
    }

    fn burn_and_purge_account(&self, program_id: &Pubkey, mut account: AccountSharedData) {
        let old_data_size = account.data().len();
        self.capitalization.fetch_sub(account.lamports(), Relaxed);
        // Both resetting account balance to 0 and zeroing the account data
        // is needed to really purge from AccountsDb and flush the Stakes cache
        account.set_lamports(0);
        account.data_as_mut_slice().fill(0);
        self.store_account(program_id, &account);
        self.calculate_and_update_accounts_data_size_delta_off_chain(old_data_size, 0);
    }

    // NOTE: must hold idempotent for the same set of arguments
    /// Add a builtin program account
    pub fn add_builtin_account(&self, name: &str, program_id: &Pubkey, must_replace: bool) {
        let existing_genuine_program =
            self.get_account_with_fixed_root(program_id)
                .and_then(|account| {
                    // it's very unlikely to be squatted at program_id as non-system account because of burden to
                    // find victim's pubkey/hash. So, when account.owner is indeed native_loader's, it's
                    // safe to assume it's a genuine program.
                    if native_loader::check_id(account.owner()) {
                        Some(account)
                    } else {
                        // malicious account is pre-occupying at program_id
                        self.burn_and_purge_account(program_id, account);
                        None
                    }
                });

        if must_replace {
            // updating builtin program
            match &existing_genuine_program {
                None => panic!(
                    "There is no account to replace with builtin program ({name}, {program_id})."
                ),
                Some(account) => {
                    if *name == String::from_utf8_lossy(account.data()) {
                        // The existing account is well formed
                        return;
                    }
                }
            }
        } else {
            // introducing builtin program
            if existing_genuine_program.is_some() {
                // The existing account is sufficient
                return;
            }
        }

        assert!(
            !self.freeze_started(),
            "Can't change frozen bank by adding not-existing new builtin program ({name}, {program_id}). \
            Maybe, inconsistent program activation is detected on snapshot restore?"
        );

        // Add a bogus executable builtin account, which will be loaded and ignored.
        let account = native_loader::create_loadable_account_with_fields(
            name,
            self.inherit_specially_retained_account_fields(&existing_genuine_program),
        );
        self.store_account_and_update_capitalization(program_id, &account);
    }

    /// Add a precompiled program account
    pub fn add_precompiled_account(&self, program_id: &Pubkey) {
        self.add_precompiled_account_with_owner(program_id, native_loader::id())
    }

    // Used by tests to simulate clusters with precompiles that aren't owned by the native loader
    fn add_precompiled_account_with_owner(&self, program_id: &Pubkey, owner: Pubkey) {
        if let Some(account) = self.get_account_with_fixed_root(program_id) {
            if account.executable() {
                // The account is already executable, that's all we need
                return;
            } else {
                // malicious account is pre-occupying at program_id
                self.burn_and_purge_account(program_id, account);
            }
        };

        assert!(
            !self.freeze_started(),
            "Can't change frozen bank by adding not-existing new precompiled program ({program_id}). \
                Maybe, inconsistent program activation is detected on snapshot restore?"
        );

        // Add a bogus executable account, which will be loaded and ignored.
        let (lamports, rent_epoch) = self.inherit_specially_retained_account_fields(&None);
        let account = AccountSharedData::from(Account {
            lamports,
            owner,
            data: vec![],
            executable: true,
            rent_epoch,
        });
        self.store_account_and_update_capitalization(program_id, &account);
    }

    pub fn set_rent_burn_percentage(&mut self, burn_percent: u8) {
        self.rent_collector.rent.burn_percent = burn_percent;
    }

    pub fn set_hashes_per_tick(&mut self, hashes_per_tick: Option<u64>) {
        self.hashes_per_tick = hashes_per_tick;
    }

    /// Return the last block hash registered.
    pub fn last_blockhash(&self) -> Hash {
        self.blockhash_queue.read().unwrap().last_hash()
    }

    pub fn last_blockhash_and_lamports_per_signature(&self) -> (Hash, u64) {
        let blockhash_queue = self.blockhash_queue.read().unwrap();
        let last_hash = blockhash_queue.last_hash();
        let last_lamports_per_signature = blockhash_queue
            .get_lamports_per_signature(&last_hash)
            .unwrap(); // safe so long as the BlockhashQueue is consistent
        (last_hash, last_lamports_per_signature)
    }

    pub fn is_blockhash_valid(&self, hash: &Hash) -> bool {
        let blockhash_queue = self.blockhash_queue.read().unwrap();
        blockhash_queue.is_hash_valid(hash)
    }

    pub fn get_minimum_balance_for_rent_exemption(&self, data_len: usize) -> u64 {
        self.rent_collector.rent.minimum_balance(data_len).max(1)
    }

    pub fn get_lamports_per_signature(&self) -> u64 {
        self.fee_rate_governor.lamports_per_signature
    }

    pub fn get_lamports_per_signature_for_blockhash(&self, hash: &Hash) -> Option<u64> {
        let blockhash_queue = self.blockhash_queue.read().unwrap();
        blockhash_queue.get_lamports_per_signature(hash)
    }

    #[deprecated(since = "1.9.0", note = "Please use `get_fee_for_message` instead")]
    pub fn get_fee_rate_governor(&self) -> &FeeRateGovernor {
        &self.fee_rate_governor
    }

    pub fn get_fee_for_message(&self, message: &SanitizedMessage) -> Option<u64> {
        let lamports_per_signature = {
            let blockhash_queue = self.blockhash_queue.read().unwrap();
            blockhash_queue.get_lamports_per_signature(message.recent_blockhash())
        }
        .or_else(|| {
            self.check_message_for_nonce(message)
                .and_then(|(address, account)| {
                    NoncePartial::new(address, account).lamports_per_signature()
                })
        })?;
        Some(self.get_fee_for_message_with_lamports_per_signature(message, lamports_per_signature))
    }

    /// Returns true when startup accounts hash verification has completed or never had to run in background.
    pub fn get_startup_verification_complete(&self) -> &Arc<AtomicBool> {
        &self
            .rc
            .accounts
            .accounts_db
            .verify_accounts_hash_in_bg
            .verified
    }

    /// return true if bg hash verification is complete
    /// return false if bg hash verification has not completed yet
    /// if hash verification failed, a panic will occur
    pub fn is_startup_verification_complete(&self) -> bool {
        self.rc
            .accounts
            .accounts_db
            .verify_accounts_hash_in_bg
            .check_complete()
    }

    /// This can occur because it completed in the background
    /// or if the verification was run in the foreground.
    pub fn set_startup_verification_complete(&self) {
        self.rc
            .accounts
            .accounts_db
            .verify_accounts_hash_in_bg
            .verification_complete()
    }

    pub fn get_fee_for_message_with_lamports_per_signature(
        &self,
        message: &SanitizedMessage,
        lamports_per_signature: u64,
    ) -> u64 {
        self.fee_structure.calculate_fee(
            message,
            lamports_per_signature,
            &ComputeBudget::fee_budget_limits(
                message.program_instructions_iter(),
                &self.feature_set,
            ),
            self.feature_set
                .is_active(&remove_congestion_multiplier_from_fee_calculation::id()),
            self.feature_set
                .is_active(&include_loaded_accounts_data_size_in_fee_calculation::id()),
        )
    }

    #[deprecated(
        since = "1.6.11",
        note = "Please use `get_blockhash_last_valid_block_height`"
    )]
    pub fn get_blockhash_last_valid_slot(&self, blockhash: &Hash) -> Option<Slot> {
        let blockhash_queue = self.blockhash_queue.read().unwrap();
        // This calculation will need to be updated to consider epoch boundaries if BlockhashQueue
        // length is made variable by epoch
        blockhash_queue
            .get_hash_age(blockhash)
            .map(|age| self.slot + blockhash_queue.get_max_age() as u64 - age)
    }

    pub fn get_blockhash_last_valid_block_height(&self, blockhash: &Hash) -> Option<Slot> {
        let blockhash_queue = self.blockhash_queue.read().unwrap();
        // This calculation will need to be updated to consider epoch boundaries if BlockhashQueue
        // length is made variable by epoch
        blockhash_queue
            .get_hash_age(blockhash)
            .map(|age| self.block_height + blockhash_queue.get_max_age() as u64 - age)
    }

    pub fn confirmed_last_blockhash(&self) -> Hash {
        const NUM_BLOCKHASH_CONFIRMATIONS: usize = 3;

        let parents = self.parents();
        if parents.is_empty() {
            self.last_blockhash()
        } else {
            let index = NUM_BLOCKHASH_CONFIRMATIONS.min(parents.len() - 1);
            parents[index].last_blockhash()
        }
    }

    /// Forget all signatures. Useful for benchmarking.
    pub fn clear_signatures(&self) {
        self.status_cache.write().unwrap().clear();
    }

    pub fn clear_slot_signatures(&self, slot: Slot) {
        self.status_cache.write().unwrap().clear_slot_entries(slot);
    }

    fn update_transaction_statuses(
        &self,
        sanitized_txs: &[SanitizedTransaction],
        execution_results: &[TransactionExecutionResult],
    ) {
        let mut status_cache = self.status_cache.write().unwrap();
        assert_eq!(sanitized_txs.len(), execution_results.len());
        for (tx, execution_result) in sanitized_txs.iter().zip(execution_results) {
            if let Some(details) = execution_result.details() {
                // Add the message hash to the status cache to ensure that this message
                // won't be processed again with a different signature.
                status_cache.insert(
                    tx.message().recent_blockhash(),
                    tx.message_hash(),
                    self.slot(),
                    details.status.clone(),
                );
                // Add the transaction signature to the status cache so that transaction status
                // can be queried by transaction signature over RPC. In the future, this should
                // only be added for API nodes because voting validators don't need to do this.
                status_cache.insert(
                    tx.message().recent_blockhash(),
                    tx.signature(),
                    self.slot(),
                    details.status.clone(),
                );
            }
        }
    }

    /// Register a new recent blockhash in the bank's recent blockhash queue. Called when a bank
    /// reaches its max tick height. Can be called by tests to get new blockhashes for transaction
    /// processing without advancing to a new bank slot.
    pub fn register_recent_blockhash(
        &self,
        blockhash: &Hash,
        scheduler: &InstalledSchedulerRwLock,
    ) {
        // This is needed because recent_blockhash updates necessitate synchronizations for
        // consistent tx check_age handling.
        BankWithScheduler::wait_for_reusable_scheduler(self, scheduler);

        // Only acquire the write lock for the blockhash queue on block boundaries because
        // readers can starve this write lock acquisition and ticks would be slowed down too
        // much if the write lock is acquired for each tick.
        let mut w_blockhash_queue = self.blockhash_queue.write().unwrap();
        w_blockhash_queue.register_hash(blockhash, self.fee_rate_governor.lamports_per_signature);
        self.update_recent_blockhashes_locked(&w_blockhash_queue);
    }

    /// Tell the bank which Entry IDs exist on the ledger. This function assumes subsequent calls
    /// correspond to later entries, and will boot the oldest ones once its internal cache is full.
    /// Once boot, the bank will reject transactions using that `hash`.
    ///
    /// This is NOT thread safe because if tick height is updated by two different threads, the
    /// block boundary condition could be missed.
    pub fn register_tick(&self, hash: &Hash, scheduler: &InstalledSchedulerRwLock) {
        assert!(
            !self.freeze_started(),
            "register_tick() working on a bank that is already frozen or is undergoing freezing!"
        );

        if self.is_block_boundary(self.tick_height.load(Relaxed) + 1) {
            self.register_recent_blockhash(hash, scheduler);
        }

        // ReplayStage will start computing the accounts delta hash when it
        // detects the tick height has reached the boundary, so the system
        // needs to guarantee all account updates for the slot have been
        // committed before this tick height is incremented (like the blockhash
        // sysvar above)
        self.tick_height.fetch_add(1, Relaxed);
    }

    #[cfg(feature = "dev-context-only-utils")]
    pub fn register_tick_for_test(&self, hash: &Hash) {
        self.register_tick(hash, &BankWithScheduler::no_scheduler_available())
    }

    #[cfg(feature = "dev-context-only-utils")]
    pub fn register_default_tick_for_test(&self) {
        self.register_tick(
            &Hash::default(),
            &BankWithScheduler::no_scheduler_available(),
        )
    }

    pub fn register_unique_tick(&self) {
        self.register_tick(
            &Hash::new_unique(),
            &BankWithScheduler::no_scheduler_available(),
        )
    }

    pub fn is_complete(&self) -> bool {
        self.tick_height() == self.max_tick_height()
    }

    pub fn is_block_boundary(&self, tick_height: u64) -> bool {
        tick_height == self.max_tick_height
    }

    /// Get the max number of accounts that a transaction may lock in this block
    pub fn get_transaction_account_lock_limit(&self) -> usize {
        if let Some(transaction_account_lock_limit) =
            self.runtime_config.transaction_account_lock_limit
        {
            transaction_account_lock_limit
        } else if self
            .feature_set
            .is_active(&feature_set::increase_tx_account_lock_limit::id())
        {
            MAX_TX_ACCOUNT_LOCKS
        } else {
            64
        }
    }

    /// Prepare a transaction batch from a list of legacy transactions. Used for tests only.
    pub fn prepare_batch_for_tests(&self, txs: Vec<Transaction>) -> TransactionBatch {
        let transaction_account_lock_limit = self.get_transaction_account_lock_limit();
        let sanitized_txs = txs
            .into_iter()
            .map(SanitizedTransaction::from_transaction_for_tests)
            .collect::<Vec<_>>();
        let lock_results = self
            .rc
            .accounts
            .lock_accounts(sanitized_txs.iter(), transaction_account_lock_limit);
        TransactionBatch::new(lock_results, self, Cow::Owned(sanitized_txs))
    }

    /// Prepare a transaction batch from a list of versioned transactions from
    /// an entry. Used for tests only.
    pub fn prepare_entry_batch(&self, txs: Vec<VersionedTransaction>) -> Result<TransactionBatch> {
        let sanitized_txs = txs
            .into_iter()
            .map(|tx| SanitizedTransaction::try_create(tx, MessageHash::Compute, None, self))
            .collect::<Result<Vec<_>>>()?;
        let tx_account_lock_limit = self.get_transaction_account_lock_limit();
        let lock_results = self
            .rc
            .accounts
            .lock_accounts(sanitized_txs.iter(), tx_account_lock_limit);
        Ok(TransactionBatch::new(
            lock_results,
            self,
            Cow::Owned(sanitized_txs),
        ))
    }

    /// Prepare a locked transaction batch from a list of sanitized transactions.
    pub fn prepare_sanitized_batch<'a, 'b>(
        &'a self,
        txs: &'b [SanitizedTransaction],
    ) -> TransactionBatch<'a, 'b> {
        let tx_account_lock_limit = self.get_transaction_account_lock_limit();
        let lock_results = self
            .rc
            .accounts
            .lock_accounts(txs.iter(), tx_account_lock_limit);
        TransactionBatch::new(lock_results, self, Cow::Borrowed(txs))
    }

    /// Prepare a locked transaction batch from a list of sanitized transactions, and their cost
    /// limited packing status
    pub fn prepare_sanitized_batch_with_results<'a, 'b>(
        &'a self,
        transactions: &'b [SanitizedTransaction],
        transaction_results: impl Iterator<Item = Result<()>>,
    ) -> TransactionBatch<'a, 'b> {
        // this lock_results could be: Ok, AccountInUse, WouldExceedBlockMaxLimit or WouldExceedAccountMaxLimit
        let tx_account_lock_limit = self.get_transaction_account_lock_limit();
        let lock_results = self.rc.accounts.lock_accounts_with_results(
            transactions.iter(),
            transaction_results,
            tx_account_lock_limit,
        );
        TransactionBatch::new(lock_results, self, Cow::Borrowed(transactions))
    }

    /// Prepare a transaction batch from a single transaction without locking accounts
    pub fn prepare_unlocked_batch_from_single_tx<'a>(
        &'a self,
        transaction: &'a SanitizedTransaction,
    ) -> TransactionBatch<'_, '_> {
        let tx_account_lock_limit = self.get_transaction_account_lock_limit();
        let lock_result = transaction
            .get_account_locks(tx_account_lock_limit)
            .map(|_| ());
        let mut batch = TransactionBatch::new(
            vec![lock_result],
            self,
            Cow::Borrowed(slice::from_ref(transaction)),
        );
        batch.set_needs_unlock(false);
        batch
    }

    /// Run transactions against a frozen bank without committing the results
    pub fn simulate_transaction(
        &self,
        transaction: SanitizedTransaction,
    ) -> TransactionSimulationResult {
        assert!(self.is_frozen(), "simulation bank must be frozen");

        self.simulate_transaction_unchecked(transaction)
    }

    /// Run transactions against a bank without committing the results; does not check if the bank
    /// is frozen, enabling use in single-Bank test frameworks
    pub fn simulate_transaction_unchecked(
        &self,
        transaction: SanitizedTransaction,
    ) -> TransactionSimulationResult {
        let account_keys = transaction.message().account_keys();
        let number_of_accounts = account_keys.len();
        let account_overrides = self.get_account_overrides_for_simulation(&account_keys);
        let batch = self.prepare_unlocked_batch_from_single_tx(&transaction);
        let mut timings = ExecuteTimings::default();

        let LoadAndExecuteTransactionsOutput {
            loaded_transactions,
            mut execution_results,
            ..
        } = self.load_and_execute_transactions(
            &batch,
            // After simulation, transactions will need to be forwarded to the leader
            // for processing. During forwarding, the transaction could expire if the
            // delay is not accounted for.
            MAX_PROCESSING_AGE - MAX_TRANSACTION_FORWARDING_DELAY,
            false,
            true,
            true,
            &mut timings,
            Some(&account_overrides),
            None,
        );

        let post_simulation_accounts = loaded_transactions
            .into_iter()
            .next()
            .unwrap()
            .0
            .ok()
            .map(|loaded_transaction| {
                loaded_transaction
                    .accounts
                    .into_iter()
                    .take(number_of_accounts)
                    .collect::<Vec<_>>()
            })
            .unwrap_or_default();

        let units_consumed = timings
            .details
            .per_program_timings
            .iter()
            .fold(0, |acc: u64, (_, program_timing)| {
                acc.saturating_add(program_timing.accumulated_units)
            });

        debug!("simulate_transaction: {:?}", timings);

        let execution_result = execution_results.pop().unwrap();
        let flattened_result = execution_result.flattened_result();
        let (logs, return_data) = match execution_result {
            TransactionExecutionResult::Executed { details, .. } => {
                (details.log_messages, details.return_data)
            }
            TransactionExecutionResult::NotExecuted(_) => (None, None),
        };
        let logs = logs.unwrap_or_default();

        TransactionSimulationResult {
            result: flattened_result,
            logs,
            post_simulation_accounts,
            units_consumed,
            return_data,
        }
    }

    fn get_account_overrides_for_simulation(&self, account_keys: &AccountKeys) -> AccountOverrides {
        let mut account_overrides = AccountOverrides::default();
        let slot_history_id = sysvar::slot_history::id();
        if account_keys.iter().any(|pubkey| *pubkey == slot_history_id) {
            let current_account = self.get_account_with_fixed_root(&slot_history_id);
            let slot_history = current_account
                .as_ref()
                .map(|account| from_account::<SlotHistory, _>(account).unwrap())
                .unwrap_or_default();
            if slot_history.check(self.slot()) == Check::Found {
                let ancestors = Ancestors::from(self.proper_ancestors().collect::<Vec<_>>());
                if let Some((account, _)) =
                    self.load_slow_with_fixed_root(&ancestors, &slot_history_id)
                {
                    account_overrides.set_slot_history(Some(account));
                }
            }
        }
        account_overrides
    }

    pub fn unlock_accounts(&self, batch: &mut TransactionBatch) {
        if batch.needs_unlock() {
            batch.set_needs_unlock(false);
            self.rc
                .accounts
                .unlock_accounts(batch.sanitized_transactions().iter(), batch.lock_results())
        }
    }

    pub fn remove_unrooted_slots(&self, slots: &[(Slot, BankId)]) {
        self.rc.accounts.accounts_db.remove_unrooted_slots(slots)
    }

    pub fn set_shrink_paths(&self, paths: Vec<PathBuf>) {
        self.rc.accounts.accounts_db.set_shrink_paths(paths);
    }

    fn check_age<'a>(
        &self,
        txs: impl Iterator<Item = &'a SanitizedTransaction>,
        lock_results: &[Result<()>],
        max_age: usize,
        error_counters: &mut TransactionErrorMetrics,
    ) -> Vec<TransactionCheckResult> {
        let hash_queue = self.blockhash_queue.read().unwrap();
        let last_blockhash = hash_queue.last_hash();
        let next_durable_nonce = DurableNonce::from_blockhash(&last_blockhash);

        txs.zip(lock_results)
            .map(|(tx, lock_res)| match lock_res {
                Ok(()) => self.check_transaction_age(
                    tx,
                    max_age,
                    &next_durable_nonce,
                    &hash_queue,
                    error_counters,
                ),
                Err(e) => (Err(e.clone()), None),
            })
            .collect()
    }

    fn check_transaction_age(
        &self,
        tx: &SanitizedTransaction,
        max_age: usize,
        next_durable_nonce: &DurableNonce,
        hash_queue: &BlockhashQueue,
        error_counters: &mut TransactionErrorMetrics,
    ) -> TransactionCheckResult {
        let recent_blockhash = tx.message().recent_blockhash();
        if hash_queue.is_hash_valid_for_age(recent_blockhash, max_age) {
            (Ok(()), None)
        } else if let Some((address, account)) =
            self.check_transaction_for_nonce(tx, next_durable_nonce)
        {
            (Ok(()), Some(NoncePartial::new(address, account)))
        } else {
            error_counters.blockhash_not_found += 1;
            (Err(TransactionError::BlockhashNotFound), None)
        }
    }

    fn is_transaction_already_processed(
        &self,
        sanitized_tx: &SanitizedTransaction,
        status_cache: &BankStatusCache,
    ) -> bool {
        let key = sanitized_tx.message_hash();
        let transaction_blockhash = sanitized_tx.message().recent_blockhash();
        status_cache
            .get_status(key, transaction_blockhash, &self.ancestors)
            .is_some()
    }

    fn check_status_cache(
        &self,
        sanitized_txs: &[SanitizedTransaction],
        lock_results: Vec<TransactionCheckResult>,
        error_counters: &mut TransactionErrorMetrics,
    ) -> Vec<TransactionCheckResult> {
        let rcache = self.status_cache.read().unwrap();
        sanitized_txs
            .iter()
            .zip(lock_results)
            .map(|(sanitized_tx, (lock_result, nonce))| {
                if lock_result.is_ok()
                    && self.is_transaction_already_processed(sanitized_tx, &rcache)
                {
                    error_counters.already_processed += 1;
                    return (Err(TransactionError::AlreadyProcessed), None);
                }

                (lock_result, nonce)
            })
            .collect()
    }

    pub fn get_hash_age(&self, hash: &Hash) -> Option<u64> {
        self.blockhash_queue.read().unwrap().get_hash_age(hash)
    }

    pub fn is_hash_valid_for_age(&self, hash: &Hash, max_age: usize) -> bool {
        self.blockhash_queue
            .read()
            .unwrap()
            .is_hash_valid_for_age(hash, max_age)
    }

    fn check_message_for_nonce(&self, message: &SanitizedMessage) -> Option<TransactionAccount> {
        let nonce_address = message.get_durable_nonce()?;
        let nonce_account = self.get_account_with_fixed_root(nonce_address)?;
        let nonce_data =
            nonce_account::verify_nonce_account(&nonce_account, message.recent_blockhash())?;

        let nonce_is_authorized = message
            .get_ix_signers(NONCED_TX_MARKER_IX_INDEX as usize)
            .any(|signer| signer == &nonce_data.authority);
        if !nonce_is_authorized {
            return None;
        }

        Some((*nonce_address, nonce_account))
    }

    fn check_transaction_for_nonce(
        &self,
        tx: &SanitizedTransaction,
        next_durable_nonce: &DurableNonce,
    ) -> Option<TransactionAccount> {
        let nonce_is_advanceable = tx.message().recent_blockhash() != next_durable_nonce.as_hash();
        if nonce_is_advanceable {
            self.check_message_for_nonce(tx.message())
        } else {
            None
        }
    }

    pub fn check_transactions(
        &self,
        sanitized_txs: &[SanitizedTransaction],
        lock_results: &[Result<()>],
        max_age: usize,
        error_counters: &mut TransactionErrorMetrics,
    ) -> Vec<TransactionCheckResult> {
        let age_results =
            self.check_age(sanitized_txs.iter(), lock_results, max_age, error_counters);
        self.check_status_cache(sanitized_txs, age_results, error_counters)
    }

    pub fn collect_balances(&self, batch: &TransactionBatch) -> TransactionBalances {
        let mut balances: TransactionBalances = vec![];
        for transaction in batch.sanitized_transactions() {
            let mut transaction_balances: Vec<u64> = vec![];
            for account_key in transaction.message().account_keys().iter() {
                transaction_balances.push(self.get_balance(account_key));
            }
            balances.push(transaction_balances);
        }
        balances
    }

    fn program_modification_slot(&self, pubkey: &Pubkey) -> Result<Slot> {
        let program = self
            .get_account_with_fixed_root(pubkey)
            .ok_or(TransactionError::ProgramAccountNotFound)?;
        if bpf_loader_upgradeable::check_id(program.owner()) {
            if let Ok(UpgradeableLoaderState::Program {
                programdata_address,
            }) = program.state()
            {
                let programdata = self
                    .get_account_with_fixed_root(&programdata_address)
                    .ok_or(TransactionError::ProgramAccountNotFound)?;
                if let Ok(UpgradeableLoaderState::ProgramData {
                    slot,
                    upgrade_authority_address: _,
                }) = programdata.state()
                {
                    return Ok(slot);
                }
            }
            Err(TransactionError::ProgramAccountNotFound)
        } else if loader_v4::check_id(program.owner()) {
            let state = solana_loader_v4_program::get_state(program.data())
                .map_err(|_| TransactionError::ProgramAccountNotFound)?;
            Ok(state.slot)
        } else {
            Ok(0)
        }
    }

    fn load_program_accounts(&self, pubkey: &Pubkey) -> ProgramAccountLoadResult {
        let program_account = match self.get_account_with_fixed_root(pubkey) {
            None => return ProgramAccountLoadResult::AccountNotFound,
            Some(account) => account,
        };

        debug_assert!(solana_bpf_loader_program::check_loader_id(
            program_account.owner()
        ));

        if loader_v4::check_id(program_account.owner()) {
            return solana_loader_v4_program::get_state(program_account.data())
                .ok()
                .and_then(|state| {
                    (!matches!(state.status, LoaderV4Status::Retracted)).then_some(state.slot)
                })
                .map(|slot| ProgramAccountLoadResult::ProgramOfLoaderV4(program_account, slot))
                .unwrap_or(ProgramAccountLoadResult::InvalidV4Program);
        }

        if !bpf_loader_upgradeable::check_id(program_account.owner()) {
            return ProgramAccountLoadResult::ProgramOfLoaderV1orV2(program_account);
        }

        if let Ok(UpgradeableLoaderState::Program {
            programdata_address,
        }) = program_account.state()
        {
            let programdata_account = match self.get_account_with_fixed_root(&programdata_address) {
                None => return ProgramAccountLoadResult::AccountNotFound,
                Some(account) => account,
            };

            if let Ok(UpgradeableLoaderState::ProgramData {
                slot,
                upgrade_authority_address: _,
            }) = programdata_account.state()
            {
                return ProgramAccountLoadResult::ProgramOfLoaderV3(
                    program_account,
                    programdata_account,
                    slot,
                );
            }
        }
        ProgramAccountLoadResult::InvalidAccountData
    }

    pub fn load_program(&self, pubkey: &Pubkey, reload: bool) -> Arc<LoadedProgram> {
        let environments = self
            .loaded_programs_cache
            .read()
            .unwrap()
            .environments
            .clone();

        let mut load_program_metrics = LoadProgramMetrics {
            program_id: pubkey.to_string(),
            ..LoadProgramMetrics::default()
        };

        let loaded_program = match self.load_program_accounts(pubkey) {
            ProgramAccountLoadResult::AccountNotFound => Ok(LoadedProgram::new_tombstone(
                self.slot,
                LoadedProgramType::Closed,
            )),

            ProgramAccountLoadResult::InvalidAccountData => {
                Err(InstructionError::InvalidAccountData)
            }

            ProgramAccountLoadResult::ProgramOfLoaderV1orV2(program_account) => {
                solana_bpf_loader_program::load_program_from_bytes(
                    self.feature_set
                        .is_active(&feature_set::delay_visibility_of_program_deployment::id()),
                    None,
                    &mut load_program_metrics,
                    program_account.data(),
                    program_account.owner(),
                    program_account.data().len(),
                    0,
                    environments.program_runtime_v1.clone(),
                    reload,
                )
            }

            ProgramAccountLoadResult::ProgramOfLoaderV3(
                program_account,
                programdata_account,
                slot,
            ) => programdata_account
                .data()
                .get(UpgradeableLoaderState::size_of_programdata_metadata()..)
                .ok_or(InstructionError::InvalidAccountData)
                .and_then(|programdata| {
                    solana_bpf_loader_program::load_program_from_bytes(
                        self.feature_set
                            .is_active(&feature_set::delay_visibility_of_program_deployment::id()),
                        None,
                        &mut load_program_metrics,
                        programdata,
                        program_account.owner(),
                        program_account
                            .data()
                            .len()
                            .saturating_add(programdata_account.data().len()),
                        slot,
                        environments.program_runtime_v1.clone(),
                        reload,
                    )
                }),

            ProgramAccountLoadResult::ProgramOfLoaderV4(program_account, slot) => {
                let loaded_program = program_account
                    .data()
                    .get(LoaderV4State::program_data_offset()..)
                    .and_then(|elf_bytes| {
                        if reload {
                            // Safety: this is safe because the program is being reloaded in the cache.
                            unsafe {
                                LoadedProgram::reload(
                                    &loader_v4::id(),
                                    environments.program_runtime_v2.clone(),
                                    slot,
                                    slot.saturating_add(DELAY_VISIBILITY_SLOT_OFFSET),
                                    None,
                                    elf_bytes,
                                    program_account.data().len(),
                                    &mut load_program_metrics,
                                )
                            }
                        } else {
                            LoadedProgram::new(
                                &loader_v4::id(),
                                environments.program_runtime_v2.clone(),
                                slot,
                                slot.saturating_add(DELAY_VISIBILITY_SLOT_OFFSET),
                                None,
                                elf_bytes,
                                program_account.data().len(),
                                &mut load_program_metrics,
                            )
                        }
                        .ok()
                    })
                    .unwrap_or(LoadedProgram::new_tombstone(
                        self.slot,
                        LoadedProgramType::FailedVerification(environments.program_runtime_v2),
                    ));
                Ok(loaded_program)
            }

            ProgramAccountLoadResult::InvalidV4Program => Ok(LoadedProgram::new_tombstone(
                self.slot,
                LoadedProgramType::FailedVerification(environments.program_runtime_v2),
            )),
        }
        .unwrap_or_else(|_| {
            LoadedProgram::new_tombstone(
                self.slot,
                LoadedProgramType::FailedVerification(environments.program_runtime_v1),
            )
        });

        let mut timings = ExecuteDetailsTimings::default();
        load_program_metrics.submit_datapoint(&mut timings);
        Arc::new(loaded_program)
    }

    pub fn clear_program_cache(&self) {
        self.loaded_programs_cache
            .write()
            .unwrap()
            .unload_all_programs();
    }

    /// Execute a transaction using the provided loaded accounts and update
    /// the executors cache if the transaction was successful.
    #[allow(clippy::too_many_arguments)]
    fn execute_loaded_transaction(
        &self,
        tx: &SanitizedTransaction,
        loaded_transaction: &mut LoadedTransaction,
        compute_budget: ComputeBudget,
        durable_nonce_fee: Option<DurableNonceFee>,
        enable_cpi_recording: bool,
        enable_log_recording: bool,
        enable_return_data_recording: bool,
        timings: &mut ExecuteTimings,
        error_counters: &mut TransactionErrorMetrics,
        log_messages_bytes_limit: Option<usize>,
        programs_loaded_for_tx_batch: &LoadedProgramsForTxBatch,
    ) -> TransactionExecutionResult {
        let prev_accounts_data_len = self.load_accounts_data_size();
        let transaction_accounts = std::mem::take(&mut loaded_transaction.accounts);

        fn transaction_accounts_lamports_sum(
            accounts: &[(Pubkey, AccountSharedData)],
            message: &SanitizedMessage,
        ) -> Option<u128> {
            let mut lamports_sum = 0u128;
            for i in 0..message.account_keys().len() {
                let Some((_, account)) = accounts.get(i) else {
                    return None;
                };
                lamports_sum = lamports_sum.checked_add(u128::from(account.lamports()))?;
            }
            Some(lamports_sum)
        }

        let lamports_before_tx =
            transaction_accounts_lamports_sum(&transaction_accounts, tx.message()).unwrap_or(0);

        let mut transaction_context = TransactionContext::new(
            transaction_accounts,
            if self
                .feature_set
                .is_active(&enable_early_verification_of_account_modifications::id())
            {
                Some(self.rent_collector.rent)
            } else {
                None
            },
            compute_budget.max_invoke_stack_height,
            if self
                .feature_set
                .is_active(&feature_set::limit_max_instruction_trace_length::id())
            {
                compute_budget.max_instruction_trace_length
            } else {
                std::usize::MAX
            },
        );
        if self
            .feature_set
            .is_active(&feature_set::cap_accounts_data_allocations_per_transaction::id())
        {
            transaction_context.enable_cap_accounts_data_allocations_per_transaction();
        }
        #[cfg(debug_assertions)]
        transaction_context.set_signature(tx.signature());

        let pre_account_state_info =
            self.get_transaction_account_state_info(&transaction_context, tx.message());

        let log_collector = if enable_log_recording {
            match log_messages_bytes_limit {
                None => Some(LogCollector::new_ref()),
                Some(log_messages_bytes_limit) => Some(LogCollector::new_ref_with_limit(Some(
                    log_messages_bytes_limit,
                ))),
            }
        } else {
            None
        };

        let (blockhash, lamports_per_signature) = self.last_blockhash_and_lamports_per_signature();

        let mut executed_units = 0u64;
        let mut programs_modified_by_tx = LoadedProgramsForTxBatch::new(
            self.slot,
            programs_loaded_for_tx_batch.environments.clone(),
        );
        let mut programs_updated_only_for_global_cache = LoadedProgramsForTxBatch::new(
            self.slot,
            programs_loaded_for_tx_batch.environments.clone(),
        );
        let mut process_message_time = Measure::start("process_message_time");
        let process_result = MessageProcessor::process_message(
            tx.message(),
            &loaded_transaction.program_indices,
            &mut transaction_context,
            self.rent_collector.rent,
            log_collector.clone(),
            programs_loaded_for_tx_batch,
            &mut programs_modified_by_tx,
            &mut programs_updated_only_for_global_cache,
            self.feature_set.clone(),
            compute_budget,
            timings,
            &self.sysvar_cache.read().unwrap(),
            blockhash,
            lamports_per_signature,
            prev_accounts_data_len,
            &mut executed_units,
        );
        process_message_time.stop();

        saturating_add_assign!(
            timings.execute_accessories.process_message_us,
            process_message_time.as_us()
        );

        let mut status = process_result
            .and_then(|info| {
                let post_account_state_info =
                    self.get_transaction_account_state_info(&transaction_context, tx.message());
                self.verify_transaction_account_state_changes(
                    &pre_account_state_info,
                    &post_account_state_info,
                    &transaction_context,
                )
                .map(|_| info)
            })
            .map_err(|err| {
                match err {
                    TransactionError::InvalidRentPayingAccount
                    | TransactionError::InsufficientFundsForRent { .. } => {
                        error_counters.invalid_rent_paying_account += 1;
                    }
                    TransactionError::InvalidAccountIndex => {
                        error_counters.invalid_account_index += 1;
                    }
                    _ => {
                        error_counters.instruction_error += 1;
                    }
                }
                err
            });

        let log_messages: Option<TransactionLogMessages> =
            log_collector.and_then(|log_collector| {
                Rc::try_unwrap(log_collector)
                    .map(|log_collector| log_collector.into_inner().into_messages())
                    .ok()
            });

        let inner_instructions = if enable_cpi_recording {
            Some(inner_instructions_list_from_instruction_trace(
                &transaction_context,
            ))
        } else {
            None
        };

        let ExecutionRecord {
            accounts,
            mut return_data,
            touched_account_count,
            accounts_resize_delta,
        } = transaction_context.into();

        if status.is_ok()
            && transaction_accounts_lamports_sum(&accounts, tx.message())
                .filter(|lamports_after_tx| lamports_before_tx == *lamports_after_tx)
                .is_none()
        {
            status = Err(TransactionError::UnbalancedTransaction);
        }
        let mut accounts_data_len_delta = status
            .as_ref()
            .map_or(0, |info| info.accounts_data_len_delta);
        let status = status.map(|_| ());

        loaded_transaction.accounts = accounts;
        if self
            .feature_set
            .is_active(&enable_early_verification_of_account_modifications::id())
        {
            saturating_add_assign!(
                timings.details.total_account_count,
                loaded_transaction.accounts.len() as u64
            );
            saturating_add_assign!(timings.details.changed_account_count, touched_account_count);
            accounts_data_len_delta = status.as_ref().map_or(0, |_| accounts_resize_delta);
        }

        let return_data = if enable_return_data_recording {
            if let Some(end_index) = return_data.data.iter().rposition(|&x| x != 0) {
                let end_index = end_index.saturating_add(1);
                return_data.data.truncate(end_index);
                Some(return_data)
            } else {
                None
            }
        } else {
            None
        };

        TransactionExecutionResult::Executed {
            details: TransactionExecutionDetails {
                status,
                log_messages,
                inner_instructions,
                durable_nonce_fee,
                return_data,
                executed_units,
                accounts_data_len_delta,
            },
            programs_modified_by_tx: Box::new(programs_modified_by_tx),
            programs_updated_only_for_global_cache: Box::new(
                programs_updated_only_for_global_cache,
            ),
        }
    }

    fn replenish_program_cache(
        &self,
        program_accounts_map: &HashMap<Pubkey, (&Pubkey, u64)>,
    ) -> LoadedProgramsForTxBatch {
        let programs_and_slots: Vec<(Pubkey, (LoadedProgramMatchCriteria, u64))> =
            if self.check_program_modification_slot {
                program_accounts_map
                    .iter()
                    .map(|(pubkey, (_, count))| {
                        (
                            *pubkey,
                            (
                                self.program_modification_slot(pubkey)
                                    .map_or(LoadedProgramMatchCriteria::Tombstone, |slot| {
                                        LoadedProgramMatchCriteria::DeployedOnOrAfterSlot(slot)
                                    }),
                                *count,
                            ),
                        )
                    })
                    .collect()
            } else {
                program_accounts_map
                    .iter()
                    .map(|(pubkey, (_, count))| {
                        (*pubkey, (LoadedProgramMatchCriteria::NoCriteria, *count))
                    })
                    .collect()
            };

        let ExtractedPrograms {
            loaded: mut loaded_programs_for_txs,
            missing,
            unloaded,
        } = {
            // Lock the global cache to figure out which programs need to be loaded
            let loaded_programs_cache = self.loaded_programs_cache.read().unwrap();
            loaded_programs_cache.extract(self, programs_and_slots.into_iter())
        };

        // Load missing programs while global cache is unlocked
        let missing_programs: Vec<(Pubkey, Arc<LoadedProgram>)> = missing
            .iter()
            .map(|(key, count)| {
                let program = self.load_program(key, false);
                program.tx_usage_counter.store(*count, Ordering::Relaxed);
                (*key, program)
            })
            .collect();

        // Reload unloaded programs while global cache is unlocked
        let unloaded_programs: Vec<(Pubkey, Arc<LoadedProgram>)> = unloaded
            .iter()
            .map(|(key, count)| {
                let program = self.load_program(key, true);
                program.tx_usage_counter.store(*count, Ordering::Relaxed);
                (*key, program)
            })
            .collect();

        // Lock the global cache again to replenish the missing programs
        let mut loaded_programs_cache = self.loaded_programs_cache.write().unwrap();
        for (key, program) in missing_programs {
            let (_was_occupied, entry) = loaded_programs_cache.replenish(key, program);
            // Use the returned entry as that might have been deduplicated globally
            loaded_programs_for_txs.replenish(key, entry);
        }
        for (key, program) in unloaded_programs {
            let (_was_occupied, entry) = loaded_programs_cache.replenish(key, program);
            // Use the returned entry as that might have been deduplicated globally
            loaded_programs_for_txs.replenish(key, entry);
        }

        loaded_programs_for_txs
    }

    #[allow(clippy::type_complexity)]
    pub fn load_and_execute_transactions(
        &self,
        batch: &TransactionBatch,
        max_age: usize,
        enable_cpi_recording: bool,
        enable_log_recording: bool,
        enable_return_data_recording: bool,
        timings: &mut ExecuteTimings,
        account_overrides: Option<&AccountOverrides>,
        log_messages_bytes_limit: Option<usize>,
    ) -> LoadAndExecuteTransactionsOutput {
        let sanitized_txs = batch.sanitized_transactions();
        debug!("processing transactions: {}", sanitized_txs.len());
        let mut error_counters = TransactionErrorMetrics::default();

        let retryable_transaction_indexes: Vec<_> = batch
            .lock_results()
            .iter()
            .enumerate()
            .filter_map(|(index, res)| match res {
                // following are retryable errors
                Err(TransactionError::AccountInUse) => {
                    error_counters.account_in_use += 1;
                    Some(index)
                }
                Err(TransactionError::WouldExceedMaxBlockCostLimit) => {
                    error_counters.would_exceed_max_block_cost_limit += 1;
                    Some(index)
                }
                Err(TransactionError::WouldExceedMaxVoteCostLimit) => {
                    error_counters.would_exceed_max_vote_cost_limit += 1;
                    Some(index)
                }
                Err(TransactionError::WouldExceedMaxAccountCostLimit) => {
                    error_counters.would_exceed_max_account_cost_limit += 1;
                    Some(index)
                }
                Err(TransactionError::WouldExceedAccountDataBlockLimit) => {
                    error_counters.would_exceed_account_data_block_limit += 1;
                    Some(index)
                }
                // following are non-retryable errors
                Err(TransactionError::TooManyAccountLocks) => {
                    error_counters.too_many_account_locks += 1;
                    None
                }
                Err(_) => None,
                Ok(_) => None,
            })
            .collect();

        let mut check_time = Measure::start("check_transactions");
        let mut check_results = self.check_transactions(
            sanitized_txs,
            batch.lock_results(),
            max_age,
            &mut error_counters,
        );
        check_time.stop();

        const PROGRAM_OWNERS: &[Pubkey] = &[
            bpf_loader_upgradeable::id(),
            bpf_loader::id(),
            bpf_loader_deprecated::id(),
            loader_v4::id(),
        ];
        let mut program_accounts_map = self.rc.accounts.filter_executable_program_accounts(
            &self.ancestors,
            sanitized_txs,
            &mut check_results,
            PROGRAM_OWNERS,
            &self.blockhash_queue.read().unwrap(),
        );
        let native_loader = native_loader::id();
        for builtin_program in self.builtin_programs.iter() {
            program_accounts_map.insert(*builtin_program, (&native_loader, 0));
        }

        let programs_loaded_for_tx_batch = Rc::new(RefCell::new(
            self.replenish_program_cache(&program_accounts_map),
        ));

        let mut load_time = Measure::start("accounts_load");
        let mut loaded_transactions = self.rc.accounts.load_accounts(
            &self.ancestors,
            sanitized_txs,
            check_results,
            &self.blockhash_queue.read().unwrap(),
            &mut error_counters,
            &self.rent_collector,
            &self.feature_set,
            &self.fee_structure,
            account_overrides,
            self.get_reward_interval(),
            &program_accounts_map,
            &programs_loaded_for_tx_batch.borrow(),
        );
        load_time.stop();

        let mut execution_time = Measure::start("execution_time");
        let mut signature_count: u64 = 0;

        let execution_results: Vec<TransactionExecutionResult> = loaded_transactions
            .iter_mut()
            .zip(sanitized_txs.iter())
            .map(|(accs, tx)| match accs {
                (Err(e), _nonce) => TransactionExecutionResult::NotExecuted(e.clone()),
                (Ok(loaded_transaction), nonce) => {
                    let compute_budget = if let Some(compute_budget) =
                        self.runtime_config.compute_budget
                    {
                        compute_budget
                    } else {
                        let mut compute_budget =
                            ComputeBudget::new(compute_budget::MAX_COMPUTE_UNIT_LIMIT as u64);

                        let mut compute_budget_process_transaction_time =
                            Measure::start("compute_budget_process_transaction_time");
                        let process_transaction_result = compute_budget.process_instructions(
                            tx.message().program_instructions_iter(),
                            !self
                                .feature_set
                                .is_active(&remove_deprecated_request_unit_ix::id()),
                            self.feature_set
                                .is_active(&add_set_tx_loaded_accounts_data_size_instruction::id()),
                        );
                        compute_budget_process_transaction_time.stop();
                        saturating_add_assign!(
                            timings
                                .execute_accessories
                                .compute_budget_process_transaction_us,
                            compute_budget_process_transaction_time.as_us()
                        );
                        if let Err(err) = process_transaction_result {
                            return TransactionExecutionResult::NotExecuted(err);
                        }
                        compute_budget
                    };

                    let result = self.execute_loaded_transaction(
                        tx,
                        loaded_transaction,
                        compute_budget,
                        nonce.as_ref().map(DurableNonceFee::from),
                        enable_cpi_recording,
                        enable_log_recording,
                        enable_return_data_recording,
                        timings,
                        &mut error_counters,
                        log_messages_bytes_limit,
                        &programs_loaded_for_tx_batch.borrow(),
                    );

                    if let TransactionExecutionResult::Executed {
                        details,
                        programs_modified_by_tx,
                        programs_updated_only_for_global_cache: _,
                    } = &result
                    {
                        // Update batch specific cache of the loaded programs with the modifications
                        // made by the transaction, if it executed successfully.
                        if details.status.is_ok() {
                            programs_loaded_for_tx_batch
                                .borrow_mut()
                                .merge(programs_modified_by_tx);
                        }
                    }

                    result
                }
            })
            .collect();

        execution_time.stop();

        const SHRINK_LOADED_PROGRAMS_TO_PERCENTAGE: u8 = 90;
        self.loaded_programs_cache
            .write()
            .unwrap()
            .sort_and_unload(Percentage::from(SHRINK_LOADED_PROGRAMS_TO_PERCENTAGE));

        debug!(
            "check: {}us load: {}us execute: {}us txs_len={}",
            check_time.as_us(),
            load_time.as_us(),
            execution_time.as_us(),
            sanitized_txs.len(),
        );

        timings.saturating_add_in_place(ExecuteTimingType::CheckUs, check_time.as_us());
        timings.saturating_add_in_place(ExecuteTimingType::LoadUs, load_time.as_us());
        timings.saturating_add_in_place(ExecuteTimingType::ExecuteUs, execution_time.as_us());

        let mut executed_transactions_count: usize = 0;
        let mut executed_non_vote_transactions_count: usize = 0;
        let mut executed_with_successful_result_count: usize = 0;
        let err_count = &mut error_counters.total;
        let transaction_log_collector_config =
            self.transaction_log_collector_config.read().unwrap();

        let mut collect_logs_time = Measure::start("collect_logs_time");
        for (execution_result, tx) in execution_results.iter().zip(sanitized_txs) {
            if let Some(debug_keys) = &self.transaction_debug_keys {
                for key in tx.message().account_keys().iter() {
                    if debug_keys.contains(key) {
                        let result = execution_result.flattened_result();
                        info!("slot: {} result: {:?} tx: {:?}", self.slot, result, tx);
                        break;
                    }
                }
            }

            let is_vote = tx.is_simple_vote_transaction();

            if execution_result.was_executed() // Skip log collection for unprocessed transactions
                && transaction_log_collector_config.filter != TransactionLogCollectorFilter::None
            {
                let mut filtered_mentioned_addresses = Vec::new();
                if !transaction_log_collector_config
                    .mentioned_addresses
                    .is_empty()
                {
                    for key in tx.message().account_keys().iter() {
                        if transaction_log_collector_config
                            .mentioned_addresses
                            .contains(key)
                        {
                            filtered_mentioned_addresses.push(*key);
                        }
                    }
                }

                let store = match transaction_log_collector_config.filter {
                    TransactionLogCollectorFilter::All => {
                        !is_vote || !filtered_mentioned_addresses.is_empty()
                    }
                    TransactionLogCollectorFilter::AllWithVotes => true,
                    TransactionLogCollectorFilter::None => false,
                    TransactionLogCollectorFilter::OnlyMentionedAddresses => {
                        !filtered_mentioned_addresses.is_empty()
                    }
                };

                if store {
                    if let Some(TransactionExecutionDetails {
                        status,
                        log_messages: Some(log_messages),
                        ..
                    }) = execution_result.details()
                    {
                        let mut transaction_log_collector =
                            self.transaction_log_collector.write().unwrap();
                        let transaction_log_index = transaction_log_collector.logs.len();

                        transaction_log_collector.logs.push(TransactionLogInfo {
                            signature: *tx.signature(),
                            result: status.clone(),
                            is_vote,
                            log_messages: log_messages.clone(),
                        });
                        for key in filtered_mentioned_addresses.into_iter() {
                            transaction_log_collector
                                .mentioned_address_map
                                .entry(key)
                                .or_default()
                                .push(transaction_log_index);
                        }
                    }
                }
            }

            if execution_result.was_executed() {
                // Signature count must be accumulated only if the transaction
                // is executed, otherwise a mismatched count between banking and
                // replay could occur
                signature_count += u64::from(tx.message().header().num_required_signatures);
                executed_transactions_count += 1;
            }

            match execution_result.flattened_result() {
                Ok(()) => {
                    if !is_vote {
                        executed_non_vote_transactions_count += 1;
                    }
                    executed_with_successful_result_count += 1;
                }
                Err(err) => {
                    if *err_count == 0 {
                        debug!("tx error: {:?} {:?}", err, tx);
                    }
                    *err_count += 1;
                }
            }
        }
        collect_logs_time.stop();
        timings
            .saturating_add_in_place(ExecuteTimingType::CollectLogsUs, collect_logs_time.as_us());

        if *err_count > 0 {
            debug!(
                "{} errors of {} txs",
                *err_count,
                *err_count + executed_with_successful_result_count
            );
        }
        LoadAndExecuteTransactionsOutput {
            loaded_transactions,
            execution_results,
            retryable_transaction_indexes,
            executed_transactions_count,
            executed_non_vote_transactions_count,
            executed_with_successful_result_count,
            signature_count,
            error_counters,
        }
    }

    /// The maximum allowed size, in bytes, of the accounts data
    pub fn accounts_data_size_limit(&self) -> u64 {
        MAX_ACCOUNTS_DATA_LEN
    }

    /// Load the accounts data size, in bytes
    pub fn load_accounts_data_size(&self) -> u64 {
        self.accounts_data_size_initial
            .saturating_add_signed(self.load_accounts_data_size_delta())
    }

    /// Load the change in accounts data size in this Bank, in bytes
    pub fn load_accounts_data_size_delta(&self) -> i64 {
        let delta_on_chain = self.load_accounts_data_size_delta_on_chain();
        let delta_off_chain = self.load_accounts_data_size_delta_off_chain();
        delta_on_chain.saturating_add(delta_off_chain)
    }

    /// Load the change in accounts data size in this Bank, in bytes, from on-chain events
    /// i.e. transactions
    pub fn load_accounts_data_size_delta_on_chain(&self) -> i64 {
        self.accounts_data_size_delta_on_chain.load(Acquire)
    }

    /// Load the change in accounts data size in this Bank, in bytes, from off-chain events
    /// i.e. rent collection
    pub fn load_accounts_data_size_delta_off_chain(&self) -> i64 {
        self.accounts_data_size_delta_off_chain.load(Acquire)
    }

    /// Update the accounts data size delta from on-chain events by adding `amount`.
    /// The arithmetic saturates.
    fn update_accounts_data_size_delta_on_chain(&self, amount: i64) {
        if amount == 0 {
            return;
        }

        self.accounts_data_size_delta_on_chain
            .fetch_update(AcqRel, Acquire, |accounts_data_size_delta_on_chain| {
                Some(accounts_data_size_delta_on_chain.saturating_add(amount))
            })
            // SAFETY: unwrap() is safe since our update fn always returns `Some`
            .unwrap();
    }

    /// Update the accounts data size delta from off-chain events by adding `amount`.
    /// The arithmetic saturates.
    fn update_accounts_data_size_delta_off_chain(&self, amount: i64) {
        if amount == 0 {
            return;
        }

        self.accounts_data_size_delta_off_chain
            .fetch_update(AcqRel, Acquire, |accounts_data_size_delta_off_chain| {
                Some(accounts_data_size_delta_off_chain.saturating_add(amount))
            })
            // SAFETY: unwrap() is safe since our update fn always returns `Some`
            .unwrap();
    }

    /// Calculate the data size delta and update the off-chain accounts data size delta
    fn calculate_and_update_accounts_data_size_delta_off_chain(
        &self,
        old_data_size: usize,
        new_data_size: usize,
    ) {
        let data_size_delta = calculate_data_size_delta(old_data_size, new_data_size);
        self.update_accounts_data_size_delta_off_chain(data_size_delta);
    }

    /// Set the initial accounts data size
    /// NOTE: This fn is *ONLY FOR TESTS*
    pub fn set_accounts_data_size_initial_for_tests(&mut self, amount: u64) {
        self.accounts_data_size_initial = amount;
    }

    /// Update the accounts data size off-chain delta
    /// NOTE: This fn is *ONLY FOR TESTS*
    pub fn update_accounts_data_size_delta_off_chain_for_tests(&self, amount: i64) {
        self.update_accounts_data_size_delta_off_chain(amount)
    }

    fn filter_program_errors_and_collect_fee(
        &self,
        txs: &[SanitizedTransaction],
        execution_results: &[TransactionExecutionResult],
    ) -> Vec<Result<()>> {
        let hash_queue = self.blockhash_queue.read().unwrap();
        let mut fees = 0;

        let results = txs
            .iter()
            .zip(execution_results)
            .map(|(tx, execution_result)| {
                let (execution_status, durable_nonce_fee) = match &execution_result {
                    TransactionExecutionResult::Executed { details, .. } => {
                        Ok((&details.status, details.durable_nonce_fee.as_ref()))
                    }
                    TransactionExecutionResult::NotExecuted(err) => Err(err.clone()),
                }?;

                let (lamports_per_signature, is_nonce) = durable_nonce_fee
                    .map(|durable_nonce_fee| durable_nonce_fee.lamports_per_signature())
                    .map(|maybe_lamports_per_signature| (maybe_lamports_per_signature, true))
                    .unwrap_or_else(|| {
                        (
                            hash_queue.get_lamports_per_signature(tx.message().recent_blockhash()),
                            false,
                        )
                    });

                let lamports_per_signature =
                    lamports_per_signature.ok_or(TransactionError::BlockhashNotFound)?;
                let fee = self.get_fee_for_message_with_lamports_per_signature(
                    tx.message(),
                    lamports_per_signature,
                );

                // In case of instruction error, even though no accounts
                // were stored we still need to charge the payer the
                // fee.
                //
                //...except nonce accounts, which already have their
                // post-load, fee deducted, pre-execute account state
                // stored
                if execution_status.is_err() && !is_nonce {
                    self.withdraw(tx.message().fee_payer(), fee)?;
                }

                fees += fee;
                Ok(())
            })
            .collect();

        self.collector_fees.fetch_add(fees, Relaxed);
        results
    }

    /// `committed_transactions_count` is the number of transactions out of `sanitized_txs`
    /// that was executed. Of those, `committed_transactions_count`,
    /// `committed_with_failure_result_count` is the number of executed transactions that returned
    /// a failure result.
    pub fn commit_transactions(
        &self,
        sanitized_txs: &[SanitizedTransaction],
        loaded_txs: &mut [TransactionLoadResult],
        execution_results: Vec<TransactionExecutionResult>,
        last_blockhash: Hash,
        lamports_per_signature: u64,
        counts: CommitTransactionCounts,
        timings: &mut ExecuteTimings,
    ) -> TransactionResults {
        assert!(
            !self.freeze_started(),
            "commit_transactions() working on a bank that is already frozen or is undergoing freezing!"
        );

        let CommitTransactionCounts {
            committed_transactions_count,
            committed_non_vote_transactions_count,
            committed_with_failure_result_count,
            signature_count,
        } = counts;

        self.increment_transaction_count(committed_transactions_count);
        self.increment_non_vote_transaction_count_since_restart(
            committed_non_vote_transactions_count,
        );
        self.increment_signature_count(signature_count);

        if committed_with_failure_result_count > 0 {
            self.transaction_error_count
                .fetch_add(committed_with_failure_result_count, Relaxed);
        }

        // Should be equivalent to checking `committed_transactions_count > 0`
        if execution_results.iter().any(|result| result.was_executed()) {
            self.is_delta.store(true, Relaxed);
            self.transaction_entries_count.fetch_add(1, Relaxed);
            self.transactions_per_entry_max
                .fetch_max(committed_transactions_count, Relaxed);
        }

        let mut write_time = Measure::start("write_time");
        let durable_nonce = DurableNonce::from_blockhash(&last_blockhash);
        self.rc.accounts.store_cached(
            self.slot(),
            sanitized_txs,
            &execution_results,
            loaded_txs,
            &self.rent_collector,
            &durable_nonce,
            lamports_per_signature,
            self.include_slot_in_hash(),
        );
        let rent_debits = self.collect_rent(&execution_results, loaded_txs);

        // Cached vote and stake accounts are synchronized with accounts-db
        // after each transaction.
        let mut update_stakes_cache_time = Measure::start("update_stakes_cache_time");
        self.update_stakes_cache(sanitized_txs, &execution_results, loaded_txs);
        update_stakes_cache_time.stop();

        // once committed there is no way to unroll
        write_time.stop();
        debug!(
            "store: {}us txs_len={}",
            write_time.as_us(),
            sanitized_txs.len()
        );

        let mut store_executors_which_were_deployed_time =
            Measure::start("store_executors_which_were_deployed_time");
        for execution_result in &execution_results {
            if let TransactionExecutionResult::Executed {
                details,
                programs_modified_by_tx,
                programs_updated_only_for_global_cache,
            } = execution_result
            {
                if details.status.is_ok() {
                    let mut cache = self.loaded_programs_cache.write().unwrap();
                    cache.merge(programs_modified_by_tx);
                    cache.merge(programs_updated_only_for_global_cache);
                }
            }
        }
        store_executors_which_were_deployed_time.stop();
        saturating_add_assign!(
            timings.execute_accessories.update_executors_us,
            store_executors_which_were_deployed_time.as_us()
        );

        let accounts_data_len_delta = execution_results
            .iter()
            .filter_map(|execution_result| {
                execution_result
                    .details()
                    .map(|details| details.accounts_data_len_delta)
            })
            .sum();
        self.update_accounts_data_size_delta_on_chain(accounts_data_len_delta);

        timings.saturating_add_in_place(ExecuteTimingType::StoreUs, write_time.as_us());
        timings.saturating_add_in_place(
            ExecuteTimingType::UpdateStakesCacheUs,
            update_stakes_cache_time.as_us(),
        );

        let mut update_transaction_statuses_time = Measure::start("update_transaction_statuses");
        self.update_transaction_statuses(sanitized_txs, &execution_results);
        let fee_collection_results =
            self.filter_program_errors_and_collect_fee(sanitized_txs, &execution_results);
        update_transaction_statuses_time.stop();
        timings.saturating_add_in_place(
            ExecuteTimingType::UpdateTransactionStatuses,
            update_transaction_statuses_time.as_us(),
        );

        TransactionResults {
            fee_collection_results,
            execution_results,
            rent_debits,
        }
    }

    // Distribute collected rent fees for this slot to staked validators (excluding stakers)
    // according to stake.
    //
    // The nature of rent fee is the cost of doing business, every validator has to hold (or have
    // access to) the same list of accounts, so we pay according to stake, which is a rough proxy for
    // value to the network.
    //
    // Currently, rent distribution doesn't consider given validator's uptime at all (this might
    // change). That's because rent should be rewarded for the storage resource utilization cost.
    // It's treated differently from transaction fees, which is for the computing resource
    // utilization cost.
    //
    // We can't use collector_id (which is rotated according to stake-weighted leader schedule)
    // as an approximation to the ideal rent distribution to simplify and avoid this per-slot
    // computation for the distribution (time: N log N, space: N acct. stores; N = # of
    // validators).
    // The reason is that rent fee doesn't need to be incentivized for throughput unlike transaction
    // fees
    //
    // Ref: collect_fees
    #[allow(clippy::needless_collect)]
    fn distribute_rent_to_validators(
        &self,
        vote_accounts: &VoteAccountsHashMap,
        rent_to_be_distributed: u64,
    ) {
        let mut total_staked = 0;

        // Collect the stake associated with each validator.
        // Note that a validator may be present in this vector multiple times if it happens to have
        // more than one staked vote account somehow
        let mut validator_stakes = vote_accounts
            .iter()
            .filter_map(|(_vote_pubkey, (staked, account))| {
                if *staked == 0 {
                    None
                } else {
                    total_staked += *staked;
                    Some((account.node_pubkey()?, *staked))
                }
            })
            .collect::<Vec<(Pubkey, u64)>>();

        #[cfg(test)]
        if validator_stakes.is_empty() {
            // some tests bank.freezes() with bad staking state
            self.capitalization
                .fetch_sub(rent_to_be_distributed, Relaxed);
            return;
        }
        #[cfg(not(test))]
        assert!(!validator_stakes.is_empty());

        // Sort first by stake and then by validator identity pubkey for determinism.
        // If two items are still equal, their relative order does not matter since
        // both refer to the same validator.
        validator_stakes.sort_unstable_by(|(pubkey1, staked1), (pubkey2, staked2)| {
            (staked1, pubkey1).cmp(&(staked2, pubkey2)).reverse()
        });

        let enforce_fix = self.no_overflow_rent_distribution_enabled();

        let mut rent_distributed_in_initial_round = 0;
        let validator_rent_shares = validator_stakes
            .into_iter()
            .map(|(pubkey, staked)| {
                let rent_share = if !enforce_fix {
                    (((staked * rent_to_be_distributed) as f64) / (total_staked as f64)) as u64
                } else {
                    (((staked as u128) * (rent_to_be_distributed as u128)) / (total_staked as u128))
                        .try_into()
                        .unwrap()
                };
                rent_distributed_in_initial_round += rent_share;
                (pubkey, rent_share)
            })
            .collect::<Vec<(Pubkey, u64)>>();

        // Leftover lamports after fraction calculation, will be paid to validators starting from highest stake
        // holder
        let mut leftover_lamports = rent_to_be_distributed - rent_distributed_in_initial_round;

        let mut rewards = vec![];
        validator_rent_shares
            .into_iter()
            .for_each(|(pubkey, rent_share)| {
                let rent_to_be_paid = if leftover_lamports > 0 {
                    leftover_lamports -= 1;
                    rent_share + 1
                } else {
                    rent_share
                };
                if !enforce_fix || rent_to_be_paid > 0 {
                    let mut account = self
                        .get_account_with_fixed_root(&pubkey)
                        .unwrap_or_default();
                    let rent = self.rent_collector().rent;
                    let recipient_pre_rent_state = RentState::from_account(&account, &rent);
                    let distribution = account.checked_add_lamports(rent_to_be_paid);
                    let recipient_post_rent_state = RentState::from_account(&account, &rent);
                    let rent_state_transition_allowed = recipient_post_rent_state
                        .transition_allowed_from(&recipient_pre_rent_state);
                    if !rent_state_transition_allowed {
                        warn!(
                            "Rent distribution of {rent_to_be_paid} to {pubkey} results in \
                            invalid RentState: {recipient_post_rent_state:?}"
                        );
                        datapoint_warn!(
                            "bank-rent_distribution_invalid_state",
                            ("slot", self.slot(), i64),
                            ("pubkey", pubkey.to_string(), String),
                            ("rent_to_be_paid", rent_to_be_paid, i64)
                        );
                    }
                    if distribution.is_err()
                        || (self.prevent_rent_paying_rent_recipients()
                            && !rent_state_transition_allowed)
                    {
                        // overflow adding lamports or resulting account is not rent-exempt
                        self.capitalization.fetch_sub(rent_to_be_paid, Relaxed);
                        error!(
                            "Burned {} rent lamports instead of sending to {}",
                            rent_to_be_paid, pubkey
                        );
                        datapoint_error!(
                            "bank-burned_rent",
                            ("slot", self.slot(), i64),
                            ("num_lamports", rent_to_be_paid, i64)
                        );
                    } else {
                        self.store_account(&pubkey, &account);
                        rewards.push((
                            pubkey,
                            RewardInfo {
                                reward_type: RewardType::Rent,
                                lamports: rent_to_be_paid as i64,
                                post_balance: account.lamports(),
                                commission: None,
                            },
                        ));
                    }
                }
            });
        self.rewards.write().unwrap().append(&mut rewards);

        if enforce_fix {
            assert_eq!(leftover_lamports, 0);
        } else if leftover_lamports != 0 {
            warn!(
                "There was leftover from rent distribution: {}",
                leftover_lamports
            );
            self.capitalization.fetch_sub(leftover_lamports, Relaxed);
        }
    }

    fn distribute_rent(&self) {
        let total_rent_collected = self.collected_rent.load(Relaxed);

        let (burned_portion, rent_to_be_distributed) = self
            .rent_collector
            .rent
            .calculate_burn(total_rent_collected);

        debug!(
            "distributed rent: {} (rounded from: {}, burned: {})",
            rent_to_be_distributed, total_rent_collected, burned_portion
        );
        self.capitalization.fetch_sub(burned_portion, Relaxed);

        if rent_to_be_distributed == 0 {
            return;
        }

        self.distribute_rent_to_validators(&self.vote_accounts(), rent_to_be_distributed);
    }

    fn collect_rent(
        &self,
        execution_results: &[TransactionExecutionResult],
        loaded_txs: &mut [TransactionLoadResult],
    ) -> Vec<RentDebits> {
        let mut collected_rent: u64 = 0;
        let rent_debits: Vec<_> = loaded_txs
            .iter_mut()
            .zip(execution_results)
            .map(|((load_result, _nonce), execution_result)| {
                if let (Ok(loaded_transaction), true) =
                    (load_result, execution_result.was_executed_successfully())
                {
                    collected_rent += loaded_transaction.rent;
                    mem::take(&mut loaded_transaction.rent_debits)
                } else {
                    RentDebits::default()
                }
            })
            .collect();
        self.collected_rent.fetch_add(collected_rent, Relaxed);
        rent_debits
    }

    fn run_incinerator(&self) {
        if let Some((account, _)) =
            self.get_account_modified_since_parent_with_fixed_root(&incinerator::id())
        {
            self.capitalization.fetch_sub(account.lamports(), Relaxed);
            self.store_account(&incinerator::id(), &AccountSharedData::default());
        }
    }

    /// Get stake and stake node accounts
    pub(crate) fn get_stake_accounts(&self, minimized_account_set: &DashSet<Pubkey>) {
        self.stakes_cache
            .stakes()
            .stake_delegations()
            .iter()
            .for_each(|(pubkey, _)| {
                minimized_account_set.insert(*pubkey);
            });

        self.stakes_cache
            .stakes()
            .staked_nodes()
            .par_iter()
            .for_each(|(pubkey, _)| {
                minimized_account_set.insert(*pubkey);
            });
    }

    fn collect_rent_eagerly(&self) {
        if self.lazy_rent_collection.load(Relaxed) {
            return;
        }

        let mut measure = Measure::start("collect_rent_eagerly-ms");
        let partitions = self.rent_collection_partitions();
        let count = partitions.len();
        let rent_metrics = RentMetrics::default();
        // partitions will usually be 1, but could be more if we skip slots
        let mut parallel = count > 1;
        if parallel {
            let ranges = partitions
                .iter()
                .map(|partition| {
                    (
                        *partition,
                        accounts_partition::pubkey_range_from_partition(*partition),
                    )
                })
                .collect::<Vec<_>>();
            // test every range to make sure ranges are not overlapping
            // some tests collect rent from overlapping ranges
            // example: [(0, 31, 32), (0, 0, 128), (0, 27, 128)]
            // read-modify-write of an account for rent collection cannot be done in parallel
            'outer: for i in 0..ranges.len() {
                for j in 0..ranges.len() {
                    if i == j {
                        continue;
                    }

                    let i = &ranges[i].1;
                    let j = &ranges[j].1;
                    // make sure i doesn't contain j
                    if i.contains(j.start()) || i.contains(j.end()) {
                        parallel = false;
                        break 'outer;
                    }
                }
            }

            if parallel {
                let thread_pool = &self.rc.accounts.accounts_db.thread_pool;
                thread_pool.install(|| {
                    ranges.into_par_iter().for_each(|range| {
                        self.collect_rent_in_range(range.0, range.1, &rent_metrics)
                    });
                });
            }
        }
        if !parallel {
            // collect serially
            partitions
                .into_iter()
                .for_each(|partition| self.collect_rent_in_partition(partition, &rent_metrics));
        }
        measure.stop();
        datapoint_info!(
            "collect_rent_eagerly",
            ("accounts", rent_metrics.count.load(Relaxed), i64),
            ("partitions", count, i64),
            ("total_time_us", measure.as_us(), i64),
            (
                "hold_range_us",
                rent_metrics.hold_range_us.load(Relaxed),
                i64
            ),
            ("load_us", rent_metrics.load_us.load(Relaxed), i64),
            ("collect_us", rent_metrics.collect_us.load(Relaxed), i64),
            ("hash_us", rent_metrics.hash_us.load(Relaxed), i64),
            ("store_us", rent_metrics.store_us.load(Relaxed), i64),
        );
    }

    #[cfg(test)]
    fn restore_old_behavior_for_fragile_tests(&self) {
        self.lazy_rent_collection.store(true, Relaxed);
    }

    fn rent_collection_partitions(&self) -> Vec<Partition> {
        if !self.use_fixed_collection_cycle() {
            // This mode is for production/development/testing.
            // In this mode, we iterate over the whole pubkey value range for each epochs
            // including warm-up epochs.
            // The only exception is the situation where normal epochs are relatively short
            // (currently less than 2 day). In that case, we arrange a single collection
            // cycle to be multiple of epochs so that a cycle could be greater than the 2 day.
            self.variable_cycle_partitions()
        } else {
            // This mode is mainly for benchmarking only.
            // In this mode, we always iterate over the whole pubkey value range with
            // <slot_count_in_two_day> slots as a collection cycle, regardless warm-up or
            // alignment between collection cycles and epochs.
            // Thus, we can simulate stable processing load of eager rent collection,
            // strictly proportional to the number of pubkeys since genesis.
            self.fixed_cycle_partitions()
        }
    }

    /// true if rent collection does NOT rewrite accounts whose pubkey indicates
    ///  it is time for rent collection, but the account is rent exempt.
    /// false if rent collection DOES rewrite accounts if the account is rent exempt
    /// This is the default behavior historically.
    fn bank_hash_skips_rent_rewrites(&self) -> bool {
        self.feature_set
            .is_active(&feature_set::skip_rent_rewrites::id())
    }

    /// Collect rent from `accounts`
    ///
    /// This fn is called inside a parallel loop from `collect_rent_in_partition()`.  Avoid adding
    /// any code that causes contention on shared memory/data (i.e. do not update atomic metrics).
    ///
    /// The return value is a struct of computed values that `collect_rent_in_partition()` will
    /// reduce at the end of its parallel loop.  If possible, place data/computation that cause
    /// contention/take locks in the return struct and process them in
    /// `collect_rent_from_partition()` after reducing the parallel loop.
    fn collect_rent_from_accounts(
        &self,
        mut accounts: Vec<(Pubkey, AccountSharedData, Slot)>,
        rent_paying_pubkeys: Option<&HashSet<Pubkey>>,
        partition_index: PartitionIndex,
    ) -> CollectRentFromAccountsInfo {
        let mut rent_debits = RentDebits::default();
        let mut total_rent_collected_info = CollectedInfo::default();
        let mut accounts_to_store =
            Vec::<(&Pubkey, &AccountSharedData)>::with_capacity(accounts.len());
        let mut time_collecting_rent_us = 0;
        let mut time_storing_accounts_us = 0;
        let can_skip_rewrites = self.bank_hash_skips_rent_rewrites();
        let set_exempt_rent_epoch_max: bool = self
            .feature_set
            .is_active(&solana_sdk::feature_set::set_exempt_rent_epoch_max::id());
        for (pubkey, account, _loaded_slot) in accounts.iter_mut() {
            let (rent_collected_info, measure) =
                measure!(self.rent_collector.collect_from_existing_account(
                    pubkey,
                    account,
                    self.rc.accounts.accounts_db.filler_account_suffix.as_ref(),
                    set_exempt_rent_epoch_max,
                ));
            time_collecting_rent_us += measure.as_us();

            // only store accounts where we collected rent
            // but get the hash for all these accounts even if collected rent is 0 (= not updated).
            // Also, there's another subtle side-effect from rewrites: this
            // ensures we verify the whole on-chain state (= all accounts)
            // via the bank delta hash slowly once per an epoch.
            if !can_skip_rewrites || !Self::skip_rewrite(rent_collected_info.rent_amount, account) {
                if rent_collected_info.rent_amount > 0 {
                    if let Some(rent_paying_pubkeys) = rent_paying_pubkeys {
                        if !rent_paying_pubkeys.contains(pubkey) {
                            let partition_from_pubkey = accounts_partition::partition_from_pubkey(
                                pubkey,
                                self.epoch_schedule.slots_per_epoch,
                            );
                            // Submit datapoint instead of assert while we verify this is correct
                            datapoint_warn!(
                                "bank-unexpected_rent_paying_pubkey",
                                ("slot", self.slot(), i64),
                                ("pubkey", pubkey.to_string(), String),
                                ("partition_index", partition_index, i64),
                                ("partition_from_pubkey", partition_from_pubkey, i64)
                            );
                            warn!(
                                "Collecting rent from unexpected pubkey: {}, slot: {}, parent_slot: {:?}, \
                                partition_index: {}, partition_from_pubkey: {}",
                                pubkey,
                                self.slot(),
                                self.parent().map(|bank| bank.slot()),
                                partition_index,
                                partition_from_pubkey,
                            );
                        }
                    }
                }
                total_rent_collected_info += rent_collected_info;
                accounts_to_store.push((pubkey, account));
            }
            rent_debits.insert(pubkey, rent_collected_info.rent_amount, account.lamports());
        }

        if !accounts_to_store.is_empty() {
            // TODO: Maybe do not call `store_accounts()` here.  Instead return `accounts_to_store`
            // and have `collect_rent_in_partition()` perform all the stores.
            let (_, measure) = measure!(self.store_accounts((
                self.slot(),
                &accounts_to_store[..],
                self.include_slot_in_hash()
            )));
            time_storing_accounts_us += measure.as_us();
        }

        CollectRentFromAccountsInfo {
            rent_collected_info: total_rent_collected_info,
            rent_rewards: rent_debits.into_unordered_rewards_iter().collect(),
            time_collecting_rent_us,
            time_storing_accounts_us,
            num_accounts: accounts.len(),
        }
    }

    /// true if we should include the slot in account hash
    /// This is governed by a feature.
    pub(crate) fn include_slot_in_hash(&self) -> IncludeSlotInHash {
        if self
            .feature_set
            .is_active(&feature_set::account_hash_ignore_slot::id())
        {
            IncludeSlotInHash::RemoveSlot
        } else {
            IncludeSlotInHash::IncludeSlot
        }
    }

    /// convert 'partition' to a pubkey range and 'collect_rent_in_range'
    fn collect_rent_in_partition(&self, partition: Partition, metrics: &RentMetrics) {
        let subrange_full = accounts_partition::pubkey_range_from_partition(partition);
        self.collect_rent_in_range(partition, subrange_full, metrics)
    }

    /// get all pubkeys that we expect to be rent-paying or None, if this was not initialized at load time (that should only exist in test cases)
    fn get_rent_paying_pubkeys(&self, partition: &Partition) -> Option<HashSet<Pubkey>> {
        self.rc
            .accounts
            .accounts_db
            .accounts_index
            .rent_paying_accounts_by_partition
            .get()
            .and_then(|rent_paying_accounts| {
                rent_paying_accounts.is_initialized().then(|| {
                    accounts_partition::get_partition_end_indexes(partition)
                        .into_iter()
                        .flat_map(|end_index| {
                            rent_paying_accounts.get_pubkeys_in_partition_index(end_index)
                        })
                        .cloned()
                        .collect::<HashSet<_>>()
                })
            })
    }

    /// load accounts with pubkeys in 'subrange_full'
    /// collect rent and update 'account.rent_epoch' as necessary
    /// store accounts, whether rent was collected or not (depending on whether we skipping rewrites is enabled)
    /// update bank's rewrites set for all rewrites that were skipped
    /// if 'just_rewrites', function will only update bank's rewrites set and not actually store any accounts.
    ///  This flag is used when restoring from a snapshot to calculate and verify the initial bank's delta hash.
    fn collect_rent_in_range(
        &self,
        partition: Partition,
        subrange_full: RangeInclusive<Pubkey>,
        metrics: &RentMetrics,
    ) {
        let mut hold_range = Measure::start("hold_range");
        let thread_pool = &self.rc.accounts.accounts_db.thread_pool;
        thread_pool.install(|| {
            self.rc
                .accounts
                .hold_range_in_memory(&subrange_full, true, thread_pool);
            hold_range.stop();
            metrics.hold_range_us.fetch_add(hold_range.as_us(), Relaxed);

            let rent_paying_pubkeys_ = self.get_rent_paying_pubkeys(&partition);
            let rent_paying_pubkeys = rent_paying_pubkeys_.as_ref();

            // divide the range into num_threads smaller ranges and process in parallel
            // Note that 'pubkey_range_from_partition' cannot easily be re-used here to break the range smaller.
            // It has special handling of 0..0 and partition_count changes affect all ranges unevenly.
            let num_threads = solana_accounts_db::accounts_db::quarter_thread_count() as u64;
            let sz = std::mem::size_of::<u64>();
            let start_prefix = accounts_partition::prefix_from_pubkey(subrange_full.start());
            let end_prefix_inclusive = accounts_partition::prefix_from_pubkey(subrange_full.end());
            let range = end_prefix_inclusive - start_prefix;
            let increment = range / num_threads;
            let mut results = (0..num_threads)
                .into_par_iter()
                .map(|chunk| {
                    let offset = |chunk| start_prefix + chunk * increment;
                    let start = offset(chunk);
                    let last = chunk == num_threads - 1;
                    let merge_prefix = |prefix: u64, mut bound: Pubkey| {
                        bound.as_mut()[0..sz].copy_from_slice(&prefix.to_be_bytes());
                        bound
                    };
                    let start = merge_prefix(start, *subrange_full.start());
                    let (accounts, measure_load_accounts) = measure!(if last {
                        let end = *subrange_full.end();
                        let subrange = start..=end; // IN-clusive
                        self.rc
                            .accounts
                            .load_to_collect_rent_eagerly(&self.ancestors, subrange)
                    } else {
                        let end = merge_prefix(offset(chunk + 1), *subrange_full.start());
                        let subrange = start..end; // EX-clusive, the next 'start' will be this same value
                        self.rc
                            .accounts
                            .load_to_collect_rent_eagerly(&self.ancestors, subrange)
                    });
                    CollectRentInPartitionInfo::new(
                        self.collect_rent_from_accounts(accounts, rent_paying_pubkeys, partition.1),
                        Duration::from_nanos(measure_load_accounts.as_ns()),
                    )
                })
                .reduce(
                    CollectRentInPartitionInfo::default,
                    CollectRentInPartitionInfo::reduce,
                );

            // We cannot assert here that we collected from all expected keys.
            // Some accounts may have been topped off or may have had all funds removed and gone to 0 lamports.

            self.rc
                .accounts
                .hold_range_in_memory(&subrange_full, false, thread_pool);

            self.collected_rent
                .fetch_add(results.rent_collected, Relaxed);
            self.update_accounts_data_size_delta_off_chain(
                -(results.accounts_data_size_reclaimed as i64),
            );
            self.rewards
                .write()
                .unwrap()
                .append(&mut results.rent_rewards);

            metrics
                .load_us
                .fetch_add(results.time_loading_accounts_us, Relaxed);
            metrics
                .collect_us
                .fetch_add(results.time_collecting_rent_us, Relaxed);
            metrics
                .store_us
                .fetch_add(results.time_storing_accounts_us, Relaxed);
            metrics.count.fetch_add(results.num_accounts, Relaxed);
        });
    }

    /// return true iff storing this account is just a rewrite and can be skipped
    fn skip_rewrite(rent_amount: u64, account: &AccountSharedData) -> bool {
        // if rent was != 0
        // or special case for default rent value
        // these cannot be skipped and must be written
        rent_amount == 0 && account.rent_epoch() != 0
    }

    pub(crate) fn fixed_cycle_partitions_between_slots(
        &self,
        starting_slot: Slot,
        ending_slot: Slot,
    ) -> Vec<Partition> {
        let slot_count_in_two_day = self.slot_count_in_two_day();
        accounts_partition::get_partitions(ending_slot, starting_slot, slot_count_in_two_day)
    }

    fn fixed_cycle_partitions(&self) -> Vec<Partition> {
        self.fixed_cycle_partitions_between_slots(self.parent_slot(), self.slot())
    }

    pub(crate) fn variable_cycle_partitions_between_slots(
        &self,
        starting_slot: Slot,
        ending_slot: Slot,
    ) -> Vec<Partition> {
        let (starting_epoch, mut starting_slot_index) =
            self.get_epoch_and_slot_index(starting_slot);
        let (ending_epoch, ending_slot_index) = self.get_epoch_and_slot_index(ending_slot);

        let mut partitions = vec![];
        if starting_epoch < ending_epoch {
            let slot_skipped = (ending_slot - starting_slot) > 1;
            if slot_skipped {
                // Generate special partitions because there are skipped slots
                // exactly at the epoch transition.

                let parent_last_slot_index = self.get_slots_in_epoch(starting_epoch) - 1;

                // ... for parent epoch
                partitions.push(self.partition_from_slot_indexes_with_gapped_epochs(
                    starting_slot_index,
                    parent_last_slot_index,
                    starting_epoch,
                ));

                if ending_slot_index > 0 {
                    // ... for current epoch
                    partitions.push(self.partition_from_slot_indexes_with_gapped_epochs(
                        0,
                        0,
                        ending_epoch,
                    ));
                }
            }
            starting_slot_index = 0;
        }

        partitions.push(self.partition_from_normal_slot_indexes(
            starting_slot_index,
            ending_slot_index,
            ending_epoch,
        ));

        partitions
    }

    fn variable_cycle_partitions(&self) -> Vec<Partition> {
        self.variable_cycle_partitions_between_slots(self.parent_slot(), self.slot())
    }

    fn do_partition_from_slot_indexes(
        &self,
        start_slot_index: SlotIndex,
        end_slot_index: SlotIndex,
        epoch: Epoch,
        generated_for_gapped_epochs: bool,
    ) -> Partition {
        let slot_count_per_epoch = self.get_slots_in_epoch(epoch);

        let cycle_params = if !self.use_multi_epoch_collection_cycle(epoch) {
            // mnb should always go through this code path
            accounts_partition::rent_single_epoch_collection_cycle_params(
                epoch,
                slot_count_per_epoch,
            )
        } else {
            accounts_partition::rent_multi_epoch_collection_cycle_params(
                epoch,
                slot_count_per_epoch,
                self.first_normal_epoch(),
                self.slot_count_in_two_day() / slot_count_per_epoch,
            )
        };
        accounts_partition::get_partition_from_slot_indexes(
            cycle_params,
            start_slot_index,
            end_slot_index,
            generated_for_gapped_epochs,
        )
    }

    fn partition_from_normal_slot_indexes(
        &self,
        start_slot_index: SlotIndex,
        end_slot_index: SlotIndex,
        epoch: Epoch,
    ) -> Partition {
        self.do_partition_from_slot_indexes(start_slot_index, end_slot_index, epoch, false)
    }

    fn partition_from_slot_indexes_with_gapped_epochs(
        &self,
        start_slot_index: SlotIndex,
        end_slot_index: SlotIndex,
        epoch: Epoch,
    ) -> Partition {
        self.do_partition_from_slot_indexes(start_slot_index, end_slot_index, epoch, true)
    }

    // Given short epochs, it's too costly to collect rent eagerly
    // within an epoch, so lower the frequency of it.
    // These logic isn't strictly eager anymore and should only be used
    // for development/performance purpose.
    // Absolutely not under ClusterType::MainnetBeta!!!!
    fn use_multi_epoch_collection_cycle(&self, epoch: Epoch) -> bool {
        // Force normal behavior, disabling multi epoch collection cycle for manual local testing
        #[cfg(not(test))]
        if self.slot_count_per_normal_epoch() == solana_sdk::epoch_schedule::MINIMUM_SLOTS_PER_EPOCH
        {
            return false;
        }

        epoch >= self.first_normal_epoch()
            && self.slot_count_per_normal_epoch() < self.slot_count_in_two_day()
    }

    pub(crate) fn use_fixed_collection_cycle(&self) -> bool {
        // Force normal behavior, disabling fixed collection cycle for manual local testing
        #[cfg(not(test))]
        if self.slot_count_per_normal_epoch() == solana_sdk::epoch_schedule::MINIMUM_SLOTS_PER_EPOCH
        {
            return false;
        }

        self.cluster_type() != ClusterType::MainnetBeta
            && self.slot_count_per_normal_epoch() < self.slot_count_in_two_day()
    }

    fn slot_count_in_two_day(&self) -> SlotCount {
        Self::slot_count_in_two_day_helper(self.ticks_per_slot)
    }

    // This value is specially chosen to align with slots per epoch in mainnet-beta and testnet
    // Also, assume 500GB account data set as the extreme, then for 2 day (=48 hours) to collect
    // rent eagerly, we'll consume 5.7 MB/s IO bandwidth, bidirectionally.
    pub fn slot_count_in_two_day_helper(ticks_per_slot: SlotCount) -> SlotCount {
        2 * DEFAULT_TICKS_PER_SECOND * SECONDS_PER_DAY / ticks_per_slot
    }

    fn slot_count_per_normal_epoch(&self) -> SlotCount {
        self.get_slots_in_epoch(self.first_normal_epoch())
    }

    pub fn cluster_type(&self) -> ClusterType {
        // unwrap is safe; self.cluster_type is ensured to be Some() always...
        // we only using Option here for ABI compatibility...
        self.cluster_type.unwrap()
    }

    /// Process a batch of transactions.
    #[must_use]
    pub fn load_execute_and_commit_transactions(
        &self,
        batch: &TransactionBatch,
        max_age: usize,
        collect_balances: bool,
        enable_cpi_recording: bool,
        enable_log_recording: bool,
        enable_return_data_recording: bool,
        timings: &mut ExecuteTimings,
        log_messages_bytes_limit: Option<usize>,
    ) -> (TransactionResults, TransactionBalancesSet) {
        let pre_balances = if collect_balances {
            self.collect_balances(batch)
        } else {
            vec![]
        };

        let LoadAndExecuteTransactionsOutput {
            mut loaded_transactions,
            execution_results,
            executed_transactions_count,
            executed_non_vote_transactions_count,
            executed_with_successful_result_count,
            signature_count,
            ..
        } = self.load_and_execute_transactions(
            batch,
            max_age,
            enable_cpi_recording,
            enable_log_recording,
            enable_return_data_recording,
            timings,
            None,
            log_messages_bytes_limit,
        );

        let (last_blockhash, lamports_per_signature) =
            self.last_blockhash_and_lamports_per_signature();
        let results = self.commit_transactions(
            batch.sanitized_transactions(),
            &mut loaded_transactions,
            execution_results,
            last_blockhash,
            lamports_per_signature,
            CommitTransactionCounts {
                committed_transactions_count: executed_transactions_count as u64,
                committed_non_vote_transactions_count: executed_non_vote_transactions_count as u64,
                committed_with_failure_result_count: executed_transactions_count
                    .saturating_sub(executed_with_successful_result_count)
                    as u64,
                signature_count,
            },
            timings,
        );
        let post_balances = if collect_balances {
            self.collect_balances(batch)
        } else {
            vec![]
        };
        (
            results,
            TransactionBalancesSet::new(pre_balances, post_balances),
        )
    }

    /// Process a Transaction. This is used for unit tests and simply calls the vector
    /// Bank::process_transactions method.
    pub fn process_transaction(&self, tx: &Transaction) -> Result<()> {
        self.try_process_transactions(std::iter::once(tx))?[0].clone()?;
        tx.signatures
            .get(0)
            .map_or(Ok(()), |sig| self.get_signature_status(sig).unwrap())
    }

    /// Process a Transaction and store metadata. This is used for tests and the banks services. It
    /// replicates the vector Bank::process_transaction method with metadata recording enabled.
    #[must_use]
    pub fn process_transaction_with_metadata(
        &self,
        tx: impl Into<VersionedTransaction>,
    ) -> TransactionExecutionResult {
        let txs = vec![tx.into()];
        let batch = match self.prepare_entry_batch(txs) {
            Ok(batch) => batch,
            Err(err) => return TransactionExecutionResult::NotExecuted(err),
        };

        let (
            TransactionResults {
                mut execution_results,
                ..
            },
            ..,
        ) = self.load_execute_and_commit_transactions(
            &batch,
            MAX_PROCESSING_AGE,
            false, // collect_balances
            false, // enable_cpi_recording
            true,  // enable_log_recording
            true,  // enable_return_data_recording
            &mut ExecuteTimings::default(),
            Some(1000 * 1000),
        );

        execution_results.remove(0)
    }

    /// Process multiple transaction in a single batch. This is used for benches and unit tests.
    ///
    /// # Panics
    ///
    /// Panics if any of the transactions do not pass sanitization checks.
    #[must_use]
    pub fn process_transactions<'a>(
        &self,
        txs: impl Iterator<Item = &'a Transaction>,
    ) -> Vec<Result<()>> {
        self.try_process_transactions(txs).unwrap()
    }

    /// Process multiple transaction in a single batch. This is used for benches and unit tests.
    /// Short circuits if any of the transactions do not pass sanitization checks.
    pub fn try_process_transactions<'a>(
        &self,
        txs: impl Iterator<Item = &'a Transaction>,
    ) -> Result<Vec<Result<()>>> {
        let txs = txs
            .map(|tx| VersionedTransaction::from(tx.clone()))
            .collect();
        self.try_process_entry_transactions(txs)
    }

    /// Process entry transactions in a single batch. This is used for benches and unit tests.
    ///
    /// # Panics
    ///
    /// Panics if any of the transactions do not pass sanitization checks.
    #[must_use]
    pub fn process_entry_transactions(&self, txs: Vec<VersionedTransaction>) -> Vec<Result<()>> {
        self.try_process_entry_transactions(txs).unwrap()
    }

    /// Process multiple transaction in a single batch. This is used for benches and unit tests.
    /// Short circuits if any of the transactions do not pass sanitization checks.
    pub fn try_process_entry_transactions(
        &self,
        txs: Vec<VersionedTransaction>,
    ) -> Result<Vec<Result<()>>> {
        let batch = self.prepare_entry_batch(txs)?;
        Ok(self.process_transaction_batch(&batch))
    }

    #[must_use]
    fn process_transaction_batch(&self, batch: &TransactionBatch) -> Vec<Result<()>> {
        self.load_execute_and_commit_transactions(
            batch,
            MAX_PROCESSING_AGE,
            false,
            false,
            false,
            false,
            &mut ExecuteTimings::default(),
            None,
        )
        .0
        .fee_collection_results
    }

    /// Create, sign, and process a Transaction from `keypair` to `to` of
    /// `n` lamports where `blockhash` is the last Entry ID observed by the client.
    pub fn transfer(&self, n: u64, keypair: &Keypair, to: &Pubkey) -> Result<Signature> {
        let blockhash = self.last_blockhash();
        let tx = system_transaction::transfer(keypair, to, n, blockhash);
        let signature = tx.signatures[0];
        self.process_transaction(&tx).map(|_| signature)
    }

    pub fn read_balance(account: &AccountSharedData) -> u64 {
        account.lamports()
    }
    /// Each program would need to be able to introspect its own state
    /// this is hard-coded to the Budget language
    pub fn get_balance(&self, pubkey: &Pubkey) -> u64 {
        self.get_account(pubkey)
            .map(|x| Self::read_balance(&x))
            .unwrap_or(0)
    }

    /// Compute all the parents of the bank in order
    pub fn parents(&self) -> Vec<Arc<Bank>> {
        let mut parents = vec![];
        let mut bank = self.parent();
        while let Some(parent) = bank {
            parents.push(parent.clone());
            bank = parent.parent();
        }
        parents
    }

    /// Compute all the parents of the bank including this bank itself
    pub fn parents_inclusive(self: Arc<Self>) -> Vec<Arc<Bank>> {
        let mut parents = self.parents();
        parents.insert(0, self);
        parents
    }

    /// fn store the single `account` with `pubkey`.
    /// Uses `store_accounts`, which works on a vector of accounts.
    pub fn store_account<T: ReadableAccount + Sync + ZeroLamport>(
        &self,
        pubkey: &Pubkey,
        account: &T,
    ) {
        self.store_accounts((
            self.slot(),
            &[(pubkey, account)][..],
            self.include_slot_in_hash(),
        ))
    }

    pub fn store_accounts<'a, T: ReadableAccount + Sync + ZeroLamport + 'a>(
        &self,
        accounts: impl StorableAccounts<'a, T>,
    ) {
        assert!(!self.freeze_started());
        let mut m = Measure::start("stakes_cache.check_and_store");
        let new_warmup_cooldown_rate_epoch = self.new_warmup_cooldown_rate_epoch();
        (0..accounts.len()).for_each(|i| {
            self.stakes_cache.check_and_store(
                accounts.pubkey(i),
                accounts.account(i),
                new_warmup_cooldown_rate_epoch,
            )
        });
        self.rc.accounts.store_accounts_cached(accounts);
        m.stop();
        self.rc
            .accounts
            .accounts_db
            .stats
            .stakes_cache_check_and_store_us
            .fetch_add(m.as_us(), Relaxed);
    }

    pub fn force_flush_accounts_cache(&self) {
        self.rc
            .accounts
            .accounts_db
            .flush_accounts_cache(true, Some(self.slot()))
    }

    pub fn flush_accounts_cache_if_needed(&self) {
        self.rc
            .accounts
            .accounts_db
            .flush_accounts_cache(false, Some(self.slot()))
    }

    #[cfg(test)]
    pub fn flush_accounts_cache_slot_for_tests(&self) {
        self.rc
            .accounts
            .accounts_db
            .flush_accounts_cache_slot_for_tests(self.slot())
    }

    pub fn expire_old_recycle_stores(&self) {
        self.rc.accounts.accounts_db.expire_old_recycle_stores()
    }

    /// Technically this issues (or even burns!) new lamports,
    /// so be extra careful for its usage
    fn store_account_and_update_capitalization(
        &self,
        pubkey: &Pubkey,
        new_account: &AccountSharedData,
    ) {
        let old_account_data_size =
            if let Some(old_account) = self.get_account_with_fixed_root(pubkey) {
                match new_account.lamports().cmp(&old_account.lamports()) {
                    std::cmp::Ordering::Greater => {
                        let increased = new_account.lamports() - old_account.lamports();
                        trace!(
                            "store_account_and_update_capitalization: increased: {} {}",
                            pubkey,
                            increased
                        );
                        self.capitalization.fetch_add(increased, Relaxed);
                    }
                    std::cmp::Ordering::Less => {
                        let decreased = old_account.lamports() - new_account.lamports();
                        trace!(
                            "store_account_and_update_capitalization: decreased: {} {}",
                            pubkey,
                            decreased
                        );
                        self.capitalization.fetch_sub(decreased, Relaxed);
                    }
                    std::cmp::Ordering::Equal => {}
                }
                old_account.data().len()
            } else {
                trace!(
                    "store_account_and_update_capitalization: created: {} {}",
                    pubkey,
                    new_account.lamports()
                );
                self.capitalization
                    .fetch_add(new_account.lamports(), Relaxed);
                0
            };

        self.store_account(pubkey, new_account);
        self.calculate_and_update_accounts_data_size_delta_off_chain(
            old_account_data_size,
            new_account.data().len(),
        );
    }

    fn withdraw(&self, pubkey: &Pubkey, lamports: u64) -> Result<()> {
        match self.get_account_with_fixed_root(pubkey) {
            Some(mut account) => {
                let min_balance = match get_system_account_kind(&account) {
                    Some(SystemAccountKind::Nonce) => self
                        .rent_collector
                        .rent
                        .minimum_balance(nonce::State::size()),
                    _ => 0,
                };

                lamports
                    .checked_add(min_balance)
                    .filter(|required_balance| *required_balance <= account.lamports())
                    .ok_or(TransactionError::InsufficientFundsForFee)?;
                account
                    .checked_sub_lamports(lamports)
                    .map_err(|_| TransactionError::InsufficientFundsForFee)?;
                self.store_account(pubkey, &account);

                Ok(())
            }
            None => Err(TransactionError::AccountNotFound),
        }
    }

    pub fn deposit(
        &self,
        pubkey: &Pubkey,
        lamports: u64,
    ) -> std::result::Result<u64, LamportsError> {
        // This doesn't collect rents intentionally.
        // Rents should only be applied to actual TXes
        let mut account = self.get_account_with_fixed_root(pubkey).unwrap_or_default();
        account.checked_add_lamports(lamports)?;
        self.store_account(pubkey, &account);
        Ok(account.lamports())
    }

    pub fn accounts(&self) -> Arc<Accounts> {
        self.rc.accounts.clone()
    }

    fn finish_init(
        &mut self,
        genesis_config: &GenesisConfig,
        additional_builtins: Option<&[BuiltinPrototype]>,
        debug_do_not_add_builtins: bool,
    ) {
        self.rewards_pool_pubkeys =
            Arc::new(genesis_config.rewards_pools.keys().cloned().collect());

        self.apply_feature_activations(
            ApplyFeatureActivationsCaller::FinishInit,
            debug_do_not_add_builtins,
        );

        if !debug_do_not_add_builtins {
            for builtin in BUILTINS
                .iter()
                .chain(additional_builtins.unwrap_or(&[]).iter())
            {
                if builtin.feature_id.is_none() {
                    self.add_builtin(
                        builtin.program_id,
                        builtin.name.to_string(),
                        LoadedProgram::new_builtin(0, builtin.name.len(), builtin.entrypoint),
                    );
                }
            }
            for precompile in get_precompiles() {
                if precompile.feature.is_none() {
                    self.add_precompile(&precompile.program_id);
                }
            }
        }

        if self
            .feature_set
            .is_active(&feature_set::cap_accounts_data_len::id())
        {
            self.cost_tracker = RwLock::new(CostTracker::new_with_account_data_size_limit(Some(
                self.accounts_data_size_limit()
                    .saturating_sub(self.accounts_data_size_initial),
            )));
        }
    }

    pub fn set_inflation(&self, inflation: Inflation) {
        *self.inflation.write().unwrap() = inflation;
    }

    /// Get a snapshot of the current set of hard forks
    pub fn hard_forks(&self) -> HardForks {
        self.hard_forks.read().unwrap().clone()
    }

    pub fn register_hard_fork(&self, new_hard_fork_slot: Slot) {
        let bank_slot = self.slot();

        let lock = self.freeze_lock();
        let bank_frozen = *lock != Hash::default();
        if new_hard_fork_slot < bank_slot {
            warn!(
                "Hard fork at slot {new_hard_fork_slot} ignored, the hard fork is older \
                than the bank at slot {bank_slot} that attempted to register it."
            );
        } else if (new_hard_fork_slot == bank_slot) && bank_frozen {
            warn!(
                "Hard fork at slot {new_hard_fork_slot} ignored, the hard fork is the same \
                slot as the bank at slot {bank_slot} that attempted to register it, but that \
                bank is already frozen."
            );
        } else {
            self.hard_forks
                .write()
                .unwrap()
                .register(new_hard_fork_slot);
        }
    }

    // Hi! leaky abstraction here....
    // try to use get_account_with_fixed_root() if it's called ONLY from on-chain runtime account
    // processing. That alternative fn provides more safety.
    pub fn get_account(&self, pubkey: &Pubkey) -> Option<AccountSharedData> {
        self.get_account_modified_slot(pubkey)
            .map(|(acc, _slot)| acc)
    }

    // Hi! leaky abstraction here....
    // use this over get_account() if it's called ONLY from on-chain runtime account
    // processing (i.e. from in-band replay/banking stage; that ensures root is *fixed* while
    // running).
    // pro: safer assertion can be enabled inside AccountsDb
    // con: panics!() if called from off-chain processing
    pub fn get_account_with_fixed_root(&self, pubkey: &Pubkey) -> Option<AccountSharedData> {
        self.load_slow_with_fixed_root(&self.ancestors, pubkey)
            .map(|(acc, _slot)| acc)
    }

    pub fn get_account_modified_slot(&self, pubkey: &Pubkey) -> Option<(AccountSharedData, Slot)> {
        self.load_slow(&self.ancestors, pubkey)
    }

    fn load_slow(
        &self,
        ancestors: &Ancestors,
        pubkey: &Pubkey,
    ) -> Option<(AccountSharedData, Slot)> {
        // get_account (= primary this fn caller) may be called from on-chain Bank code even if we
        // try hard to use get_account_with_fixed_root for that purpose...
        // so pass safer LoadHint:Unspecified here as a fallback
        self.rc.accounts.load_without_fixed_root(ancestors, pubkey)
    }

    fn load_slow_with_fixed_root(
        &self,
        ancestors: &Ancestors,
        pubkey: &Pubkey,
    ) -> Option<(AccountSharedData, Slot)> {
        self.rc.accounts.load_with_fixed_root(ancestors, pubkey)
    }

    pub fn get_program_accounts(
        &self,
        program_id: &Pubkey,
        config: &ScanConfig,
    ) -> ScanResult<Vec<TransactionAccount>> {
        self.rc
            .accounts
            .load_by_program(&self.ancestors, self.bank_id, program_id, config)
    }

    pub fn get_filtered_program_accounts<F: Fn(&AccountSharedData) -> bool>(
        &self,
        program_id: &Pubkey,
        filter: F,
        config: &ScanConfig,
    ) -> ScanResult<Vec<TransactionAccount>> {
        self.rc.accounts.load_by_program_with_filter(
            &self.ancestors,
            self.bank_id,
            program_id,
            filter,
            config,
        )
    }

    pub fn get_filtered_indexed_accounts<F: Fn(&AccountSharedData) -> bool>(
        &self,
        index_key: &IndexKey,
        filter: F,
        config: &ScanConfig,
        byte_limit_for_scan: Option<usize>,
    ) -> ScanResult<Vec<TransactionAccount>> {
        self.rc.accounts.load_by_index_key_with_filter(
            &self.ancestors,
            self.bank_id,
            index_key,
            filter,
            config,
            byte_limit_for_scan,
        )
    }

    pub fn account_indexes_include_key(&self, key: &Pubkey) -> bool {
        self.rc.accounts.account_indexes_include_key(key)
    }

    /// Returns all the accounts this bank can load
    pub fn get_all_accounts(&self) -> ScanResult<Vec<PubkeyAccountSlot>> {
        self.rc.accounts.load_all(&self.ancestors, self.bank_id)
    }

    // Scans all the accounts this bank can load, applying `scan_func`
    pub fn scan_all_accounts<F>(&self, scan_func: F) -> ScanResult<()>
    where
        F: FnMut(Option<(&Pubkey, AccountSharedData, Slot)>),
    {
        self.rc
            .accounts
            .scan_all(&self.ancestors, self.bank_id, scan_func)
    }

    pub fn get_program_accounts_modified_since_parent(
        &self,
        program_id: &Pubkey,
    ) -> Vec<TransactionAccount> {
        self.rc
            .accounts
            .load_by_program_slot(self.slot(), Some(program_id))
    }

    pub fn get_transaction_logs(
        &self,
        address: Option<&Pubkey>,
    ) -> Option<Vec<TransactionLogInfo>> {
        self.transaction_log_collector
            .read()
            .unwrap()
            .get_logs_for_address(address)
    }

    /// Returns all the accounts stored in this slot
    pub fn get_all_accounts_modified_since_parent(&self) -> Vec<TransactionAccount> {
        self.rc.accounts.load_by_program_slot(self.slot(), None)
    }

    // if you want get_account_modified_since_parent without fixed_root, please define so...
    fn get_account_modified_since_parent_with_fixed_root(
        &self,
        pubkey: &Pubkey,
    ) -> Option<(AccountSharedData, Slot)> {
        let just_self: Ancestors = Ancestors::from(vec![self.slot()]);
        if let Some((account, slot)) = self.load_slow_with_fixed_root(&just_self, pubkey) {
            if slot == self.slot() {
                return Some((account, slot));
            }
        }
        None
    }

    pub fn get_largest_accounts(
        &self,
        num: usize,
        filter_by_address: &HashSet<Pubkey>,
        filter: AccountAddressFilter,
    ) -> ScanResult<Vec<(Pubkey, u64)>> {
        self.rc.accounts.load_largest_accounts(
            &self.ancestors,
            self.bank_id,
            num,
            filter_by_address,
            filter,
        )
    }

    /// Return the accumulated executed transaction count
    pub fn transaction_count(&self) -> u64 {
        self.transaction_count.load(Relaxed)
    }

    /// Returns the number of non-vote transactions processed without error
    /// since the most recent boot from snapshot or genesis.
    /// This value is not shared though the network, nor retained
    /// within snapshots, but is preserved in `Bank::new_from_parent`.
    pub fn non_vote_transaction_count_since_restart(&self) -> u64 {
        self.non_vote_transaction_count_since_restart.load(Relaxed)
    }

    /// Return the transaction count executed only in this bank
    pub fn executed_transaction_count(&self) -> u64 {
        self.transaction_count()
            .saturating_sub(self.parent().map_or(0, |parent| parent.transaction_count()))
    }

    pub fn transaction_error_count(&self) -> u64 {
        self.transaction_error_count.load(Relaxed)
    }

    pub fn transaction_entries_count(&self) -> u64 {
        self.transaction_entries_count.load(Relaxed)
    }

    pub fn transactions_per_entry_max(&self) -> u64 {
        self.transactions_per_entry_max.load(Relaxed)
    }

    fn increment_transaction_count(&self, tx_count: u64) {
        self.transaction_count.fetch_add(tx_count, Relaxed);
    }

    fn increment_non_vote_transaction_count_since_restart(&self, tx_count: u64) {
        self.non_vote_transaction_count_since_restart
            .fetch_add(tx_count, Relaxed);
    }

    pub fn signature_count(&self) -> u64 {
        self.signature_count.load(Relaxed)
    }

    fn increment_signature_count(&self, signature_count: u64) {
        self.signature_count.fetch_add(signature_count, Relaxed);
    }

    pub fn get_signature_status_processed_since_parent(
        &self,
        signature: &Signature,
    ) -> Option<Result<()>> {
        if let Some((slot, status)) = self.get_signature_status_slot(signature) {
            if slot <= self.slot() {
                return Some(status);
            }
        }
        None
    }

    pub fn get_signature_status_with_blockhash(
        &self,
        signature: &Signature,
        blockhash: &Hash,
    ) -> Option<Result<()>> {
        let rcache = self.status_cache.read().unwrap();
        rcache
            .get_status(signature, blockhash, &self.ancestors)
            .map(|v| v.1)
    }

    pub fn get_signature_status_slot(&self, signature: &Signature) -> Option<(Slot, Result<()>)> {
        let rcache = self.status_cache.read().unwrap();
        rcache.get_status_any_blockhash(signature, &self.ancestors)
    }

    pub fn get_signature_status(&self, signature: &Signature) -> Option<Result<()>> {
        self.get_signature_status_slot(signature).map(|v| v.1)
    }

    pub fn has_signature(&self, signature: &Signature) -> bool {
        self.get_signature_status_slot(signature).is_some()
    }

    /// Hash the `accounts` HashMap. This represents a validator's interpretation
    ///  of the delta of the ledger since the last vote and up to now
    fn hash_internal_state(&self) -> Hash {
        let slot = self.slot();
        let ignore = (!self.is_partitioned_rewards_feature_enabled()
            && (self
                .partitioned_epoch_rewards_config()
                .test_enable_partitioned_rewards
                && self.get_reward_calculation_num_blocks() == 0
                && self.partitioned_rewards_stake_account_stores_per_block() == u64::MAX))
            .then_some(sysvar::epoch_rewards::id());
        let accounts_delta_hash = self
            .rc
            .accounts
            .accounts_db
            .calculate_accounts_delta_hash_internal(slot, ignore);

        let mut signature_count_buf = [0u8; 8];
        LittleEndian::write_u64(&mut signature_count_buf[..], self.signature_count());

        let mut hash = hashv(&[
            self.parent_hash.as_ref(),
            accounts_delta_hash.0.as_ref(),
            &signature_count_buf,
            self.last_blockhash().as_ref(),
        ]);

        let epoch_accounts_hash = self.should_include_epoch_accounts_hash().then(|| {
            let epoch_accounts_hash = self.wait_get_epoch_accounts_hash();
            hash = hashv(&[hash.as_ref(), epoch_accounts_hash.as_ref().as_ref()]);
            epoch_accounts_hash
        });

        let buf = self
            .hard_forks
            .read()
            .unwrap()
            .get_hash_data(slot, self.parent_slot());
        if let Some(buf) = buf {
            let hard_forked_hash = extend_and_hash(&hash, &buf);
            warn!("hard fork at slot {slot} by hashing {buf:?}: {hash} => {hard_forked_hash}");
            hash = hard_forked_hash;
        }

        let bank_hash_stats = self
            .rc
            .accounts
            .accounts_db
            .get_bank_hash_stats(slot)
            .expect("No bank hash stats were found for this bank, that should not be possible");
        info!(
            "bank frozen: {slot} hash: {hash} accounts_delta: {} signature_count: {} last_blockhash: {} capitalization: {}{}, stats: {bank_hash_stats:?}",
            accounts_delta_hash.0,
            self.signature_count(),
            self.last_blockhash(),
            self.capitalization(),
            if let Some(epoch_accounts_hash) = epoch_accounts_hash {
                format!(", epoch_accounts_hash: {:?}", epoch_accounts_hash.as_ref())
            } else {
                "".to_string()
            }
        );
        hash
    }

    /// The epoch accounts hash is hashed into the bank's hash once per epoch at a predefined slot.
    /// Should it be included in *this* bank?
    fn should_include_epoch_accounts_hash(&self) -> bool {
        if !self
            .feature_set
            .is_active(&feature_set::epoch_accounts_hash::id())
        {
            return false;
        }

        if !epoch_accounts_hash_utils::is_enabled_this_epoch(self) {
            return false;
        }

        let stop_slot = epoch_accounts_hash_utils::calculation_stop(self);
        self.parent_slot() < stop_slot && self.slot() >= stop_slot
    }

    /// If the epoch accounts hash should be included in this Bank, then fetch it.  If the EAH
    /// calculation has not completed yet, this fn will block until it does complete.
    fn wait_get_epoch_accounts_hash(&self) -> EpochAccountsHash {
        let (epoch_accounts_hash, measure) = measure!(self
            .rc
            .accounts
            .accounts_db
            .epoch_accounts_hash_manager
            .wait_get_epoch_accounts_hash());

        datapoint_info!(
            "bank-wait_get_epoch_accounts_hash",
            ("slot", self.slot() as i64, i64),
            ("waiting-time-us", measure.as_us() as i64, i64),
        );
        epoch_accounts_hash
    }

    /// Used by ledger tool to run a final hash calculation once all ledger replay has completed.
    /// This should not be called by validator code.
    pub fn run_final_hash_calc(&self, on_halt_store_hash_raw_data_for_debug: bool) {
        self.force_flush_accounts_cache();
        // note that this slot may not be a root
        _ = self.verify_accounts_hash(
            None,
            VerifyAccountsHashConfig {
                test_hash_calculation: false,
                ignore_mismatch: true,
                require_rooted_bank: false,
                run_in_background: false,
                store_hash_raw_data_for_debug: on_halt_store_hash_raw_data_for_debug,
            },
        );
    }

    /// Recalculate the hash_internal_state from the account stores. Would be used to verify a
    /// snapshot.
    /// return true if all is good
    /// Only called from startup or test code.
    #[must_use]
    fn verify_accounts_hash(
        &self,
        base: Option<(Slot, /*capitalization*/ u64)>,
        config: VerifyAccountsHashConfig,
    ) -> bool {
        let accounts = &self.rc.accounts;
        // Wait until initial hash calc is complete before starting a new hash calc.
        // This should only occur when we halt at a slot in ledger-tool.
        accounts
            .accounts_db
            .verify_accounts_hash_in_bg
            .wait_for_complete();

        if config.require_rooted_bank
            && !accounts
                .accounts_db
                .accounts_index
                .is_alive_root(self.slot())
        {
            if let Some(parent) = self.parent() {
                info!("{} is not a root, so attempting to verify bank hash on parent bank at slot: {}", self.slot(), parent.slot());
                return parent.verify_accounts_hash(base, config);
            } else {
                // this will result in mismatch errors
                // accounts hash calc doesn't include unrooted slots
                panic!("cannot verify bank hash when bank is not a root");
            }
        }
        let slot = self.slot();
        let ancestors = &self.ancestors;
        let cap = self.capitalization();
        let epoch_schedule = self.epoch_schedule();
        let rent_collector = self.rent_collector();
        let include_slot_in_hash = self.include_slot_in_hash();
        if config.run_in_background {
            let ancestors = ancestors.clone();
            let accounts = Arc::clone(accounts);
            let epoch_schedule = *epoch_schedule;
            let rent_collector = rent_collector.clone();
            let accounts_ = Arc::clone(&accounts);
            accounts.accounts_db.verify_accounts_hash_in_bg.start(|| {
                Builder::new()
                    .name("solBgHashVerify".into())
                    .spawn(move || {
                        info!("Initial background accounts hash verification has started");
                        let result = accounts_.verify_accounts_hash_and_lamports(
                            slot,
                            cap,
                            base,
                            VerifyAccountsHashAndLamportsConfig {
                                ancestors: &ancestors,
                                test_hash_calculation: config.test_hash_calculation,
                                epoch_schedule: &epoch_schedule,
                                rent_collector: &rent_collector,
                                ignore_mismatch: config.ignore_mismatch,
                                store_detailed_debug_info: config.store_hash_raw_data_for_debug,
                                use_bg_thread_pool: true,
                                include_slot_in_hash,
                            },
                        );
                        accounts_
                            .accounts_db
                            .verify_accounts_hash_in_bg
                            .background_finished();
                        info!("Initial background accounts hash verification has stopped");
                        result
                    })
                    .unwrap()
            });
            true // initial result is true. We haven't failed yet. If verification fails, we'll panic from bg thread.
        } else {
            let result = accounts.verify_accounts_hash_and_lamports(
                slot,
                cap,
                base,
                VerifyAccountsHashAndLamportsConfig {
                    ancestors,
                    test_hash_calculation: config.test_hash_calculation,
                    epoch_schedule,
                    rent_collector,
                    ignore_mismatch: config.ignore_mismatch,
                    store_detailed_debug_info: config.store_hash_raw_data_for_debug,
                    use_bg_thread_pool: false, // fg is waiting for this to run, so we can use the fg thread pool
                    include_slot_in_hash,
                },
            );
            self.set_initial_accounts_hash_verification_completed();
            result
        }
    }

    /// Specify that initial verification has completed.
    /// Called internally when verification runs in the foreground thread.
    /// Also has to be called by some tests which don't do verification on startup.
    pub fn set_initial_accounts_hash_verification_completed(&self) {
        self.rc
            .accounts
            .accounts_db
            .verify_accounts_hash_in_bg
            .verification_complete();
    }

    /// return true if bg hash verification is complete
    /// return false if bg hash verification has not completed yet
    /// if hash verification failed, a panic will occur
    pub fn has_initial_accounts_hash_verification_completed(&self) -> bool {
        self.rc
            .accounts
            .accounts_db
            .verify_accounts_hash_in_bg
            .check_complete()
    }

    /// This is only valid to call from tests.
    /// block until initial accounts hash verification has completed
    pub fn wait_for_initial_accounts_hash_verification_completed_for_tests(&self) {
        self.rc
            .accounts
            .accounts_db
            .verify_accounts_hash_in_bg
            .wait_for_complete()
    }

    /// Get this bank's storages to use for snapshots.
    ///
    /// If a base slot is provided, return only the storages that are *higher* than this slot.
    pub fn get_snapshot_storages(&self, base_slot: Option<Slot>) -> Vec<Arc<AccountStorageEntry>> {
        // if a base slot is provided, request storages starting at the slot *after*
        let start_slot = base_slot.map_or(0, |slot| slot.saturating_add(1));
        // we want to *include* the storage at our slot
        let requested_slots = start_slot..=self.slot();

        self.rc
            .accounts
            .accounts_db
            .get_snapshot_storages(requested_slots)
            .0
    }

    #[must_use]
    fn verify_hash(&self) -> bool {
        assert!(self.is_frozen());
        let calculated_hash = self.hash_internal_state();
        let expected_hash = self.hash();

        if calculated_hash == expected_hash {
            true
        } else {
            warn!(
                "verify failed: slot: {}, {} (calculated) != {} (expected)",
                self.slot(),
                calculated_hash,
                expected_hash
            );
            false
        }
    }

    pub fn verify_transaction(
        &self,
        tx: VersionedTransaction,
        verification_mode: TransactionVerificationMode,
    ) -> Result<SanitizedTransaction> {
        let sanitized_tx = {
            let size =
                bincode::serialized_size(&tx).map_err(|_| TransactionError::SanitizeFailure)?;
            if size > PACKET_DATA_SIZE as u64 {
                return Err(TransactionError::SanitizeFailure);
            }
            let message_hash = if verification_mode == TransactionVerificationMode::FullVerification
            {
                tx.verify_and_hash_message()?
            } else {
                tx.message.hash()
            };

            SanitizedTransaction::try_create(tx, message_hash, None, self)
        }?;

        if verification_mode == TransactionVerificationMode::HashAndVerifyPrecompiles
            || verification_mode == TransactionVerificationMode::FullVerification
        {
            sanitized_tx.verify_precompiles(&self.feature_set)?;
        }

        Ok(sanitized_tx)
    }

    pub fn fully_verify_transaction(
        &self,
        tx: VersionedTransaction,
    ) -> Result<SanitizedTransaction> {
        self.verify_transaction(tx, TransactionVerificationMode::FullVerification)
    }

    /// only called from ledger-tool or tests
    fn calculate_capitalization(&self, debug_verify: bool) -> u64 {
        let is_startup = true;
        self.rc
            .accounts
            .accounts_db
            .verify_accounts_hash_in_bg
            .wait_for_complete();
        self.rc
            .accounts
            .accounts_db
            .update_accounts_hash_with_verify(
                // we have to use the index since the slot could be in the write cache still
                CalcAccountsHashDataSource::IndexForTests,
                debug_verify,
                self.slot(),
                &self.ancestors,
                None,
                self.epoch_schedule(),
                &self.rent_collector,
                is_startup,
                self.include_slot_in_hash(),
            )
            .1
    }

    /// only called from tests or ledger tool
    pub fn calculate_and_verify_capitalization(&self, debug_verify: bool) -> bool {
        let calculated = self.calculate_capitalization(debug_verify);
        let expected = self.capitalization();
        if calculated == expected {
            true
        } else {
            warn!(
                "Capitalization mismatch: calculated: {} != expected: {}",
                calculated, expected
            );
            false
        }
    }

    /// Forcibly overwrites current capitalization by actually recalculating accounts' balances.
    /// This should only be used for developing purposes.
    pub fn set_capitalization(&self) -> u64 {
        let old = self.capitalization();
        // We cannot debug verify the hash calculation here becuase calculate_capitalization will use the index calculation due to callers using the write cache.
        // debug_verify only exists as an extra debugging step under the assumption that this code path is only used for tests. But, this is used by ledger-tool create-snapshot
        // for example.
        let debug_verify = false;
        self.capitalization
            .store(self.calculate_capitalization(debug_verify), Relaxed);
        old
    }

    /// Returns the `AccountsHash` that was calculated for this bank's slot
    ///
    /// This fn is used when creating a snapshot with ledger-tool, or when
    /// packaging a snapshot into an archive (used to get the `SnapshotHash`).
    pub fn get_accounts_hash(&self) -> Option<AccountsHash> {
        self.rc
            .accounts
            .accounts_db
            .get_accounts_hash(self.slot())
            .map(|(accounts_hash, _)| accounts_hash)
    }

    /// Returns the `IncrementalAccountsHash` that was calculated for this bank's slot
    ///
    /// This fn is used when creating an incremental snapshot with ledger-tool, or when
    /// packaging a snapshot into an archive (used to get the `SnapshotHash`).
    pub fn get_incremental_accounts_hash(&self) -> Option<IncrementalAccountsHash> {
        self.rc
            .accounts
            .accounts_db
            .get_incremental_accounts_hash(self.slot())
            .map(|(incremental_accounts_hash, _)| incremental_accounts_hash)
    }

    /// Returns the `SnapshotHash` for this bank's slot
    ///
    /// This fn is used at startup to verify the bank was rebuilt correctly.
    ///
    /// # Panics
    ///
    /// Panics if there is both-or-neither of an `AccountsHash` and an `IncrementalAccountsHash`
    /// for this bank's slot.  There may only be one or the other.
    pub fn get_snapshot_hash(&self) -> SnapshotHash {
        let accounts_hash = self.get_accounts_hash();
        let incremental_accounts_hash = self.get_incremental_accounts_hash();

        let accounts_hash = match (accounts_hash, incremental_accounts_hash) {
            (Some(_), Some(_)) => panic!("Both full and incremental accounts hashes are present for slot {}; it is ambiguous which one to use for the snapshot hash!", self.slot()),
            (Some(accounts_hash), None) => accounts_hash.into(),
            (None, Some(incremental_accounts_hash)) => incremental_accounts_hash.into(),
            (None, None) => panic!("accounts hash is required to get snapshot hash"),
        };
        let epoch_accounts_hash = self.get_epoch_accounts_hash_to_serialize();
        SnapshotHash::new(&accounts_hash, epoch_accounts_hash.as_ref())
    }

    pub fn get_thread_pool(&self) -> &ThreadPool {
        &self.rc.accounts.accounts_db.thread_pool_clean
    }

    pub fn load_account_into_read_cache(&self, key: &Pubkey) {
        self.rc
            .accounts
            .accounts_db
            .load_account_into_read_cache(&self.ancestors, key);
    }

    pub fn update_accounts_hash(
        &self,
        data_source: CalcAccountsHashDataSource,
        mut debug_verify: bool,
        is_startup: bool,
    ) -> AccountsHash {
        let (accounts_hash, total_lamports) = self
            .rc
            .accounts
            .accounts_db
            .update_accounts_hash_with_verify(
                data_source,
                debug_verify,
                self.slot(),
                &self.ancestors,
                Some(self.capitalization()),
                self.epoch_schedule(),
                &self.rent_collector,
                is_startup,
                self.include_slot_in_hash(),
            );
        if total_lamports != self.capitalization() {
            datapoint_info!(
                "capitalization_mismatch",
                ("slot", self.slot(), i64),
                ("calculated_lamports", total_lamports, i64),
                ("capitalization", self.capitalization(), i64),
            );

            if !debug_verify {
                // cap mismatch detected. It has been logged to metrics above.
                // Run both versions of the calculation to attempt to get more info.
                debug_verify = true;
                self.rc
                    .accounts
                    .accounts_db
                    .update_accounts_hash_with_verify(
                        data_source,
                        debug_verify,
                        self.slot(),
                        &self.ancestors,
                        Some(self.capitalization()),
                        self.epoch_schedule(),
                        &self.rent_collector,
                        is_startup,
                        self.include_slot_in_hash(),
                    );
            }

            panic!(
                "capitalization_mismatch. slot: {}, calculated_lamports: {}, capitalization: {}",
                self.slot(),
                total_lamports,
                self.capitalization()
            );
        }
        accounts_hash
    }

    pub fn update_accounts_hash_for_tests(&self) -> AccountsHash {
        self.update_accounts_hash(CalcAccountsHashDataSource::IndexForTests, false, false)
    }

    /// Calculate the incremental accounts hash from `base_slot` to `self`
    pub fn update_incremental_accounts_hash(&self, base_slot: Slot) -> IncrementalAccountsHash {
        let config = CalcAccountsHashConfig {
            use_bg_thread_pool: true,
            check_hash: false,
            ancestors: None, // does not matter, will not be used
            epoch_schedule: &self.epoch_schedule,
            rent_collector: &self.rent_collector,
            store_detailed_debug_info_on_failure: false,
            include_slot_in_hash: self.include_slot_in_hash(),
        };
        let storages = self.get_snapshot_storages(Some(base_slot));
        let sorted_storages = SortedStorages::new(&storages);
        self.rc
            .accounts
            .accounts_db
            .update_incremental_accounts_hash(
                &config,
                &sorted_storages,
                self.slot(),
                HashStats::default(),
            )
            .unwrap() // unwrap here will never fail since check_hash = false
            .0
    }

    /// A snapshot bank should be purged of 0 lamport accounts which are not part of the hash
    /// calculation and could shield other real accounts.
    pub fn verify_snapshot_bank(
        &self,
        test_hash_calculation: bool,
        accounts_db_skip_shrink: bool,
        last_full_snapshot_slot: Slot,
        base: Option<(Slot, /*capitalization*/ u64)>,
    ) -> bool {
        let (_, clean_time_us) = measure_us!({
            let should_clean = !accounts_db_skip_shrink && self.slot() > 0;
            if should_clean {
                info!("Cleaning...");
                // We cannot clean past the last full snapshot's slot because we are about to
                // perform an accounts hash calculation *up to that slot*.  If we cleaned *past*
                // that slot, then accounts could be removed from older storages, which would
                // change the accounts hash.
                self.rc.accounts.accounts_db.clean_accounts(
                    Some(last_full_snapshot_slot),
                    true,
                    Some(last_full_snapshot_slot),
                    self.epoch_schedule(),
                );
                info!("Cleaning... Done.");
            } else {
                info!("Cleaning... Skipped.");
            }
        });

        let (_, shrink_time_us) = measure_us!({
            let should_shrink = !accounts_db_skip_shrink && self.slot() > 0;
            if should_shrink {
                info!("Shrinking...");
                self.rc.accounts.accounts_db.shrink_all_slots(
                    true,
                    Some(last_full_snapshot_slot),
                    self.epoch_schedule(),
                );
                info!("Shrinking... Done.");
            } else {
                info!("Shrinking... Skipped.");
            }
        });

        let (verified_accounts, verify_accounts_time_us) = measure_us!({
            let should_verify_accounts = !self.rc.accounts.accounts_db.skip_initial_hash_calc;
            if should_verify_accounts {
                info!("Verifying accounts...");
                let verified = self.verify_accounts_hash(
                    base,
                    VerifyAccountsHashConfig {
                        test_hash_calculation,
                        ignore_mismatch: false,
                        require_rooted_bank: false,
                        run_in_background: true,
                        store_hash_raw_data_for_debug: false,
                    },
                );
                info!("Verifying accounts... In background.");
                verified
            } else {
                info!("Verifying accounts... Skipped.");
                self.rc
                    .accounts
                    .accounts_db
                    .verify_accounts_hash_in_bg
                    .verification_complete();
                true
            }
        });

        let (verified_bank, verify_bank_time_us) = measure_us!({
            info!("Verifying bank...");
            let verified = self.verify_hash();
            info!("Verifying bank... Done.");
            verified
        });

        datapoint_info!(
            "verify_snapshot_bank",
            ("clean_us", clean_time_us, i64),
            ("shrink_us", shrink_time_us, i64),
            ("verify_accounts_us", verify_accounts_time_us, i64),
            ("verify_bank_us", verify_bank_time_us, i64),
        );

        verified_accounts && verified_bank
    }

    /// Return the number of hashes per tick
    pub fn hashes_per_tick(&self) -> &Option<u64> {
        &self.hashes_per_tick
    }

    /// Return the number of ticks per slot
    pub fn ticks_per_slot(&self) -> u64 {
        self.ticks_per_slot
    }

    /// Return the number of slots per year
    pub fn slots_per_year(&self) -> f64 {
        self.slots_per_year
    }

    /// Return the number of ticks since genesis.
    pub fn tick_height(&self) -> u64 {
        self.tick_height.load(Relaxed)
    }

    /// Return the inflation parameters of the Bank
    pub fn inflation(&self) -> Inflation {
        *self.inflation.read().unwrap()
    }

    /// Return the rent collector for this Bank
    pub fn rent_collector(&self) -> &RentCollector {
        &self.rent_collector
    }

    /// Return the total capitalization of the Bank
    pub fn capitalization(&self) -> u64 {
        self.capitalization.load(Relaxed)
    }

    /// Return this bank's max_tick_height
    pub fn max_tick_height(&self) -> u64 {
        self.max_tick_height
    }

    /// Return the block_height of this bank
    pub fn block_height(&self) -> u64 {
        self.block_height
    }

    /// Return the number of slots per epoch for the given epoch
    pub fn get_slots_in_epoch(&self, epoch: Epoch) -> u64 {
        self.epoch_schedule().get_slots_in_epoch(epoch)
    }

    /// returns the epoch for which this bank's leader_schedule_slot_offset and slot would
    ///  need to cache leader_schedule
    pub fn get_leader_schedule_epoch(&self, slot: Slot) -> Epoch {
        self.epoch_schedule().get_leader_schedule_epoch(slot)
    }

    /// a bank-level cache of vote accounts and stake delegation info
    fn update_stakes_cache(
        &self,
        txs: &[SanitizedTransaction],
        execution_results: &[TransactionExecutionResult],
        loaded_txs: &[TransactionLoadResult],
    ) {
        debug_assert_eq!(txs.len(), execution_results.len());
        debug_assert_eq!(txs.len(), loaded_txs.len());
        let new_warmup_cooldown_rate_epoch = self.new_warmup_cooldown_rate_epoch();
        izip!(txs, execution_results, loaded_txs)
            .filter(|(_, execution_result, _)| execution_result.was_executed_successfully())
            .flat_map(|(tx, _, (load_result, _))| {
                load_result.iter().flat_map(|loaded_transaction| {
                    let num_account_keys = tx.message().account_keys().len();
                    loaded_transaction.accounts.iter().take(num_account_keys)
                })
            })
            .for_each(|(pubkey, account)| {
                // note that this could get timed to: self.rc.accounts.accounts_db.stats.stakes_cache_check_and_store_us,
                //  but this code path is captured separately in ExecuteTimingType::UpdateStakesCacheUs
                self.stakes_cache
                    .check_and_store(pubkey, account, new_warmup_cooldown_rate_epoch);
            });
    }

    pub fn staked_nodes(&self) -> Arc<HashMap<Pubkey, u64>> {
        self.stakes_cache.stakes().staked_nodes()
    }

    /// current vote accounts for this bank along with the stake
    ///   attributed to each account
    pub fn vote_accounts(&self) -> Arc<VoteAccountsHashMap> {
        let stakes = self.stakes_cache.stakes();
        Arc::from(stakes.vote_accounts())
    }

    /// Vote account for the given vote account pubkey.
    pub fn get_vote_account(&self, vote_account: &Pubkey) -> Option<VoteAccount> {
        let stakes = self.stakes_cache.stakes();
        let vote_account = stakes.vote_accounts().get(vote_account)?;
        Some(vote_account.clone())
    }

    /// Get the EpochStakes for a given epoch
    pub fn epoch_stakes(&self, epoch: Epoch) -> Option<&EpochStakes> {
        self.epoch_stakes.get(&epoch)
    }

    pub fn epoch_stakes_map(&self) -> &HashMap<Epoch, EpochStakes> {
        &self.epoch_stakes
    }

    pub fn epoch_staked_nodes(&self, epoch: Epoch) -> Option<Arc<HashMap<Pubkey, u64>>> {
        Some(self.epoch_stakes.get(&epoch)?.stakes().staked_nodes())
    }

    /// vote accounts for the specific epoch along with the stake
    ///   attributed to each account
    pub fn epoch_vote_accounts(&self, epoch: Epoch) -> Option<&VoteAccountsHashMap> {
        let epoch_stakes = self.epoch_stakes.get(&epoch)?.stakes();
        Some(epoch_stakes.vote_accounts().as_ref())
    }

    /// Get the fixed authorized voter for the given vote account for the
    /// current epoch
    pub fn epoch_authorized_voter(&self, vote_account: &Pubkey) -> Option<&Pubkey> {
        self.epoch_stakes
            .get(&self.epoch)
            .expect("Epoch stakes for bank's own epoch must exist")
            .epoch_authorized_voters()
            .get(vote_account)
    }

    /// Get the fixed set of vote accounts for the given node id for the
    /// current epoch
    pub fn epoch_vote_accounts_for_node_id(&self, node_id: &Pubkey) -> Option<&NodeVoteAccounts> {
        self.epoch_stakes
            .get(&self.epoch)
            .expect("Epoch stakes for bank's own epoch must exist")
            .node_id_to_vote_accounts()
            .get(node_id)
    }

    /// Get the fixed total stake of all vote accounts for current epoch
    pub fn total_epoch_stake(&self) -> u64 {
        self.epoch_stakes
            .get(&self.epoch)
            .expect("Epoch stakes for bank's own epoch must exist")
            .total_stake()
    }

    /// Get the fixed stake of the given vote account for the current epoch
    pub fn epoch_vote_account_stake(&self, vote_account: &Pubkey) -> u64 {
        *self
            .epoch_vote_accounts(self.epoch())
            .expect("Bank epoch vote accounts must contain entry for the bank's own epoch")
            .get(vote_account)
            .map(|(stake, _)| stake)
            .unwrap_or(&0)
    }

    /// given a slot, return the epoch and offset into the epoch this slot falls
    /// e.g. with a fixed number for slots_per_epoch, the calculation is simply:
    ///
    ///  ( slot/slots_per_epoch, slot % slots_per_epoch )
    ///
    pub fn get_epoch_and_slot_index(&self, slot: Slot) -> (Epoch, SlotIndex) {
        self.epoch_schedule().get_epoch_and_slot_index(slot)
    }

    pub fn get_epoch_info(&self) -> EpochInfo {
        let absolute_slot = self.slot();
        let block_height = self.block_height();
        let (epoch, slot_index) = self.get_epoch_and_slot_index(absolute_slot);
        let slots_in_epoch = self.get_slots_in_epoch(epoch);
        let transaction_count = Some(self.transaction_count());
        EpochInfo {
            epoch,
            slot_index,
            slots_in_epoch,
            absolute_slot,
            block_height,
            transaction_count,
        }
    }

    pub fn is_empty(&self) -> bool {
        !self.is_delta.load(Relaxed)
    }

    pub fn add_mockup_builtin(
        &mut self,
        program_id: Pubkey,
        entrypoint: ProcessInstructionWithContext,
    ) {
        self.add_builtin(
            program_id,
            "mockup".to_string(),
            LoadedProgram::new_builtin(self.slot, 0, entrypoint),
        );
    }

    /// Add a built-in program
    pub fn add_builtin(&mut self, program_id: Pubkey, name: String, builtin: LoadedProgram) {
        debug!("Adding program {} under {:?}", name, program_id);
        self.add_builtin_account(name.as_str(), &program_id, false);
        self.builtin_programs.insert(program_id);
        self.loaded_programs_cache
            .write()
            .unwrap()
            .replenish(program_id, Arc::new(builtin));
        debug!("Added program {} under {:?}", name, program_id);
    }

    /// Remove a built-in instruction processor
    pub fn remove_builtin(&mut self, program_id: Pubkey, name: String) {
        debug!("Removing program {}", program_id);
        // Don't remove the account since the bank expects the account state to
        // be idempotent
        self.add_builtin(
            program_id,
            name,
            LoadedProgram::new_tombstone(self.slot, LoadedProgramType::Closed),
        );
        debug!("Removed program {}", program_id);
    }

    pub fn add_precompile(&mut self, program_id: &Pubkey) {
        debug!("Adding precompiled program {}", program_id);
        self.add_precompiled_account(program_id);
        debug!("Added precompiled program {:?}", program_id);
    }

    // Call AccountsDb::clean_accounts()
    //
    // This fn is meant to be called by the snapshot handler in Accounts Background Service.  If
    // calling from elsewhere, ensure the same invariants hold/expectations are met.
    pub(crate) fn clean_accounts(&self, last_full_snapshot_slot: Option<Slot>) {
        // Don't clean the slot we're snapshotting because it may have zero-lamport
        // accounts that were included in the bank delta hash when the bank was frozen,
        // and if we clean them here, any newly created snapshot's hash for this bank
        // may not match the frozen hash.
        //
        // So when we're snapshotting, the highest slot to clean is lowered by one.
        let highest_slot_to_clean = self.slot().saturating_sub(1);

        self.rc.accounts.accounts_db.clean_accounts(
            Some(highest_slot_to_clean),
            false,
            last_full_snapshot_slot,
            self.epoch_schedule(),
        );
    }

    pub fn print_accounts_stats(&self) {
        self.rc.accounts.accounts_db.print_accounts_stats("");
    }

    pub fn shrink_candidate_slots(&self) -> usize {
        self.rc
            .accounts
            .accounts_db
            .shrink_candidate_slots(self.epoch_schedule())
    }

    pub fn no_overflow_rent_distribution_enabled(&self) -> bool {
        self.feature_set
            .is_active(&feature_set::no_overflow_rent_distribution::id())
    }

    pub fn prevent_rent_paying_rent_recipients(&self) -> bool {
        self.feature_set
            .is_active(&feature_set::prevent_rent_paying_rent_recipients::id())
    }

    pub fn read_cost_tracker(&self) -> LockResult<RwLockReadGuard<CostTracker>> {
        self.cost_tracker.read()
    }

    pub fn write_cost_tracker(&self) -> LockResult<RwLockWriteGuard<CostTracker>> {
        self.cost_tracker.write()
    }

    // Check if the wallclock time from bank creation to now has exceeded the allotted
    // time for transaction processing
    pub fn should_bank_still_be_processing_txs(
        bank_creation_time: &Instant,
        max_tx_ingestion_nanos: u128,
    ) -> bool {
        // Do this check outside of the PoH lock, hence not a method on PohRecorder
        bank_creation_time.elapsed().as_nanos() <= max_tx_ingestion_nanos
    }

    pub fn deactivate_feature(&mut self, id: &Pubkey) {
        let mut feature_set = Arc::make_mut(&mut self.feature_set).clone();
        feature_set.active.remove(id);
        feature_set.inactive.insert(*id);
        self.feature_set = Arc::new(feature_set);
    }

    pub fn activate_feature(&mut self, id: &Pubkey) {
        let mut feature_set = Arc::make_mut(&mut self.feature_set).clone();
        feature_set.inactive.remove(id);
        feature_set.active.insert(*id, 0);
        self.feature_set = Arc::new(feature_set);
    }

    pub fn fill_bank_with_ticks_for_tests(&self) {
        self.do_fill_bank_with_ticks_for_tests(&BankWithScheduler::no_scheduler_available());
    }

    pub(crate) fn do_fill_bank_with_ticks_for_tests(&self, scheduler: &InstalledSchedulerRwLock) {
        if self.tick_height.load(Relaxed) < self.max_tick_height {
            let last_blockhash = self.last_blockhash();
            while self.last_blockhash() == last_blockhash {
                self.register_tick(&Hash::new_unique(), scheduler)
            }
        } else {
            warn!("Bank already reached max tick height, cannot fill it with more ticks");
        }
    }

    // This is called from snapshot restore AND for each epoch boundary
    // The entire code path herein must be idempotent
    fn apply_feature_activations(
        &mut self,
        caller: ApplyFeatureActivationsCaller,
        debug_do_not_add_builtins: bool,
    ) {
        use ApplyFeatureActivationsCaller::*;
        let allow_new_activations = match caller {
            FinishInit => false,
            NewFromParent => true,
            WarpFromParent => false,
        };
        let (feature_set, new_feature_activations) =
            self.compute_active_feature_set(allow_new_activations);
        self.feature_set = Arc::new(feature_set);

        if new_feature_activations.contains(&feature_set::pico_inflation::id()) {
            *self.inflation.write().unwrap() = Inflation::pico();
            self.fee_rate_governor.burn_percent = 50; // 50% fee burn
            self.rent_collector.rent.burn_percent = 50; // 50% rent burn
        }

        if !new_feature_activations.is_disjoint(&self.feature_set.full_inflation_features_enabled())
        {
            *self.inflation.write().unwrap() = Inflation::full();
            self.fee_rate_governor.burn_percent = 50; // 50% fee burn
            self.rent_collector.rent.burn_percent = 50; // 50% rent burn
        }

        if !debug_do_not_add_builtins {
            self.apply_builtin_program_feature_transitions(
                allow_new_activations,
                &new_feature_activations,
            );
        }

        if new_feature_activations.contains(&feature_set::cap_accounts_data_len::id()) {
            const ACCOUNTS_DATA_LEN: u64 = 50_000_000_000;
            self.accounts_data_size_initial = ACCOUNTS_DATA_LEN;
        }

        if new_feature_activations.contains(&feature_set::update_hashes_per_tick::id()) {
            self.apply_updated_hashes_per_tick(DEFAULT_HASHES_PER_TICK);
        }

        if new_feature_activations.contains(&feature_set::programify_feature_gate_program::id()) {
            let datapoint_name = "bank-progamify_feature_gate_program";
            if let Err(e) = replace_account::replace_empty_account_with_upgradeable_program(
                self,
                &feature::id(),
                &inline_feature_gate_program::noop_program::id(),
                datapoint_name,
            ) {
                warn!(
                    "{}: Failed to replace empty account {} with upgradeable program: {}",
                    datapoint_name,
                    feature::id(),
                    e
                );
                datapoint_warn!(datapoint_name, ("slot", self.slot(), i64),);
            }
        }
    }

    fn apply_updated_hashes_per_tick(&mut self, hashes_per_tick: u64) {
        info!(
            "Activating update_hashes_per_tick {} at slot {}",
            hashes_per_tick,
            self.slot(),
        );
        self.hashes_per_tick = Some(hashes_per_tick);
    }

    fn adjust_sysvar_balance_for_rent(&self, account: &mut AccountSharedData) {
        account.set_lamports(
            self.get_minimum_balance_for_rent_exemption(account.data().len())
                .max(account.lamports()),
        );
    }

    /// Compute the active feature set based on the current bank state,
    /// and return it together with the set of newly activated features.
    fn compute_active_feature_set(
        &mut self,
        allow_new_activations: bool,
    ) -> (FeatureSet, HashSet<Pubkey>) {
        let mut active = self.feature_set.active.clone();
        let mut inactive = HashSet::new();
        let mut newly_activated = HashSet::new();
        let slot = self.slot();

        for feature_id in &self.feature_set.inactive {
            let mut activated = None;
            if let Some(mut account) = self.get_account_with_fixed_root(feature_id) {
                if let Some(mut feature) = feature::from_account(&account) {
                    match feature.activated_at {
                        None => {
                            if allow_new_activations {
                                // Feature has been requested, activate it now
                                feature.activated_at = Some(slot);
                                if feature::to_account(&feature, &mut account).is_some() {
                                    self.store_account(feature_id, &account);
                                }
                                newly_activated.insert(*feature_id);
                                activated = Some(slot);
                                info!("Feature {} activated at slot {}", feature_id, slot);
                            }
                        }
                        Some(activation_slot) => {
                            if slot >= activation_slot {
                                // Feature is already active
                                activated = Some(activation_slot);
                            }
                        }
                    }
                }
            }
            if let Some(slot) = activated {
                active.insert(*feature_id, slot);
            } else {
                inactive.insert(*feature_id);
            }
        }

        (FeatureSet { active, inactive }, newly_activated)
    }

    fn apply_builtin_program_feature_transitions(
        &mut self,
        only_apply_transitions_for_new_features: bool,
        new_feature_activations: &HashSet<Pubkey>,
    ) {
        const FEATURES_AFFECTING_RBPF: &[Pubkey] = &[
            feature_set::error_on_syscall_bpf_function_hash_collisions::id(),
            feature_set::reject_callx_r10::id(),
            feature_set::switch_to_new_elf_parser::id(),
            feature_set::bpf_account_data_direct_mapping::id(),
            feature_set::enable_alt_bn128_syscall::id(),
            feature_set::enable_alt_bn128_compression_syscall::id(),
            feature_set::enable_big_mod_exp_syscall::id(),
            feature_set::blake3_syscall_enabled::id(),
            feature_set::curve25519_syscall_enabled::id(),
            feature_set::disable_fees_sysvar::id(),
            feature_set::enable_partitioned_epoch_reward::id(),
            feature_set::disable_deploy_of_alloc_free_syscall::id(),
            feature_set::last_restart_slot_sysvar::id(),
            feature_set::delay_visibility_of_program_deployment::id(),
            feature_set::remaining_compute_units_syscall_enabled::id(),
        ];
        if !only_apply_transitions_for_new_features
            || FEATURES_AFFECTING_RBPF
                .iter()
                .any(|key| new_feature_activations.contains(key))
        {
            let program_runtime_environment_v1 = create_program_runtime_environment_v1(
                &self.feature_set,
                &self.runtime_config.compute_budget.unwrap_or_default(),
                false, /* deployment */
                false, /* debugging_features */
            )
            .unwrap();
            let mut loaded_programs_cache = self.loaded_programs_cache.write().unwrap();
            loaded_programs_cache.environments.program_runtime_v1 =
                Arc::new(program_runtime_environment_v1);
            let program_runtime_environment_v2 =
                solana_loader_v4_program::create_program_runtime_environment_v2(
                    &self.runtime_config.compute_budget.unwrap_or_default(),
                    false, /* debugging_features */
                );
            loaded_programs_cache.environments.program_runtime_v2 =
                Arc::new(program_runtime_environment_v2);
            loaded_programs_cache.prune_feature_set_transition();
        }
        for builtin in BUILTINS.iter() {
            if let Some(feature_id) = builtin.feature_id {
                let should_apply_action_for_feature_transition =
                    if only_apply_transitions_for_new_features {
                        new_feature_activations.contains(&feature_id)
                    } else {
                        self.feature_set.is_active(&feature_id)
                    };
                if should_apply_action_for_feature_transition {
                    self.add_builtin(
                        builtin.program_id,
                        builtin.name.to_string(),
                        LoadedProgram::new_builtin(
                            self.feature_set.activated_slot(&feature_id).unwrap_or(0),
                            builtin.name.len(),
                            builtin.entrypoint,
                        ),
                    );
                }
            }
        }
        for precompile in get_precompiles() {
            #[allow(clippy::blocks_in_if_conditions)]
            if precompile.feature.map_or(false, |ref feature_id| {
                self.feature_set.is_active(feature_id)
            }) {
                self.add_precompile(&precompile.program_id);
            }
        }
    }

    /// Get all the accounts for this bank and calculate stats
    pub fn get_total_accounts_stats(&self) -> ScanResult<TotalAccountsStats> {
        let accounts = self.get_all_accounts()?;
        Ok(self.calculate_total_accounts_stats(
            accounts
                .iter()
                .map(|(pubkey, account, _slot)| (pubkey, account)),
        ))
    }

    /// Given all the accounts for a bank, calculate stats
    pub fn calculate_total_accounts_stats<'a>(
        &self,
        accounts: impl Iterator<Item = (&'a Pubkey, &'a AccountSharedData)>,
    ) -> TotalAccountsStats {
        let rent_collector = self.rent_collector();
        let mut total_accounts_stats = TotalAccountsStats::default();
        accounts.for_each(|(pubkey, account)| {
            total_accounts_stats.accumulate_account(pubkey, account, rent_collector);
        });

        total_accounts_stats
    }

    /// Get the EAH that will be used by snapshots
    ///
    /// Since snapshots are taken on roots, if the bank is in the EAH calculation window then an
    /// EAH *must* be included.  This means if an EAH calculation is currently in-flight we will
    /// wait for it to complete.
    pub fn get_epoch_accounts_hash_to_serialize(&self) -> Option<EpochAccountsHash> {
        let should_get_epoch_accounts_hash = self
            .feature_set
            .is_active(&feature_set::epoch_accounts_hash::id())
            && epoch_accounts_hash_utils::is_enabled_this_epoch(self)
            && epoch_accounts_hash_utils::is_in_calculation_window(self);
        if !should_get_epoch_accounts_hash {
            return None;
        }

        let (epoch_accounts_hash, measure) = measure!(self
            .rc
            .accounts
            .accounts_db
            .epoch_accounts_hash_manager
            .wait_get_epoch_accounts_hash());

        datapoint_info!(
            "bank-get_epoch_accounts_hash_to_serialize",
            ("slot", self.slot(), i64),
            ("waiting-time-us", measure.as_us(), i64),
        );
        Some(epoch_accounts_hash)
    }

    /// Return the epoch_reward_status field on the bank to serialize
    /// Returns none if we are NOT in the reward interval.
    pub(crate) fn get_epoch_reward_status_to_serialize(&self) -> Option<&EpochRewardStatus> {
        matches!(self.epoch_reward_status, EpochRewardStatus::Active(_))
            .then_some(&self.epoch_reward_status)
    }

    /// Convenience fn to get the Epoch Accounts Hash
    pub fn epoch_accounts_hash(&self) -> Option<EpochAccountsHash> {
        self.rc
            .accounts
            .accounts_db
            .epoch_accounts_hash_manager
            .try_get_epoch_accounts_hash()
    }

    /// Checks a batch of sanitized transactions again bank for age and status
    pub fn check_transactions_with_forwarding_delay(
        &self,
        transactions: &[SanitizedTransaction],
        filter: &[transaction::Result<()>],
        forward_transactions_to_leader_at_slot_offset: u64,
    ) -> Vec<TransactionCheckResult> {
        let mut error_counters = TransactionErrorMetrics::default();
        // The following code also checks if the blockhash for a transaction is too old
        // The check accounts for
        //  1. Transaction forwarding delay
        //  2. The slot at which the next leader will actually process the transaction
        // Drop the transaction if it will expire by the time the next node receives and processes it
        let api = perf_libs::api();
        let max_tx_fwd_delay = if api.is_none() {
            MAX_TRANSACTION_FORWARDING_DELAY
        } else {
            MAX_TRANSACTION_FORWARDING_DELAY_GPU
        };

        self.check_transactions(
            transactions,
            filter,
            (MAX_PROCESSING_AGE)
                .saturating_sub(max_tx_fwd_delay)
                .saturating_sub(forward_transactions_to_leader_at_slot_offset as usize),
            &mut error_counters,
        )
    }

    pub fn is_in_slot_hashes_history(&self, slot: &Slot) -> bool {
        if slot < &self.slot {
            if let Ok(sysvar_cache) = self.sysvar_cache.read() {
                if let Ok(slot_hashes) = sysvar_cache.get_slot_hashes() {
                    return slot_hashes.get(slot).is_some();
                }
            }
        }
        false
    }
}

/// Compute how much an account has changed size.  This function is useful when the data size delta
/// needs to be computed and passed to an `update_accounts_data_size_delta` function.
fn calculate_data_size_delta(old_data_size: usize, new_data_size: usize) -> i64 {
    assert!(old_data_size <= i64::MAX as usize);
    assert!(new_data_size <= i64::MAX as usize);
    let old_data_size = old_data_size as i64;
    let new_data_size = new_data_size as i64;

    new_data_size.saturating_sub(old_data_size)
}

/// Since `apply_feature_activations()` has different behavior depending on its caller, enumerate
/// those callers explicitly.
#[derive(Debug, Copy, Clone, Eq, PartialEq)]
enum ApplyFeatureActivationsCaller {
    FinishInit,
    NewFromParent,
    WarpFromParent,
}

/// Return the computed values from `collect_rent_from_accounts()`
///
/// Since `collect_rent_from_accounts()` is running in parallel, instead of updating the
/// atomics/shared data inside this function, return those values in this struct for the caller to
/// process later.
#[derive(Debug, Default)]
struct CollectRentFromAccountsInfo {
    rent_collected_info: CollectedInfo,
    rent_rewards: Vec<(Pubkey, RewardInfo)>,
    time_collecting_rent_us: u64,
    time_storing_accounts_us: u64,
    num_accounts: usize,
}

/// Return the computed values—of each iteration in the parallel loop inside
/// `collect_rent_in_partition()`—and then perform a reduce on all of them.
#[derive(Debug, Default)]
struct CollectRentInPartitionInfo {
    rent_collected: u64,
    accounts_data_size_reclaimed: u64,
    rent_rewards: Vec<(Pubkey, RewardInfo)>,
    time_loading_accounts_us: u64,
    time_collecting_rent_us: u64,
    time_storing_accounts_us: u64,
    num_accounts: usize,
}

impl CollectRentInPartitionInfo {
    /// Create a new `CollectRentInPartitionInfo` from the results of loading accounts and
    /// collecting rent on them.
    #[must_use]
    fn new(info: CollectRentFromAccountsInfo, time_loading_accounts: Duration) -> Self {
        Self {
            rent_collected: info.rent_collected_info.rent_amount,
            accounts_data_size_reclaimed: info.rent_collected_info.account_data_len_reclaimed,
            rent_rewards: info.rent_rewards,
            time_loading_accounts_us: time_loading_accounts.as_micros() as u64,
            time_collecting_rent_us: info.time_collecting_rent_us,
            time_storing_accounts_us: info.time_storing_accounts_us,
            num_accounts: info.num_accounts,
        }
    }

    /// Reduce (i.e. 'combine') two `CollectRentInPartitionInfo`s into one.
    ///
    /// This fn is used by `collect_rent_in_partition()` as the reduce step (of map-reduce) in its
    /// parallel loop of rent collection.
    #[must_use]
    fn reduce(lhs: Self, rhs: Self) -> Self {
        Self {
            rent_collected: lhs.rent_collected.saturating_add(rhs.rent_collected),
            accounts_data_size_reclaimed: lhs
                .accounts_data_size_reclaimed
                .saturating_add(rhs.accounts_data_size_reclaimed),
            rent_rewards: [lhs.rent_rewards, rhs.rent_rewards].concat(),
            time_loading_accounts_us: lhs
                .time_loading_accounts_us
                .saturating_add(rhs.time_loading_accounts_us),
            time_collecting_rent_us: lhs
                .time_collecting_rent_us
                .saturating_add(rhs.time_collecting_rent_us),
            time_storing_accounts_us: lhs
                .time_storing_accounts_us
                .saturating_add(rhs.time_storing_accounts_us),
            num_accounts: lhs.num_accounts.saturating_add(rhs.num_accounts),
        }
    }
}

/// Struct to collect stats when scanning all accounts in `get_total_accounts_stats()`
#[derive(Debug, Default, Copy, Clone)]
pub struct TotalAccountsStats {
    /// Total number of accounts
    pub num_accounts: usize,
    /// Total data size of all accounts
    pub data_len: usize,

    /// Total number of executable accounts
    pub num_executable_accounts: usize,
    /// Total data size of executable accounts
    pub executable_data_len: usize,

    /// Total number of rent exempt accounts
    pub num_rent_exempt_accounts: usize,
    /// Total number of rent paying accounts
    pub num_rent_paying_accounts: usize,
    /// Total number of rent paying accounts without data
    pub num_rent_paying_accounts_without_data: usize,
    /// Total amount of lamports in rent paying accounts
    pub lamports_in_rent_paying_accounts: u64,
}

impl TotalAccountsStats {
    pub fn accumulate_account(
        &mut self,
        address: &Pubkey,
        account: &AccountSharedData,
        rent_collector: &RentCollector,
    ) {
        let data_len = account.data().len();
        self.num_accounts += 1;
        self.data_len += data_len;

        if account.executable() {
            self.num_executable_accounts += 1;
            self.executable_data_len += data_len;
        }

        if !rent_collector.should_collect_rent(address, account)
            || rent_collector.get_rent_due(account).is_exempt()
        {
            self.num_rent_exempt_accounts += 1;
        } else {
            self.num_rent_paying_accounts += 1;
            self.lamports_in_rent_paying_accounts += account.lamports();
            if data_len == 0 {
                self.num_rent_paying_accounts_without_data += 1;
            }
        }
    }
}

impl Drop for Bank {
    fn drop(&mut self) {
        if let Some(drop_callback) = self.drop_callback.read().unwrap().0.as_ref() {
            drop_callback.callback(self);
        } else {
            // Default case for tests
            self.rc
                .accounts
                .accounts_db
                .purge_slot(self.slot(), self.bank_id(), false);
        }
    }
}

/// utility function used for testing and benchmarking.
pub mod test_utils {
    use {
        super::Bank,
        crate::installed_scheduler_pool::BankWithScheduler,
        solana_sdk::{hash::hashv, pubkey::Pubkey},
        solana_vote_program::vote_state::{self, BlockTimestamp, VoteStateVersions},
        std::sync::Arc,
    };

    pub fn goto_end_of_slot(bank: &BankWithScheduler) {
        let mut tick_hash = bank.last_blockhash();
        loop {
            tick_hash = hashv(&[tick_hash.as_ref(), &[42]]);
            bank.register_tick(&tick_hash);
            if tick_hash == bank.last_blockhash() {
                bank.freeze();
                return;
            }
        }
    }

    pub fn goto_end_of_slot_without_scheduler(bank: &Arc<Bank>) {
        goto_end_of_slot(&BankWithScheduler::new_without_scheduler(bank.clone()))
    }

    pub fn update_vote_account_timestamp(
        timestamp: BlockTimestamp,
        bank: &Bank,
        vote_pubkey: &Pubkey,
    ) {
        let mut vote_account = bank.get_account(vote_pubkey).unwrap_or_default();
        let mut vote_state = vote_state::from(&vote_account).unwrap_or_default();
        vote_state.last_timestamp = timestamp;
        let versioned = VoteStateVersions::new_current(vote_state);
        vote_state::to(&versioned, &mut vote_account).unwrap();
        bank.store_account(vote_pubkey, &vote_account);
    }
}<|MERGE_RESOLUTION|>--- conflicted
+++ resolved
@@ -42,11 +42,8 @@
         builtins::{BuiltinPrototype, BUILTINS},
         epoch_rewards_hasher::hash_rewards_into_partitions,
         epoch_stakes::{EpochStakes, NodeVoteAccounts},
-<<<<<<< HEAD
+        inline_feature_gate_program,
         installed_scheduler_pool::{BankWithScheduler, InstalledSchedulerRwLock},
-=======
-        inline_feature_gate_program,
->>>>>>> 2353cc53
         runtime_config::RuntimeConfig,
         serde_snapshot::BankIncrementalSnapshotPersistence,
         snapshot_hash::SnapshotHash,
