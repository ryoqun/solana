//! The `bank` module tracks client accounts and the progress of on-chain
//! programs.
//!
//! A single bank relates to a block produced by a single leader and each bank
//! except for the genesis bank points back to a parent bank.
//!
//! The bank is the main entrypoint for processing verified transactions with the function
//! `Bank::process_transactions`
//!
//! It does this by loading the accounts using the reference it holds on the account store,
//! and then passing those to an InvokeContext which handles loading the programs specified
//! by the Transaction and executing it.
//!
//! The bank then stores the results to the accounts store.
//!
//! It then has APIs for retrieving if a transaction has been processed and it's status.
//! See `get_signature_status` et al.
//!
//! Bank lifecycle:
//!
//! A bank is newly created and open to transactions. Transactions are applied
//! until either the bank reached the tick count when the node is the leader for that slot, or the
//! node has applied all transactions present in all `Entry`s in the slot.
//!
//! Once it is complete, the bank can then be frozen. After frozen, no more transactions can
//! be applied or state changes made. At the frozen step, rent will be applied and various
//! sysvar special accounts update to the new state of the system.
//!
//! After frozen, and the bank has had the appropriate number of votes on it, then it can become
//! rooted. At this point, it will not be able to be removed from the chain and the
//! state is finalized.
//!
//! It offers a high-level API that signs transactions
//! on behalf of the caller, and a low-level API for when they have
//! already been signed and verified.
#[allow(deprecated)]
use solana_sdk::recent_blockhashes_account;
pub use solana_sdk::reward_type::RewardType;
use {
    crate::{
        bank::{
            builtins::{BuiltinPrototype, BUILTINS, STATELESS_BUILTINS},
            metrics::*,
            partitioned_epoch_rewards::{EpochRewardStatus, StakeRewards, VoteRewardsAccounts},
        },
        bank_forks::BankForks,
        epoch_stakes::{EpochStakes, NodeVoteAccounts},
        installed_scheduler_pool::{BankWithScheduler, InstalledSchedulerRwLock},
        runtime_config::RuntimeConfig,
        serde_snapshot::BankIncrementalSnapshotPersistence,
        snapshot_hash::SnapshotHash,
        stake_account::StakeAccount,
        stake_history::StakeHistory,
        stake_weighted_timestamp::{
            calculate_stake_weighted_timestamp, MaxAllowableDrift,
            MAX_ALLOWABLE_DRIFT_PERCENTAGE_FAST, MAX_ALLOWABLE_DRIFT_PERCENTAGE_SLOW_V2,
        },
        stakes::{InvalidCacheEntryReason, Stakes, StakesCache, StakesEnum},
        status_cache::{SlotDelta, StatusCache},
        transaction_batch::TransactionBatch,
    },
    byteorder::{ByteOrder, LittleEndian},
    dashmap::{DashMap, DashSet},
    itertools::izip,
    log::*,
    rayon::{
        iter::{IntoParallelIterator, IntoParallelRefIterator, ParallelIterator},
        slice::ParallelSlice,
        ThreadPool, ThreadPoolBuilder,
    },
    serde::Serialize,
    solana_accounts_db::{
        accounts::{AccountAddressFilter, Accounts, PubkeyAccountSlot},
        accounts_db::{
            AccountShrinkThreshold, AccountStorageEntry, AccountsDb, AccountsDbConfig,
            CalcAccountsHashDataSource, VerifyAccountsHashAndLamportsConfig,
        },
        accounts_hash::{
            AccountHash, AccountsHash, CalcAccountsHashConfig, HashStats, IncrementalAccountsHash,
        },
        accounts_index::{AccountSecondaryIndexes, IndexKey, ScanConfig, ScanResult},
        accounts_partition::{self, Partition, PartitionIndex},
        accounts_update_notifier_interface::AccountsUpdateNotifier,
        ancestors::{Ancestors, AncestorsForSerialization},
        blockhash_queue::BlockhashQueue,
        epoch_accounts_hash::EpochAccountsHash,
        sorted_storages::SortedStorages,
        stake_rewards::StakeReward,
        storable_accounts::StorableAccounts,
    },
    solana_bpf_loader_program::syscalls::create_program_runtime_environment_v1,
    solana_cost_model::cost_tracker::CostTracker,
    solana_loader_v4_program::create_program_runtime_environment_v2,
    solana_measure::{measure, measure::Measure, measure_us},
    solana_perf::perf_libs,
    solana_program_runtime::{
        compute_budget_processor::process_compute_budget_instructions,
        invoke_context::BuiltinFunctionWithContext,
        loaded_programs::{
            ProgramCache, ProgramCacheEntry, ProgramCacheEntryOwner, ProgramCacheEntryType,
            ProgramCacheMatchCriteria,
        },
        timings::{ExecuteTimingType, ExecuteTimings},
    },
    solana_sdk::{
        account::{
            create_account_shared_data_with_fields as create_account, from_account, Account,
            AccountSharedData, InheritableAccountFields, ReadableAccount, WritableAccount,
        },
        account_utils::StateMut,
        bpf_loader_upgradeable::{self, UpgradeableLoaderState},
        clock::{
            BankId, Epoch, Slot, SlotCount, SlotIndex, UnixTimestamp, DEFAULT_HASHES_PER_TICK,
            DEFAULT_TICKS_PER_SECOND, INITIAL_RENT_EPOCH, MAX_PROCESSING_AGE,
            MAX_TRANSACTION_FORWARDING_DELAY, MAX_TRANSACTION_FORWARDING_DELAY_GPU,
            SECONDS_PER_DAY, UPDATED_HASHES_PER_TICK2, UPDATED_HASHES_PER_TICK3,
            UPDATED_HASHES_PER_TICK4, UPDATED_HASHES_PER_TICK5, UPDATED_HASHES_PER_TICK6,
        },
        epoch_info::EpochInfo,
        epoch_schedule::EpochSchedule,
        feature,
        feature_set::{
            self, include_loaded_accounts_data_size_in_fee_calculation,
            remove_rounding_in_fee_calculation, reward_full_priority_fee, FeatureSet,
        },
        fee::{FeeDetails, FeeStructure},
        fee_calculator::FeeRateGovernor,
        genesis_config::{ClusterType, GenesisConfig},
        hard_forks::HardForks,
        hash::{extend_and_hash, hashv, Hash},
        incinerator,
        inflation::Inflation,
        inner_instruction::InnerInstructions,
        loader_v4,
        message::{AccountKeys, SanitizedMessage},
        native_loader,
        native_token::LAMPORTS_PER_SOL,
        nonce::{self, state::DurableNonce, NONCED_TX_MARKER_IX_INDEX},
        nonce_account,
        packet::PACKET_DATA_SIZE,
        precompiles::get_precompiles,
        pubkey::Pubkey,
        rent::RentDue,
        rent_collector::{CollectedInfo, RentCollector, RENT_EXEMPT_RENT_EPOCH},
        rent_debits::RentDebits,
        reserved_account_keys::ReservedAccountKeys,
        reward_info::RewardInfo,
        saturating_add_assign,
        signature::{Keypair, Signature},
        slot_hashes::SlotHashes,
        slot_history::{Check, SlotHistory},
        stake::state::Delegation,
        system_transaction,
        sysvar::{self, last_restart_slot::LastRestartSlot, Sysvar, SysvarId},
        timing::years_as_slots,
        transaction::{
            self, MessageHash, Result, SanitizedTransaction, Transaction, TransactionError,
            TransactionVerificationMode, VersionedTransaction, MAX_TX_ACCOUNT_LOCKS,
        },
        transaction_context::{TransactionAccount, TransactionReturnData},
    },
    solana_stake_program::{
        points::{InflationPointCalculationEvent, PointValue},
        stake_state::StakeStateV2,
    },
    solana_svm::{
        account_loader::{
            CheckedTransactionDetails, TransactionCheckResult, TransactionLoadResult,
        },
        account_overrides::AccountOverrides,
        nonce_info::NoncePartial,
        program_loader::load_program_with_pubkey,
        transaction_error_metrics::TransactionErrorMetrics,
        transaction_processing_callback::TransactionProcessingCallback,
        transaction_processor::{
            ExecutionRecordingConfig, TransactionBatchProcessor, TransactionLogMessages,
            TransactionProcessingConfig,
        },
        transaction_results::{
            TransactionExecutionDetails, TransactionExecutionResult,
            TransactionLoadedAccountsStats, TransactionResults,
        },
    },
    solana_system_program::{get_system_account_kind, SystemAccountKind},
    solana_vote::vote_account::{VoteAccount, VoteAccountsHashMap},
    solana_vote_program::vote_state::VoteState,
    std::{
        borrow::Cow,
        collections::{HashMap, HashSet},
        convert::TryFrom,
        fmt, mem,
        ops::{AddAssign, RangeFull, RangeInclusive},
        path::PathBuf,
        slice,
        sync::{
            atomic::{
                AtomicBool, AtomicI64, AtomicU64, AtomicUsize,
                Ordering::{AcqRel, Acquire, Relaxed},
            },
            Arc, LockResult, Mutex, RwLock, RwLockReadGuard, RwLockWriteGuard,
        },
        thread::Builder,
        time::{Duration, Instant},
    },
};
#[cfg(feature = "dev-context-only-utils")]
use {
    solana_accounts_db::accounts_db::{
        ACCOUNTS_DB_CONFIG_FOR_BENCHMARKS, ACCOUNTS_DB_CONFIG_FOR_TESTING,
    },
    solana_program_runtime::{loaded_programs::ProgramCacheForTxBatch, sysvar_cache::SysvarCache},
};

/// params to `verify_accounts_hash`
struct VerifyAccountsHashConfig {
    test_hash_calculation: bool,
    ignore_mismatch: bool,
    require_rooted_bank: bool,
    run_in_background: bool,
    store_hash_raw_data_for_debug: bool,
}

mod address_lookup_table;
pub mod bank_hash_details;
mod builtin_programs;
pub mod builtins;
pub mod epoch_accounts_hash_utils;
mod fee_distribution;
mod metrics;
pub(crate) mod partitioned_epoch_rewards;
mod serde_snapshot;
mod sysvar_cache;
pub(crate) mod tests;

pub const SECONDS_PER_YEAR: f64 = 365.25 * 24.0 * 60.0 * 60.0;

pub const MAX_LEADER_SCHEDULE_STAKES: Epoch = 5;

#[derive(Default)]
struct RentMetrics {
    hold_range_us: AtomicU64,
    load_us: AtomicU64,
    collect_us: AtomicU64,
    hash_us: AtomicU64,
    store_us: AtomicU64,
    count: AtomicUsize,
}

pub type BankStatusCache = StatusCache<Result<()>>;
<<<<<<< HEAD
#[frozen_abi(digest = "CyD3t1HF7U63HhZawzETFFfo8XydftV8X7rnUTKtiN1G")]
=======
#[cfg_attr(
    feature = "frozen-abi",
    frozen_abi(digest = "9Pf3NTGr1AEzB4nKaVBY24uNwoQR4aJi8vc96W6kGvNk")
)]
>>>>>>> 74dcd3b0
pub type BankSlotDelta = SlotDelta<Result<()>>;

#[derive(Default, Copy, Clone, Debug, PartialEq, Eq)]
pub struct SquashTiming {
    pub squash_accounts_ms: u64,
    pub squash_accounts_cache_ms: u64,
    pub squash_accounts_index_ms: u64,
    pub squash_accounts_store_ms: u64,

    pub squash_cache_ms: u64,
}

impl AddAssign for SquashTiming {
    fn add_assign(&mut self, rhs: Self) {
        self.squash_accounts_ms += rhs.squash_accounts_ms;
        self.squash_accounts_cache_ms += rhs.squash_accounts_cache_ms;
        self.squash_accounts_index_ms += rhs.squash_accounts_index_ms;
        self.squash_accounts_store_ms += rhs.squash_accounts_store_ms;
        self.squash_cache_ms += rhs.squash_cache_ms;
    }
}

#[cfg_attr(feature = "frozen-abi", derive(AbiExample))]
#[derive(Debug, Default, PartialEq)]
pub(crate) struct CollectorFeeDetails {
    transaction_fee: u64,
    priority_fee: u64,
}

impl CollectorFeeDetails {
    pub(crate) fn accumulate(&mut self, fee_details: &FeeDetails) {
        self.transaction_fee = self
            .transaction_fee
            .saturating_add(fee_details.transaction_fee());
        self.priority_fee = self
            .priority_fee
            .saturating_add(fee_details.prioritization_fee());
    }

    pub(crate) fn total(&self) -> u64 {
        self.transaction_fee.saturating_add(self.priority_fee)
    }
}

impl From<FeeDetails> for CollectorFeeDetails {
    fn from(fee_details: FeeDetails) -> Self {
        CollectorFeeDetails {
            transaction_fee: fee_details.transaction_fee(),
            priority_fee: fee_details.prioritization_fee(),
        }
    }
}

#[derive(Debug)]
pub struct BankRc {
    /// where all the Accounts are stored
    pub accounts: Arc<Accounts>,

    /// Previous checkpoint of this bank
    pub(crate) parent: RwLock<Option<Arc<Bank>>>,

    pub(crate) bank_id_generator: Arc<AtomicU64>,
}

#[cfg(all(RUSTC_WITH_SPECIALIZATION, feature = "frozen-abi"))]
use solana_frozen_abi::abi_example::AbiExample;

#[cfg(all(RUSTC_WITH_SPECIALIZATION, feature = "frozen-abi"))]
impl AbiExample for BankRc {
    fn example() -> Self {
        BankRc {
            // Set parent to None to cut the recursion into another Bank
            parent: RwLock::new(None),
            // AbiExample for Accounts is specially implemented to contain a storage example
            accounts: AbiExample::example(),
            bank_id_generator: Arc::new(AtomicU64::new(0)),
        }
    }
}

impl BankRc {
    pub(crate) fn new(accounts: Accounts) -> Self {
        Self {
            accounts: Arc::new(accounts),
            parent: RwLock::new(None),
            bank_id_generator: Arc::new(AtomicU64::new(0)),
        }
    }
}

pub struct LoadAndExecuteTransactionsOutput {
    pub loaded_transactions: Vec<TransactionLoadResult>,
    // Vector of results indicating whether a transaction was executed or could not
    // be executed. Note executed transactions can still have failed!
    pub execution_results: Vec<TransactionExecutionResult>,
    pub retryable_transaction_indexes: Vec<usize>,
    // Total number of transactions that were executed
    pub executed_transactions_count: usize,
    // Number of non-vote transactions that were executed
    pub executed_non_vote_transactions_count: usize,
    // Total number of the executed transactions that returned success/not
    // an error.
    pub executed_with_successful_result_count: usize,
    pub signature_count: u64,
    pub error_counters: TransactionErrorMetrics,
}

pub struct TransactionSimulationResult {
    pub result: Result<()>,
    pub logs: TransactionLogMessages,
    pub post_simulation_accounts: Vec<TransactionAccount>,
    pub units_consumed: u64,
    pub return_data: Option<TransactionReturnData>,
    pub inner_instructions: Option<Vec<InnerInstructions>>,
}
pub struct TransactionBalancesSet {
    pub pre_balances: TransactionBalances,
    pub post_balances: TransactionBalances,
}

impl TransactionBalancesSet {
    pub fn new(pre_balances: TransactionBalances, post_balances: TransactionBalances) -> Self {
        assert_eq!(pre_balances.len(), post_balances.len());
        Self {
            pre_balances,
            post_balances,
        }
    }
}
pub type TransactionBalances = Vec<Vec<u64>>;

#[cfg_attr(feature = "frozen-abi", derive(AbiExample, AbiEnumVisitor))]
#[derive(Serialize, Deserialize, Debug, PartialEq, Eq)]
pub enum TransactionLogCollectorFilter {
    All,
    AllWithVotes,
    None,
    OnlyMentionedAddresses,
}

impl Default for TransactionLogCollectorFilter {
    fn default() -> Self {
        Self::None
    }
}

#[cfg_attr(feature = "frozen-abi", derive(AbiExample))]
#[derive(Debug, Default)]
pub struct TransactionLogCollectorConfig {
    pub mentioned_addresses: HashSet<Pubkey>,
    pub filter: TransactionLogCollectorFilter,
}

#[cfg_attr(feature = "frozen-abi", derive(AbiExample))]
#[derive(Clone, Debug, PartialEq, Eq)]
pub struct TransactionLogInfo {
    pub signature: Signature,
    pub result: Result<()>,
    pub is_vote: bool,
    pub log_messages: TransactionLogMessages,
}

#[cfg_attr(feature = "frozen-abi", derive(AbiExample))]
#[derive(Default, Debug)]
pub struct TransactionLogCollector {
    // All the logs collected for from this Bank.  Exact contents depend on the
    // active `TransactionLogCollectorFilter`
    pub logs: Vec<TransactionLogInfo>,

    // For each `mentioned_addresses`, maintain a list of indices into `logs` to easily
    // locate the logs from transactions that included the mentioned addresses.
    pub mentioned_address_map: HashMap<Pubkey, Vec<usize>>,
}

impl TransactionLogCollector {
    pub fn get_logs_for_address(
        &self,
        address: Option<&Pubkey>,
    ) -> Option<Vec<TransactionLogInfo>> {
        match address {
            None => Some(self.logs.clone()),
            Some(address) => self.mentioned_address_map.get(address).map(|log_indices| {
                log_indices
                    .iter()
                    .filter_map(|i| self.logs.get(*i).cloned())
                    .collect()
            }),
        }
    }
}

/// Bank's common fields shared by all supported snapshot versions for deserialization.
/// Sync fields with BankFieldsToSerialize! This is paired with it.
/// All members are made public to remain Bank's members private and to make versioned deserializer workable on this
/// Note that some fields are missing from the serializer struct. This is because of fields added later.
/// Since it is difficult to insert fields to serialize/deserialize against existing code already deployed,
/// new fields can be optionally serialized and optionally deserialized. At some point, the serialization and
/// deserialization will use a new mechanism or otherwise be in sync more clearly.
#[derive(Clone, Debug, Default)]
#[cfg_attr(feature = "dev-context-only-utils", derive(PartialEq))]
pub struct BankFieldsToDeserialize {
    pub(crate) blockhash_queue: BlockhashQueue,
    pub(crate) ancestors: AncestorsForSerialization,
    pub(crate) hash: Hash,
    pub(crate) parent_hash: Hash,
    pub(crate) parent_slot: Slot,
    pub(crate) hard_forks: HardForks,
    pub(crate) transaction_count: u64,
    pub(crate) tick_height: u64,
    pub(crate) signature_count: u64,
    pub(crate) capitalization: u64,
    pub(crate) max_tick_height: u64,
    pub(crate) hashes_per_tick: Option<u64>,
    pub(crate) ticks_per_slot: u64,
    pub(crate) ns_per_slot: u128,
    pub(crate) genesis_creation_time: UnixTimestamp,
    pub(crate) slots_per_year: f64,
    pub(crate) slot: Slot,
    pub(crate) epoch: Epoch,
    pub(crate) block_height: u64,
    pub(crate) collector_id: Pubkey,
    pub(crate) collector_fees: u64,
    pub(crate) fee_rate_governor: FeeRateGovernor,
    pub(crate) collected_rent: u64,
    pub(crate) rent_collector: RentCollector,
    pub(crate) epoch_schedule: EpochSchedule,
    pub(crate) inflation: Inflation,
    pub(crate) stakes: Stakes<Delegation>,
    pub(crate) epoch_stakes: HashMap<Epoch, EpochStakes>,
    pub(crate) is_delta: bool,
    pub(crate) accounts_data_len: u64,
    pub(crate) incremental_snapshot_persistence: Option<BankIncrementalSnapshotPersistence>,
    pub(crate) epoch_accounts_hash: Option<Hash>,
}

/// Bank's common fields shared by all supported snapshot versions for serialization.
/// This was separated from BankFieldsToDeserialize to avoid cloning by using refs.
/// So, sync fields with BankFieldsToDeserialize!
/// all members are made public to keep Bank private and to make versioned serializer workable on this.
/// Note that some fields are missing from the serializer struct. This is because of fields added later.
/// Since it is difficult to insert fields to serialize/deserialize against existing code already deployed,
/// new fields can be optionally serialized and optionally deserialized. At some point, the serialization and
/// deserialization will use a new mechanism or otherwise be in sync more clearly.
#[derive(Debug)]
pub struct BankFieldsToSerialize {
    pub blockhash_queue: BlockhashQueue,
    pub ancestors: AncestorsForSerialization,
    pub hash: Hash,
    pub parent_hash: Hash,
    pub parent_slot: Slot,
    pub hard_forks: HardForks,
    pub transaction_count: u64,
    pub tick_height: u64,
    pub signature_count: u64,
    pub capitalization: u64,
    pub max_tick_height: u64,
    pub hashes_per_tick: Option<u64>,
    pub ticks_per_slot: u64,
    pub ns_per_slot: u128,
    pub genesis_creation_time: UnixTimestamp,
    pub slots_per_year: f64,
    pub slot: Slot,
    pub epoch: Epoch,
    pub block_height: u64,
    pub collector_id: Pubkey,
    pub collector_fees: u64,
    pub fee_rate_governor: FeeRateGovernor,
    pub collected_rent: u64,
    pub rent_collector: RentCollector,
    pub epoch_schedule: EpochSchedule,
    pub inflation: Inflation,
    pub stakes: StakesEnum,
    pub epoch_stakes: HashMap<Epoch, EpochStakes>,
    pub is_delta: bool,
    pub accounts_data_len: u64,
}

// Can't derive PartialEq because RwLock doesn't implement PartialEq
#[cfg(feature = "dev-context-only-utils")]
impl PartialEq for Bank {
    fn eq(&self, other: &Self) -> bool {
        if std::ptr::eq(self, other) {
            return true;
        }
        let Self {
            skipped_rewrites: _,
            rc: _,
            status_cache: _,
            blockhash_queue,
            ancestors,
            hash,
            parent_hash,
            parent_slot,
            hard_forks,
            transaction_count,
            non_vote_transaction_count_since_restart: _,
            transaction_error_count: _,
            transaction_entries_count: _,
            transactions_per_entry_max: _,
            tick_height,
            signature_count,
            capitalization,
            max_tick_height,
            hashes_per_tick,
            ticks_per_slot,
            ns_per_slot,
            genesis_creation_time,
            slots_per_year,
            slot,
            bank_id: _,
            epoch,
            block_height,
            collector_id,
            collector_fees,
            fee_rate_governor,
            collected_rent,
            rent_collector,
            epoch_schedule,
            inflation,
            stakes_cache,
            epoch_stakes,
            is_delta,
            // TODO: Confirm if all these fields are intentionally ignored!
            rewards: _,
            cluster_type: _,
            lazy_rent_collection: _,
            rewards_pool_pubkeys: _,
            transaction_debug_keys: _,
            transaction_log_collector_config: _,
            transaction_log_collector: _,
            feature_set: _,
            reserved_account_keys: _,
            drop_callback: _,
            freeze_started: _,
            vote_only_bank: _,
            cost_tracker: _,
            accounts_data_size_initial: _,
            accounts_data_size_delta_on_chain: _,
            accounts_data_size_delta_off_chain: _,
            incremental_snapshot_persistence: _,
            epoch_reward_status: _,
            transaction_processor: _,
            check_program_modification_slot: _,
            collector_fee_details: _,
            // Ignore new fields explicitly if they do not impact PartialEq.
            // Adding ".." will remove compile-time checks that if a new field
            // is added to the struct, this PartialEq is accordingly updated.
        } = self;
        *blockhash_queue.read().unwrap() == *other.blockhash_queue.read().unwrap()
            && ancestors == &other.ancestors
            && *hash.read().unwrap() == *other.hash.read().unwrap()
            && parent_hash == &other.parent_hash
            && parent_slot == &other.parent_slot
            && *hard_forks.read().unwrap() == *other.hard_forks.read().unwrap()
            && transaction_count.load(Relaxed) == other.transaction_count.load(Relaxed)
            && tick_height.load(Relaxed) == other.tick_height.load(Relaxed)
            && signature_count.load(Relaxed) == other.signature_count.load(Relaxed)
            && capitalization.load(Relaxed) == other.capitalization.load(Relaxed)
            && max_tick_height == &other.max_tick_height
            && hashes_per_tick == &other.hashes_per_tick
            && ticks_per_slot == &other.ticks_per_slot
            && ns_per_slot == &other.ns_per_slot
            && genesis_creation_time == &other.genesis_creation_time
            && slots_per_year == &other.slots_per_year
            && slot == &other.slot
            && epoch == &other.epoch
            && block_height == &other.block_height
            && collector_id == &other.collector_id
            && collector_fees.load(Relaxed) == other.collector_fees.load(Relaxed)
            && fee_rate_governor == &other.fee_rate_governor
            && collected_rent.load(Relaxed) == other.collected_rent.load(Relaxed)
            && rent_collector == &other.rent_collector
            && epoch_schedule == &other.epoch_schedule
            && *inflation.read().unwrap() == *other.inflation.read().unwrap()
            && *stakes_cache.stakes() == *other.stakes_cache.stakes()
            && epoch_stakes == &other.epoch_stakes
            && is_delta.load(Relaxed) == other.is_delta.load(Relaxed)
    }
}

#[cfg(feature = "dev-context-only-utils")]
impl BankFieldsToSerialize {
    /// Create a new BankFieldsToSerialize where basically every field is defaulted.
    /// Only use for tests; many of the fields are invalid!
    pub fn default_for_tests() -> Self {
        Self {
            blockhash_queue: BlockhashQueue::default(),
            ancestors: AncestorsForSerialization::default(),
            hash: Hash::default(),
            parent_hash: Hash::default(),
            parent_slot: Slot::default(),
            hard_forks: HardForks::default(),
            transaction_count: u64::default(),
            tick_height: u64::default(),
            signature_count: u64::default(),
            capitalization: u64::default(),
            max_tick_height: u64::default(),
            hashes_per_tick: Option::default(),
            ticks_per_slot: u64::default(),
            ns_per_slot: u128::default(),
            genesis_creation_time: UnixTimestamp::default(),
            slots_per_year: f64::default(),
            slot: Slot::default(),
            epoch: Epoch::default(),
            block_height: u64::default(),
            collector_id: Pubkey::default(),
            collector_fees: u64::default(),
            fee_rate_governor: FeeRateGovernor::default(),
            collected_rent: u64::default(),
            rent_collector: RentCollector::default(),
            epoch_schedule: EpochSchedule::default(),
            inflation: Inflation::default(),
            stakes: Stakes::<Delegation>::default().into(),
            epoch_stakes: HashMap::default(),
            is_delta: bool::default(),
            accounts_data_len: u64::default(),
        }
    }
}

#[derive(Debug)]
pub enum RewardCalculationEvent<'a, 'b> {
    Staking(&'a Pubkey, &'b InflationPointCalculationEvent),
}

/// type alias is not supported for trait in rust yet. As a workaround, we define the
/// `RewardCalcTracer` trait explicitly and implement it on any type that implement
/// `Fn(&RewardCalculationEvent) + Send + Sync`.
pub trait RewardCalcTracer: Fn(&RewardCalculationEvent) + Send + Sync {}

impl<T: Fn(&RewardCalculationEvent) + Send + Sync> RewardCalcTracer for T {}

fn null_tracer() -> Option<impl RewardCalcTracer> {
    None::<fn(&RewardCalculationEvent)>
}

pub trait DropCallback: fmt::Debug {
    fn callback(&self, b: &Bank);
    fn clone_box(&self) -> Box<dyn DropCallback + Send + Sync>;
}

#[derive(Debug, Default)]
pub struct OptionalDropCallback(Option<Box<dyn DropCallback + Send + Sync>>);

#[cfg(all(RUSTC_WITH_SPECIALIZATION, feature = "frozen-abi"))]
impl AbiExample for OptionalDropCallback {
    fn example() -> Self {
        Self(None)
    }
}

/// Manager for the state of all accounts and programs after processing its entries.
/// AbiExample is needed even without Serialize/Deserialize; actual (de-)serialization
/// are implemented elsewhere for versioning
#[cfg_attr(feature = "frozen-abi", derive(AbiExample))]
#[derive(Debug)]
pub struct Bank {
    /// References to accounts, parent and signature status
    pub rc: BankRc,

    /// A cache of signature statuses
    pub status_cache: Arc<RwLock<BankStatusCache>>,

    /// FIFO queue of `recent_blockhash` items
    blockhash_queue: RwLock<BlockhashQueue>,

    /// The set of parents including this bank
    pub ancestors: Ancestors,

    /// Hash of this Bank's state. Only meaningful after freezing.
    hash: RwLock<Hash>,

    /// Hash of this Bank's parent's state
    parent_hash: Hash,

    /// parent's slot
    parent_slot: Slot,

    /// slots to hard fork at
    hard_forks: Arc<RwLock<HardForks>>,

    /// The number of committed transactions since genesis.
    transaction_count: AtomicU64,

    /// The number of non-vote transactions committed since the most
    /// recent boot from snapshot or genesis. This value is only stored in
    /// blockstore for the RPC method "getPerformanceSamples". It is not
    /// retained within snapshots, but is preserved in `Bank::new_from_parent`.
    non_vote_transaction_count_since_restart: AtomicU64,

    /// The number of transaction errors in this slot
    transaction_error_count: AtomicU64,

    /// The number of transaction entries in this slot
    transaction_entries_count: AtomicU64,

    /// The max number of transaction in an entry in this slot
    transactions_per_entry_max: AtomicU64,

    /// Bank tick height
    tick_height: AtomicU64,

    /// The number of signatures from valid transactions in this slot
    signature_count: AtomicU64,

    /// Total capitalization, used to calculate inflation
    capitalization: AtomicU64,

    // Bank max_tick_height
    max_tick_height: u64,

    /// The number of hashes in each tick. None value means hashing is disabled.
    hashes_per_tick: Option<u64>,

    /// The number of ticks in each slot.
    ticks_per_slot: u64,

    /// length of a slot in ns
    pub ns_per_slot: u128,

    /// genesis time, used for computed clock
    genesis_creation_time: UnixTimestamp,

    /// The number of slots per year, used for inflation
    slots_per_year: f64,

    /// Bank slot (i.e. block)
    slot: Slot,

    bank_id: BankId,

    /// Bank epoch
    epoch: Epoch,

    /// Bank block_height
    block_height: u64,

    /// The pubkey to send transactions fees to.
    collector_id: Pubkey,

    /// Fees that have been collected
    collector_fees: AtomicU64,

    /// Track cluster signature throughput and adjust fee rate
    pub(crate) fee_rate_governor: FeeRateGovernor,

    /// Rent that has been collected
    collected_rent: AtomicU64,

    /// latest rent collector, knows the epoch
    rent_collector: RentCollector,

    /// initialized from genesis
    pub(crate) epoch_schedule: EpochSchedule,

    /// inflation specs
    inflation: Arc<RwLock<Inflation>>,

    /// cache of vote_account and stake_account state for this fork
    stakes_cache: StakesCache,

    /// staked nodes on epoch boundaries, saved off when a bank.slot() is at
    ///   a leader schedule calculation boundary
    epoch_stakes: HashMap<Epoch, EpochStakes>,

    /// A boolean reflecting whether any entries were recorded into the PoH
    /// stream for the slot == self.slot
    is_delta: AtomicBool,

    /// Protocol-level rewards that were distributed by this bank
    pub rewards: RwLock<Vec<(Pubkey, RewardInfo)>>,

    pub cluster_type: Option<ClusterType>,

    pub lazy_rent_collection: AtomicBool,

    // this is temporary field only to remove rewards_pool entirely
    pub rewards_pool_pubkeys: Arc<HashSet<Pubkey>>,

    transaction_debug_keys: Option<Arc<HashSet<Pubkey>>>,

    // Global configuration for how transaction logs should be collected across all banks
    pub transaction_log_collector_config: Arc<RwLock<TransactionLogCollectorConfig>>,

    // Logs from transactions that this Bank executed collected according to the criteria in
    // `transaction_log_collector_config`
    pub transaction_log_collector: Arc<RwLock<TransactionLogCollector>>,

    pub feature_set: Arc<FeatureSet>,

    /// Set of reserved account keys that cannot be write locked
    reserved_account_keys: Arc<ReservedAccountKeys>,

    /// callback function only to be called when dropping and should only be called once
    pub drop_callback: RwLock<OptionalDropCallback>,

    pub freeze_started: AtomicBool,

    vote_only_bank: bool,

    cost_tracker: RwLock<CostTracker>,

    /// The initial accounts data size at the start of this Bank, before processing any transactions/etc
    accounts_data_size_initial: u64,
    /// The change to accounts data size in this Bank, due on-chain events (i.e. transactions)
    accounts_data_size_delta_on_chain: AtomicI64,
    /// The change to accounts data size in this Bank, due to off-chain events (i.e. rent collection)
    accounts_data_size_delta_off_chain: AtomicI64,

    /// until the skipped rewrites feature is activated, it is possible to skip rewrites and still include
    /// the account hash of the accounts that would have been rewritten as bank hash expects.
    skipped_rewrites: Mutex<HashMap<Pubkey, AccountHash>>,

    pub incremental_snapshot_persistence: Option<BankIncrementalSnapshotPersistence>,

    epoch_reward_status: EpochRewardStatus,

    transaction_processor: TransactionBatchProcessor<BankForks>,

    check_program_modification_slot: bool,

    /// Collected fee details
    collector_fee_details: RwLock<CollectorFeeDetails>,
}

struct VoteWithStakeDelegations {
    vote_state: Arc<VoteState>,
    vote_account: AccountSharedData,
    delegations: Vec<(Pubkey, StakeAccount<Delegation>)>,
}

type VoteWithStakeDelegationsMap = DashMap<Pubkey, VoteWithStakeDelegations>;

type InvalidCacheKeyMap = DashMap<Pubkey, InvalidCacheEntryReason>;

struct LoadVoteAndStakeAccountsResult {
    vote_with_stake_delegations_map: VoteWithStakeDelegationsMap,
    invalid_vote_keys: InvalidCacheKeyMap,
    vote_accounts_cache_miss_count: usize,
}

#[derive(Debug)]
struct VoteReward {
    vote_account: AccountSharedData,
    commission: u8,
    vote_rewards: u64,
    vote_needs_store: bool,
}

type VoteRewards = DashMap<Pubkey, VoteReward>;

#[derive(Debug, Default)]
pub struct NewBankOptions {
    pub vote_only_bank: bool,
}

#[derive(Debug, Default)]
pub struct BankTestConfig {
    pub secondary_indexes: AccountSecondaryIndexes,
}

#[derive(Debug)]
struct PrevEpochInflationRewards {
    validator_rewards: u64,
    prev_epoch_duration_in_years: f64,
    validator_rate: f64,
    foundation_rate: f64,
}

pub struct CommitTransactionCounts {
    pub committed_transactions_count: u64,
    pub committed_non_vote_transactions_count: u64,
    pub committed_with_failure_result_count: u64,
    pub signature_count: u64,
}

impl Bank {
    fn default_with_accounts(accounts: Accounts) -> Self {
        let mut bank = Self {
            skipped_rewrites: Mutex::default(),
            incremental_snapshot_persistence: None,
            rc: BankRc::new(accounts),
            status_cache: Arc::<RwLock<BankStatusCache>>::default(),
            blockhash_queue: RwLock::<BlockhashQueue>::default(),
            ancestors: Ancestors::default(),
            hash: RwLock::<Hash>::default(),
            parent_hash: Hash::default(),
            parent_slot: Slot::default(),
            hard_forks: Arc::<RwLock<HardForks>>::default(),
            transaction_count: AtomicU64::default(),
            non_vote_transaction_count_since_restart: AtomicU64::default(),
            transaction_error_count: AtomicU64::default(),
            transaction_entries_count: AtomicU64::default(),
            transactions_per_entry_max: AtomicU64::default(),
            tick_height: AtomicU64::default(),
            signature_count: AtomicU64::default(),
            capitalization: AtomicU64::default(),
            max_tick_height: u64::default(),
            hashes_per_tick: Option::<u64>::default(),
            ticks_per_slot: u64::default(),
            ns_per_slot: u128::default(),
            genesis_creation_time: UnixTimestamp::default(),
            slots_per_year: f64::default(),
            slot: Slot::default(),
            bank_id: BankId::default(),
            epoch: Epoch::default(),
            block_height: u64::default(),
            collector_id: Pubkey::default(),
            collector_fees: AtomicU64::default(),
            fee_rate_governor: FeeRateGovernor::default(),
            collected_rent: AtomicU64::default(),
            rent_collector: RentCollector::default(),
            epoch_schedule: EpochSchedule::default(),
            inflation: Arc::<RwLock<Inflation>>::default(),
            stakes_cache: StakesCache::default(),
            epoch_stakes: HashMap::<Epoch, EpochStakes>::default(),
            is_delta: AtomicBool::default(),
            rewards: RwLock::<Vec<(Pubkey, RewardInfo)>>::default(),
            cluster_type: Option::<ClusterType>::default(),
            lazy_rent_collection: AtomicBool::default(),
            rewards_pool_pubkeys: Arc::<HashSet<Pubkey>>::default(),
            transaction_debug_keys: Option::<Arc<HashSet<Pubkey>>>::default(),
            transaction_log_collector_config: Arc::<RwLock<TransactionLogCollectorConfig>>::default(
            ),
            transaction_log_collector: Arc::<RwLock<TransactionLogCollector>>::default(),
            feature_set: Arc::<FeatureSet>::default(),
            reserved_account_keys: Arc::<ReservedAccountKeys>::default(),
            drop_callback: RwLock::new(OptionalDropCallback(None)),
            freeze_started: AtomicBool::default(),
            vote_only_bank: false,
            cost_tracker: RwLock::<CostTracker>::default(),
            accounts_data_size_initial: 0,
            accounts_data_size_delta_on_chain: AtomicI64::new(0),
            accounts_data_size_delta_off_chain: AtomicI64::new(0),
            epoch_reward_status: EpochRewardStatus::default(),
            transaction_processor: TransactionBatchProcessor::default(),
            check_program_modification_slot: false,
            collector_fee_details: RwLock::new(CollectorFeeDetails::default()),
        };

        bank.transaction_processor = TransactionBatchProcessor::new(
            bank.slot,
            bank.epoch,
            bank.epoch_schedule.clone(),
            Arc::new(RuntimeConfig::default()),
            Arc::new(RwLock::new(ProgramCache::new(
                Slot::default(),
                Epoch::default(),
            ))),
            HashSet::default(),
        );

        let accounts_data_size_initial = bank.get_total_accounts_stats().unwrap().data_len as u64;
        bank.accounts_data_size_initial = accounts_data_size_initial;

        bank
    }

    #[allow(clippy::too_many_arguments)]
    pub fn new_with_paths(
        genesis_config: &GenesisConfig,
        runtime_config: Arc<RuntimeConfig>,
        paths: Vec<PathBuf>,
        debug_keys: Option<Arc<HashSet<Pubkey>>>,
        additional_builtins: Option<&[BuiltinPrototype]>,
        account_indexes: AccountSecondaryIndexes,
        shrink_ratio: AccountShrinkThreshold,
        debug_do_not_add_builtins: bool,
        accounts_db_config: Option<AccountsDbConfig>,
        accounts_update_notifier: Option<AccountsUpdateNotifier>,
        #[allow(unused)] collector_id_for_tests: Option<Pubkey>,
        exit: Arc<AtomicBool>,
    ) -> Self {
        let accounts_db = AccountsDb::new_with_config(
            paths,
            &genesis_config.cluster_type,
            account_indexes,
            shrink_ratio,
            accounts_db_config,
            accounts_update_notifier,
            exit,
        );
        let accounts = Accounts::new(Arc::new(accounts_db));
        let mut bank = Self::default_with_accounts(accounts);
        bank.ancestors = Ancestors::from(vec![bank.slot()]);
        bank.transaction_debug_keys = debug_keys;
        bank.transaction_processor.runtime_config = runtime_config;
        bank.cluster_type = Some(genesis_config.cluster_type);

        #[cfg(not(feature = "dev-context-only-utils"))]
        bank.process_genesis_config(genesis_config);
        #[cfg(feature = "dev-context-only-utils")]
        bank.process_genesis_config(genesis_config, collector_id_for_tests);

        bank.finish_init(
            genesis_config,
            additional_builtins,
            debug_do_not_add_builtins,
        );

        // genesis needs stakes for all epochs up to the epoch implied by
        //  slot = 0 and genesis configuration
        {
            let stakes = bank.stakes_cache.stakes().clone();
            let stakes = Arc::new(StakesEnum::from(stakes));
            for epoch in 0..=bank.get_leader_schedule_epoch(bank.slot) {
                bank.epoch_stakes
                    .insert(epoch, EpochStakes::new(stakes.clone(), epoch));
            }
            bank.update_stake_history(None);
        }
        bank.update_clock(None);
        bank.update_rent();
        bank.update_epoch_schedule();
        bank.update_recent_blockhashes();
        bank.update_last_restart_slot();
        bank.transaction_processor
            .fill_missing_sysvar_cache_entries(&bank);
        bank
    }

    /// Create a new bank that points to an immutable checkpoint of another bank.
    pub fn new_from_parent(parent: Arc<Bank>, collector_id: &Pubkey, slot: Slot) -> Self {
        Self::_new_from_parent(
            parent,
            collector_id,
            slot,
            null_tracer(),
            NewBankOptions::default(),
        )
    }

    pub fn new_from_parent_with_options(
        parent: Arc<Bank>,
        collector_id: &Pubkey,
        slot: Slot,
        new_bank_options: NewBankOptions,
    ) -> Self {
        Self::_new_from_parent(parent, collector_id, slot, null_tracer(), new_bank_options)
    }

    pub fn new_from_parent_with_tracer(
        parent: Arc<Bank>,
        collector_id: &Pubkey,
        slot: Slot,
        reward_calc_tracer: impl RewardCalcTracer,
    ) -> Self {
        Self::_new_from_parent(
            parent,
            collector_id,
            slot,
            Some(reward_calc_tracer),
            NewBankOptions::default(),
        )
    }

    fn get_rent_collector_from(rent_collector: &RentCollector, epoch: Epoch) -> RentCollector {
        rent_collector.clone_with_epoch(epoch)
    }

    fn _new_from_parent(
        parent: Arc<Bank>,
        collector_id: &Pubkey,
        slot: Slot,
        reward_calc_tracer: Option<impl RewardCalcTracer>,
        new_bank_options: NewBankOptions,
    ) -> Self {
        let mut time = Measure::start("bank::new_from_parent");
        let NewBankOptions { vote_only_bank } = new_bank_options;

        parent.freeze();
        assert_ne!(slot, parent.slot());

        let epoch_schedule = parent.epoch_schedule().clone();
        let epoch = epoch_schedule.get_epoch(slot);

        let (rc, bank_rc_creation_time_us) = measure_us!({
            let accounts_db = Arc::clone(&parent.rc.accounts.accounts_db);
            accounts_db.insert_default_bank_hash_stats(slot, parent.slot());
            BankRc {
                accounts: Arc::new(Accounts::new(accounts_db)),
                parent: RwLock::new(Some(Arc::clone(&parent))),
                bank_id_generator: Arc::clone(&parent.rc.bank_id_generator),
            }
        });

        let (status_cache, status_cache_time_us) = measure_us!(Arc::clone(&parent.status_cache));

        let (fee_rate_governor, fee_components_time_us) = measure_us!(
            FeeRateGovernor::new_derived(&parent.fee_rate_governor, parent.signature_count())
        );

        let bank_id = rc.bank_id_generator.fetch_add(1, Relaxed) + 1;
        let (blockhash_queue, blockhash_queue_time_us) =
            measure_us!(RwLock::new(parent.blockhash_queue.read().unwrap().clone()));

        let (stakes_cache, stakes_cache_time_us) =
            measure_us!(StakesCache::new(parent.stakes_cache.stakes().clone()));

        let (epoch_stakes, epoch_stakes_time_us) = measure_us!(parent.epoch_stakes.clone());

        let (transaction_processor, builtin_program_ids_time_us) = measure_us!(
            TransactionBatchProcessor::new_from(&parent.transaction_processor, slot, epoch)
        );

        let (rewards_pool_pubkeys, rewards_pool_pubkeys_time_us) =
            measure_us!(parent.rewards_pool_pubkeys.clone());

        let (transaction_debug_keys, transaction_debug_keys_time_us) =
            measure_us!(parent.transaction_debug_keys.clone());

        let (transaction_log_collector_config, transaction_log_collector_config_time_us) =
            measure_us!(parent.transaction_log_collector_config.clone());

        let (feature_set, feature_set_time_us) = measure_us!(parent.feature_set.clone());

        let accounts_data_size_initial = parent.load_accounts_data_size();
        let mut new = Self {
            skipped_rewrites: Mutex::default(),
            incremental_snapshot_persistence: None,
            rc,
            status_cache,
            slot,
            bank_id,
            epoch,
            blockhash_queue,

            // TODO: clean this up, so much special-case copying...
            hashes_per_tick: parent.hashes_per_tick,
            ticks_per_slot: parent.ticks_per_slot,
            ns_per_slot: parent.ns_per_slot,
            genesis_creation_time: parent.genesis_creation_time,
            slots_per_year: parent.slots_per_year,
            epoch_schedule,
            collected_rent: AtomicU64::new(0),
            rent_collector: Self::get_rent_collector_from(&parent.rent_collector, epoch),
            max_tick_height: (slot + 1) * parent.ticks_per_slot,
            block_height: parent.block_height + 1,
            fee_rate_governor,
            capitalization: AtomicU64::new(parent.capitalization()),
            vote_only_bank,
            inflation: parent.inflation.clone(),
            transaction_count: AtomicU64::new(parent.transaction_count()),
            non_vote_transaction_count_since_restart: AtomicU64::new(
                parent.non_vote_transaction_count_since_restart(),
            ),
            transaction_error_count: AtomicU64::new(0),
            transaction_entries_count: AtomicU64::new(0),
            transactions_per_entry_max: AtomicU64::new(0),
            // we will .clone_with_epoch() this soon after stake data update; so just .clone() for now
            stakes_cache,
            epoch_stakes,
            parent_hash: parent.hash(),
            parent_slot: parent.slot(),
            collector_id: *collector_id,
            collector_fees: AtomicU64::new(0),
            ancestors: Ancestors::default(),
            hash: RwLock::new(Hash::default()),
            is_delta: AtomicBool::new(false),
            tick_height: AtomicU64::new(parent.tick_height.load(Relaxed)),
            signature_count: AtomicU64::new(0),
            hard_forks: parent.hard_forks.clone(),
            rewards: RwLock::new(vec![]),
            cluster_type: parent.cluster_type,
            lazy_rent_collection: AtomicBool::new(parent.lazy_rent_collection.load(Relaxed)),
            rewards_pool_pubkeys,
            transaction_debug_keys,
            transaction_log_collector_config,
            transaction_log_collector: Arc::new(RwLock::new(TransactionLogCollector::default())),
            feature_set: Arc::clone(&feature_set),
            reserved_account_keys: parent.reserved_account_keys.clone(),
            drop_callback: RwLock::new(OptionalDropCallback(
                parent
                    .drop_callback
                    .read()
                    .unwrap()
                    .0
                    .as_ref()
                    .map(|drop_callback| drop_callback.clone_box()),
            )),
            freeze_started: AtomicBool::new(false),
            cost_tracker: RwLock::new(CostTracker::default()),
            accounts_data_size_initial,
            accounts_data_size_delta_on_chain: AtomicI64::new(0),
            accounts_data_size_delta_off_chain: AtomicI64::new(0),
            epoch_reward_status: parent.epoch_reward_status.clone(),
            transaction_processor,
            check_program_modification_slot: false,
            collector_fee_details: RwLock::new(CollectorFeeDetails::default()),
        };

        let (_, ancestors_time_us) = measure_us!({
            let mut ancestors = Vec::with_capacity(1 + new.parents().len());
            ancestors.push(new.slot());
            new.parents().iter().for_each(|p| {
                ancestors.push(p.slot());
            });
            new.ancestors = Ancestors::from(ancestors);
        });

        // Following code may touch AccountsDb, requiring proper ancestors
        let (_, update_epoch_time_us) = measure_us!({
            if parent.epoch() < new.epoch() {
                new.process_new_epoch(
                    parent.epoch(),
                    parent.slot(),
                    parent.block_height(),
                    reward_calc_tracer,
                );
            } else {
                // Save a snapshot of stakes for use in consensus and stake weighted networking
                let leader_schedule_epoch = new.epoch_schedule().get_leader_schedule_epoch(slot);
                new.update_epoch_stakes(leader_schedule_epoch);
            }
            if new.is_partitioned_rewards_code_enabled() {
                new.distribute_partitioned_epoch_rewards();
            }
        });

        let (_, cache_preparation_time_us) = measure_us!(new
            .transaction_processor
            .prepare_program_cache_for_upcoming_feature_set(
                &new,
                &new.compute_active_feature_set(true).0
            ));

        // Update sysvars before processing transactions
        let (_, update_sysvars_time_us) = measure_us!({
            new.update_slot_hashes();
            new.update_stake_history(Some(parent.epoch()));
            new.update_clock(Some(parent.epoch()));
            new.update_fees();
            new.update_last_restart_slot()
        });

        let (_, fill_sysvar_cache_time_us) = measure_us!(new
            .transaction_processor
            .fill_missing_sysvar_cache_entries(&new));
        time.stop();

        report_new_bank_metrics(
            slot,
            parent.slot(),
            new.block_height,
            NewBankTimings {
                bank_rc_creation_time_us,
                total_elapsed_time_us: time.as_us(),
                status_cache_time_us,
                fee_components_time_us,
                blockhash_queue_time_us,
                stakes_cache_time_us,
                epoch_stakes_time_us,
                builtin_program_ids_time_us,
                rewards_pool_pubkeys_time_us,
                executor_cache_time_us: 0,
                transaction_debug_keys_time_us,
                transaction_log_collector_config_time_us,
                feature_set_time_us,
                ancestors_time_us,
                update_epoch_time_us,
                cache_preparation_time_us,
                update_sysvars_time_us,
                fill_sysvar_cache_time_us,
            },
        );

        report_loaded_programs_stats(
            &parent
                .transaction_processor
                .program_cache
                .read()
                .unwrap()
                .stats,
            parent.slot(),
        );

        new.transaction_processor
            .program_cache
            .write()
            .unwrap()
            .stats
            .reset();
        new
    }

    pub fn set_fork_graph_in_program_cache(&self, fork_graph: Arc<RwLock<BankForks>>) {
        self.transaction_processor
            .program_cache
            .write()
            .unwrap()
            .set_fork_graph(fork_graph);
    }

    pub fn prune_program_cache(&self, new_root_slot: Slot, new_root_epoch: Epoch) {
        self.transaction_processor
            .program_cache
            .write()
            .unwrap()
            .prune(new_root_slot, new_root_epoch);
    }

    pub fn prune_program_cache_by_deployment_slot(&self, deployment_slot: Slot) {
        self.transaction_processor
            .program_cache
            .write()
            .unwrap()
            .prune_by_deployment_slot(deployment_slot);
    }

    /// Epoch in which the new cooldown warmup rate for stake was activated
    pub fn new_warmup_cooldown_rate_epoch(&self) -> Option<Epoch> {
        self.feature_set
            .new_warmup_cooldown_rate_epoch(&self.epoch_schedule)
    }

    /// process for the start of a new epoch
    fn process_new_epoch(
        &mut self,
        parent_epoch: Epoch,
        parent_slot: Slot,
        parent_height: u64,
        reward_calc_tracer: Option<impl RewardCalcTracer>,
    ) {
        let epoch = self.epoch();
        let slot = self.slot();
        let (thread_pool, thread_pool_time) = measure!(
            ThreadPoolBuilder::new()
                .thread_name(|i| format!("solBnkNewEpch{i:02}"))
                .build()
                .expect("new rayon threadpool"),
            "thread_pool_creation",
        );

        let (_, apply_feature_activations_time) = measure!(
            self.apply_feature_activations(ApplyFeatureActivationsCaller::NewFromParent, false),
            "apply_feature_activation",
        );

        // Add new entry to stakes.stake_history, set appropriate epoch and
        // update vote accounts with warmed up stakes before saving a
        // snapshot of stakes in epoch stakes
        let (_, activate_epoch_time) = measure!(
            self.stakes_cache.activate_epoch(
                epoch,
                &thread_pool,
                self.new_warmup_cooldown_rate_epoch()
            ),
            "activate_epoch",
        );

        // Save a snapshot of stakes for use in consensus and stake weighted networking
        let leader_schedule_epoch = self.epoch_schedule.get_leader_schedule_epoch(slot);
        let (_, update_epoch_stakes_time) = measure!(
            self.update_epoch_stakes(leader_schedule_epoch),
            "update_epoch_stakes",
        );

        let mut rewards_metrics = RewardsMetrics::default();
        // After saving a snapshot of stakes, apply stake rewards and commission
        let (_, update_rewards_with_thread_pool_time) = measure!(
            {
                if self.is_partitioned_rewards_code_enabled() {
                    self.begin_partitioned_rewards(
                        reward_calc_tracer,
                        &thread_pool,
                        parent_epoch,
                        parent_slot,
                        parent_height,
                        &mut rewards_metrics,
                    );
                } else {
                    self.update_rewards_with_thread_pool(
                        parent_epoch,
                        reward_calc_tracer,
                        &thread_pool,
                        &mut rewards_metrics,
                    )
                }
            },
            "update_rewards_with_thread_pool",
        );

        report_new_epoch_metrics(
            epoch,
            slot,
            parent_slot,
            NewEpochTimings {
                thread_pool_time_us: thread_pool_time.as_us(),
                apply_feature_activations_time_us: apply_feature_activations_time.as_us(),
                activate_epoch_time_us: activate_epoch_time.as_us(),
                update_epoch_stakes_time_us: update_epoch_stakes_time.as_us(),
                update_rewards_with_thread_pool_time_us: update_rewards_with_thread_pool_time
                    .as_us(),
            },
            rewards_metrics,
        );
    }

    pub fn byte_limit_for_scans(&self) -> Option<usize> {
        self.rc
            .accounts
            .accounts_db
            .accounts_index
            .scan_results_limit_bytes
    }

    pub fn proper_ancestors_set(&self) -> HashSet<Slot> {
        HashSet::from_iter(self.proper_ancestors())
    }

    /// Returns all ancestors excluding self.slot.
    pub(crate) fn proper_ancestors(&self) -> impl Iterator<Item = Slot> + '_ {
        self.ancestors
            .keys()
            .into_iter()
            .filter(move |slot| *slot != self.slot)
    }

    pub fn set_callback(&self, callback: Option<Box<dyn DropCallback + Send + Sync>>) {
        *self.drop_callback.write().unwrap() = OptionalDropCallback(callback);
    }

    pub fn vote_only_bank(&self) -> bool {
        self.vote_only_bank
    }

    /// Like `new_from_parent` but additionally:
    /// * Doesn't assume that the parent is anywhere near `slot`, parent could be millions of slots
    /// in the past
    /// * Adjusts the new bank's tick height to avoid having to run PoH for millions of slots
    /// * Freezes the new bank, assuming that the user will `Bank::new_from_parent` from this bank
    /// * Calculates and sets the epoch accounts hash from the parent
    pub fn warp_from_parent(
        parent: Arc<Bank>,
        collector_id: &Pubkey,
        slot: Slot,
        data_source: CalcAccountsHashDataSource,
    ) -> Self {
        parent.freeze();
        parent
            .rc
            .accounts
            .accounts_db
            .epoch_accounts_hash_manager
            .set_in_flight(parent.slot());
        let accounts_hash = parent.update_accounts_hash(data_source, false, true);
        let epoch_accounts_hash = accounts_hash.into();
        parent
            .rc
            .accounts
            .accounts_db
            .epoch_accounts_hash_manager
            .set_valid(epoch_accounts_hash, parent.slot());

        let parent_timestamp = parent.clock().unix_timestamp;
        let mut new = Bank::new_from_parent(parent, collector_id, slot);
        new.apply_feature_activations(ApplyFeatureActivationsCaller::WarpFromParent, false);
        new.update_epoch_stakes(new.epoch_schedule().get_epoch(slot));
        new.tick_height.store(new.max_tick_height(), Relaxed);

        let mut clock = new.clock();
        clock.epoch_start_timestamp = parent_timestamp;
        clock.unix_timestamp = parent_timestamp;
        new.update_sysvar_account(&sysvar::clock::id(), |account| {
            create_account(
                &clock,
                new.inherit_specially_retained_account_fields(account),
            )
        });
        new.transaction_processor
            .fill_missing_sysvar_cache_entries(&new);
        new.freeze();
        new
    }

    /// Create a bank from explicit arguments and deserialized fields from snapshot
    pub(crate) fn new_from_fields(
        bank_rc: BankRc,
        genesis_config: &GenesisConfig,
        runtime_config: Arc<RuntimeConfig>,
        fields: BankFieldsToDeserialize,
        debug_keys: Option<Arc<HashSet<Pubkey>>>,
        additional_builtins: Option<&[BuiltinPrototype]>,
        debug_do_not_add_builtins: bool,
        accounts_data_size_initial: u64,
    ) -> Self {
        let now = Instant::now();
        let ancestors = Ancestors::from(&fields.ancestors);
        // For backward compatibility, we can only serialize and deserialize
        // Stakes<Delegation> in BankFieldsTo{Serialize,Deserialize}. But Bank
        // caches Stakes<StakeAccount>. Below Stakes<StakeAccount> is obtained
        // from Stakes<Delegation> by reading the full account state from
        // accounts-db. Note that it is crucial that these accounts are loaded
        // at the right slot and match precisely with serialized Delegations.
        //
        // Note that we are disabling the read cache while we populate the stakes cache.
        // The stakes accounts will not be expected to be loaded again.
        // If we populate the read cache with these loads, then we'll just soon have to evict these.
        let (stakes, stakes_time) = measure!(Stakes::new(&fields.stakes, |pubkey| {
            let (account, _slot) = bank_rc
                .accounts
                .load_with_fixed_root_do_not_populate_read_cache(&ancestors, pubkey)?;
            Some(account)
        })
        .expect(
            "Stakes cache is inconsistent with accounts-db. This can indicate \
            a corrupted snapshot or bugs in cached accounts or accounts-db.",
        ));
        info!("Loading Stakes took: {stakes_time}");
        let stakes_accounts_load_duration = now.elapsed();
        let mut bank = Self {
            skipped_rewrites: Mutex::default(),
            incremental_snapshot_persistence: fields.incremental_snapshot_persistence,
            rc: bank_rc,
            status_cache: Arc::<RwLock<BankStatusCache>>::default(),
            blockhash_queue: RwLock::new(fields.blockhash_queue),
            ancestors,
            hash: RwLock::new(fields.hash),
            parent_hash: fields.parent_hash,
            parent_slot: fields.parent_slot,
            hard_forks: Arc::new(RwLock::new(fields.hard_forks)),
            transaction_count: AtomicU64::new(fields.transaction_count),
            non_vote_transaction_count_since_restart: AtomicU64::default(),
            transaction_error_count: AtomicU64::default(),
            transaction_entries_count: AtomicU64::default(),
            transactions_per_entry_max: AtomicU64::default(),
            tick_height: AtomicU64::new(fields.tick_height),
            signature_count: AtomicU64::new(fields.signature_count),
            capitalization: AtomicU64::new(fields.capitalization),
            max_tick_height: fields.max_tick_height,
            hashes_per_tick: fields.hashes_per_tick,
            ticks_per_slot: fields.ticks_per_slot,
            ns_per_slot: fields.ns_per_slot,
            genesis_creation_time: fields.genesis_creation_time,
            slots_per_year: fields.slots_per_year,
            slot: fields.slot,
            bank_id: 0,
            epoch: fields.epoch,
            block_height: fields.block_height,
            collector_id: fields.collector_id,
            collector_fees: AtomicU64::new(fields.collector_fees),
            fee_rate_governor: fields.fee_rate_governor,
            collected_rent: AtomicU64::new(fields.collected_rent),
            // clone()-ing is needed to consider a gated behavior in rent_collector
            rent_collector: Self::get_rent_collector_from(&fields.rent_collector, fields.epoch),
            epoch_schedule: fields.epoch_schedule,
            inflation: Arc::new(RwLock::new(fields.inflation)),
            stakes_cache: StakesCache::new(stakes),
            epoch_stakes: fields.epoch_stakes,
            is_delta: AtomicBool::new(fields.is_delta),
            rewards: RwLock::new(vec![]),
            cluster_type: Some(genesis_config.cluster_type),
            lazy_rent_collection: AtomicBool::default(),
            rewards_pool_pubkeys: Arc::<HashSet<Pubkey>>::default(),
            transaction_debug_keys: debug_keys,
            transaction_log_collector_config: Arc::<RwLock<TransactionLogCollectorConfig>>::default(
            ),
            transaction_log_collector: Arc::<RwLock<TransactionLogCollector>>::default(),
            feature_set: Arc::<FeatureSet>::default(),
            reserved_account_keys: Arc::<ReservedAccountKeys>::default(),
            drop_callback: RwLock::new(OptionalDropCallback(None)),
            freeze_started: AtomicBool::new(fields.hash != Hash::default()),
            vote_only_bank: false,
            cost_tracker: RwLock::new(CostTracker::default()),
            accounts_data_size_initial,
            accounts_data_size_delta_on_chain: AtomicI64::new(0),
            accounts_data_size_delta_off_chain: AtomicI64::new(0),
            epoch_reward_status: EpochRewardStatus::default(),
            transaction_processor: TransactionBatchProcessor::default(),
            check_program_modification_slot: false,
            // collector_fee_details is not serialized to snapshot
            collector_fee_details: RwLock::new(CollectorFeeDetails::default()),
        };

        bank.transaction_processor = TransactionBatchProcessor::new(
            bank.slot,
            bank.epoch,
            bank.epoch_schedule.clone(),
            runtime_config,
            Arc::new(RwLock::new(ProgramCache::new(fields.slot, fields.epoch))),
            HashSet::default(),
        );

        let thread_pool = ThreadPoolBuilder::new()
            .thread_name(|i| format!("solBnkNewFlds{i:02}"))
            .build()
            .expect("new rayon threadpool");
        bank.recalculate_partitioned_rewards(null_tracer(), &thread_pool);

        bank.finish_init(
            genesis_config,
            additional_builtins,
            debug_do_not_add_builtins,
        );
        bank.transaction_processor
            .fill_missing_sysvar_cache_entries(&bank);
        bank.rebuild_skipped_rewrites();

        // Sanity assertions between bank snapshot and genesis config
        // Consider removing from serializable bank state
        // (BankFieldsToSerialize/BankFieldsToDeserialize) and initializing
        // from the passed in genesis_config instead (as new()/new_with_paths() already do)
        assert_eq!(
            bank.genesis_creation_time, genesis_config.creation_time,
            "Bank snapshot genesis creation time does not match genesis.bin creation time.\
             The snapshot and genesis.bin might pertain to different clusters"
        );
        assert_eq!(bank.ticks_per_slot, genesis_config.ticks_per_slot);
        assert_eq!(
            bank.ns_per_slot,
            genesis_config.poh_config.target_tick_duration.as_nanos()
                * genesis_config.ticks_per_slot as u128
        );
        assert_eq!(bank.max_tick_height, (bank.slot + 1) * bank.ticks_per_slot);
        assert_eq!(
            bank.slots_per_year,
            years_as_slots(
                1.0,
                &genesis_config.poh_config.target_tick_duration,
                bank.ticks_per_slot,
            )
        );
        assert_eq!(bank.epoch_schedule, genesis_config.epoch_schedule);
        assert_eq!(bank.epoch, bank.epoch_schedule.get_epoch(bank.slot));

        datapoint_info!(
            "bank-new-from-fields",
            (
                "accounts_data_len-from-snapshot",
                fields.accounts_data_len as i64,
                i64
            ),
            (
                "accounts_data_len-from-generate_index",
                accounts_data_size_initial as i64,
                i64
            ),
            (
                "stakes_accounts_load_duration_us",
                stakes_accounts_load_duration.as_micros(),
                i64
            ),
        );
        bank
    }

    /// Return subset of bank fields representing serializable state
    pub(crate) fn get_fields_to_serialize(&self) -> BankFieldsToSerialize {
        BankFieldsToSerialize {
            blockhash_queue: self.blockhash_queue.read().unwrap().clone(),
            ancestors: AncestorsForSerialization::from(&self.ancestors),
            hash: *self.hash.read().unwrap(),
            parent_hash: self.parent_hash,
            parent_slot: self.parent_slot,
            hard_forks: self.hard_forks.read().unwrap().clone(),
            transaction_count: self.transaction_count.load(Relaxed),
            tick_height: self.tick_height.load(Relaxed),
            signature_count: self.signature_count.load(Relaxed),
            capitalization: self.capitalization.load(Relaxed),
            max_tick_height: self.max_tick_height,
            hashes_per_tick: self.hashes_per_tick,
            ticks_per_slot: self.ticks_per_slot,
            ns_per_slot: self.ns_per_slot,
            genesis_creation_time: self.genesis_creation_time,
            slots_per_year: self.slots_per_year,
            slot: self.slot,
            epoch: self.epoch,
            block_height: self.block_height,
            collector_id: self.collector_id,
            collector_fees: self.collector_fees.load(Relaxed),
            fee_rate_governor: self.fee_rate_governor.clone(),
            collected_rent: self.collected_rent.load(Relaxed),
            rent_collector: self.rent_collector.clone(),
            epoch_schedule: self.epoch_schedule.clone(),
            inflation: *self.inflation.read().unwrap(),
            stakes: StakesEnum::from(self.stakes_cache.stakes().clone()),
            epoch_stakes: self.epoch_stakes.clone(),
            is_delta: self.is_delta.load(Relaxed),
            accounts_data_len: self.load_accounts_data_size(),
        }
    }

    pub fn collector_id(&self) -> &Pubkey {
        &self.collector_id
    }

    pub fn genesis_creation_time(&self) -> UnixTimestamp {
        self.genesis_creation_time
    }

    pub fn slot(&self) -> Slot {
        self.slot
    }

    pub fn bank_id(&self) -> BankId {
        self.bank_id
    }

    pub fn epoch(&self) -> Epoch {
        self.epoch
    }

    pub fn first_normal_epoch(&self) -> Epoch {
        self.epoch_schedule().first_normal_epoch
    }

    pub fn freeze_lock(&self) -> RwLockReadGuard<Hash> {
        self.hash.read().unwrap()
    }

    pub fn hash(&self) -> Hash {
        *self.hash.read().unwrap()
    }

    pub fn is_frozen(&self) -> bool {
        *self.hash.read().unwrap() != Hash::default()
    }

    pub fn freeze_started(&self) -> bool {
        self.freeze_started.load(Relaxed)
    }

    pub fn status_cache_ancestors(&self) -> Vec<u64> {
        let mut roots = self.status_cache.read().unwrap().roots().clone();
        let min = roots.iter().min().cloned().unwrap_or(0);
        for ancestor in self.ancestors.keys() {
            if ancestor >= min {
                roots.insert(ancestor);
            }
        }

        let mut ancestors: Vec<_> = roots.into_iter().collect();
        #[allow(clippy::stable_sort_primitive)]
        ancestors.sort();
        ancestors
    }

    /// computed unix_timestamp at this slot height
    pub fn unix_timestamp_from_genesis(&self) -> i64 {
        self.genesis_creation_time.saturating_add(
            (self.slot as u128)
                .saturating_mul(self.ns_per_slot)
                .saturating_div(1_000_000_000) as i64,
        )
    }

    fn update_sysvar_account<F>(&self, pubkey: &Pubkey, updater: F)
    where
        F: Fn(&Option<AccountSharedData>) -> AccountSharedData,
    {
        let old_account = self.get_account_with_fixed_root(pubkey);
        let mut new_account = updater(&old_account);

        // When new sysvar comes into existence (with RENT_UNADJUSTED_INITIAL_BALANCE lamports),
        // this code ensures that the sysvar's balance is adjusted to be rent-exempt.
        //
        // More generally, this code always re-calculates for possible sysvar data size change,
        // although there is no such sysvars currently.
        self.adjust_sysvar_balance_for_rent(&mut new_account);
        self.store_account_and_update_capitalization(pubkey, &new_account);
    }

    fn inherit_specially_retained_account_fields(
        &self,
        old_account: &Option<AccountSharedData>,
    ) -> InheritableAccountFields {
        const RENT_UNADJUSTED_INITIAL_BALANCE: u64 = 1;

        (
            old_account
                .as_ref()
                .map(|a| a.lamports())
                .unwrap_or(RENT_UNADJUSTED_INITIAL_BALANCE),
            old_account
                .as_ref()
                .map(|a| a.rent_epoch())
                .unwrap_or(INITIAL_RENT_EPOCH),
        )
    }

    pub fn clock(&self) -> sysvar::clock::Clock {
        from_account(&self.get_account(&sysvar::clock::id()).unwrap_or_default())
            .unwrap_or_default()
    }

    fn update_clock(&self, parent_epoch: Option<Epoch>) {
        let mut unix_timestamp = self.clock().unix_timestamp;
        // set epoch_start_timestamp to None to warp timestamp
        let epoch_start_timestamp = {
            let epoch = if let Some(epoch) = parent_epoch {
                epoch
            } else {
                self.epoch()
            };
            let first_slot_in_epoch = self.epoch_schedule().get_first_slot_in_epoch(epoch);
            Some((first_slot_in_epoch, self.clock().epoch_start_timestamp))
        };
        let max_allowable_drift = MaxAllowableDrift {
            fast: MAX_ALLOWABLE_DRIFT_PERCENTAGE_FAST,
            slow: MAX_ALLOWABLE_DRIFT_PERCENTAGE_SLOW_V2,
        };

        let ancestor_timestamp = self.clock().unix_timestamp;
        if let Some(timestamp_estimate) =
            self.get_timestamp_estimate(max_allowable_drift, epoch_start_timestamp)
        {
            unix_timestamp = timestamp_estimate;
            if timestamp_estimate < ancestor_timestamp {
                unix_timestamp = ancestor_timestamp;
            }
        }
        datapoint_info!(
            "bank-timestamp-correction",
            ("slot", self.slot(), i64),
            ("from_genesis", self.unix_timestamp_from_genesis(), i64),
            ("corrected", unix_timestamp, i64),
            ("ancestor_timestamp", ancestor_timestamp, i64),
        );
        let mut epoch_start_timestamp =
            // On epoch boundaries, update epoch_start_timestamp
            if parent_epoch.is_some() && parent_epoch.unwrap() != self.epoch() {
                unix_timestamp
            } else {
                self.clock().epoch_start_timestamp
            };
        if self.slot == 0 {
            unix_timestamp = self.unix_timestamp_from_genesis();
            epoch_start_timestamp = self.unix_timestamp_from_genesis();
        }
        let clock = sysvar::clock::Clock {
            slot: self.slot,
            epoch_start_timestamp,
            epoch: self.epoch_schedule().get_epoch(self.slot),
            leader_schedule_epoch: self.epoch_schedule().get_leader_schedule_epoch(self.slot),
            unix_timestamp,
        };
        self.update_sysvar_account(&sysvar::clock::id(), |account| {
            create_account(
                &clock,
                self.inherit_specially_retained_account_fields(account),
            )
        });
    }

    pub fn update_last_restart_slot(&self) {
        let feature_flag = self
            .feature_set
            .is_active(&feature_set::last_restart_slot_sysvar::id());

        if feature_flag {
            // First, see what the currently stored last restart slot is. This
            // account may not exist yet if the feature was just activated.
            let current_last_restart_slot = self
                .get_account(&sysvar::last_restart_slot::id())
                .and_then(|account| {
                    let lrs: Option<LastRestartSlot> = from_account(&account);
                    lrs
                })
                .map(|account| account.last_restart_slot);

            let last_restart_slot = {
                let slot = self.slot;
                let hard_forks_r = self.hard_forks.read().unwrap();

                // Only consider hard forks <= this bank's slot to avoid prematurely applying
                // a hard fork that is set to occur in the future.
                hard_forks_r
                    .iter()
                    .rev()
                    .find(|(hard_fork, _)| *hard_fork <= slot)
                    .map(|(slot, _)| *slot)
                    .unwrap_or(0)
            };

            // Only need to write if the last restart has changed
            if current_last_restart_slot != Some(last_restart_slot) {
                self.update_sysvar_account(&sysvar::last_restart_slot::id(), |account| {
                    create_account(
                        &LastRestartSlot { last_restart_slot },
                        self.inherit_specially_retained_account_fields(account),
                    )
                });
            }
        }
    }

    pub fn set_sysvar_for_tests<T>(&self, sysvar: &T)
    where
        T: Sysvar + SysvarId,
    {
        self.update_sysvar_account(&T::id(), |account| {
            create_account(
                sysvar,
                self.inherit_specially_retained_account_fields(account),
            )
        });
        // Simply force fill sysvar cache rather than checking which sysvar was
        // actually updated since tests don't need to be optimized for performance.
        self.transaction_processor.reset_sysvar_cache();
        self.transaction_processor
            .fill_missing_sysvar_cache_entries(self);
    }

    fn update_slot_history(&self) {
        self.update_sysvar_account(&sysvar::slot_history::id(), |account| {
            let mut slot_history = account
                .as_ref()
                .map(|account| from_account::<SlotHistory, _>(account).unwrap())
                .unwrap_or_default();
            slot_history.add(self.slot());
            create_account(
                &slot_history,
                self.inherit_specially_retained_account_fields(account),
            )
        });
    }

    fn update_slot_hashes(&self) {
        self.update_sysvar_account(&sysvar::slot_hashes::id(), |account| {
            let mut slot_hashes = account
                .as_ref()
                .map(|account| from_account::<SlotHashes, _>(account).unwrap())
                .unwrap_or_default();
            slot_hashes.add(self.parent_slot, self.parent_hash);
            create_account(
                &slot_hashes,
                self.inherit_specially_retained_account_fields(account),
            )
        });
    }

    pub fn get_slot_history(&self) -> SlotHistory {
        from_account(&self.get_account(&sysvar::slot_history::id()).unwrap()).unwrap()
    }

    fn update_epoch_stakes(&mut self, leader_schedule_epoch: Epoch) {
        // update epoch_stakes cache
        //  if my parent didn't populate for this staker's epoch, we've
        //  crossed a boundary
        if !self.epoch_stakes.contains_key(&leader_schedule_epoch) {
            self.epoch_stakes.retain(|&epoch, _| {
                epoch >= leader_schedule_epoch.saturating_sub(MAX_LEADER_SCHEDULE_STAKES)
            });
            let stakes = self.stakes_cache.stakes().clone();
            let stakes = Arc::new(StakesEnum::from(stakes));
            let new_epoch_stakes = EpochStakes::new(stakes, leader_schedule_epoch);
            info!(
                "new epoch stakes, epoch: {}, total_stake: {}",
                leader_schedule_epoch,
                new_epoch_stakes.total_stake(),
            );

            // It is expensive to log the details of epoch stakes. Only log them at "trace"
            // level for debugging purpose.
            if log::log_enabled!(log::Level::Trace) {
                let vote_stakes: HashMap<_, _> = self
                    .stakes_cache
                    .stakes()
                    .vote_accounts()
                    .delegated_stakes()
                    .map(|(pubkey, stake)| (*pubkey, stake))
                    .collect();
                trace!("new epoch stakes, stakes: {vote_stakes:#?}");
            }
            self.epoch_stakes
                .insert(leader_schedule_epoch, new_epoch_stakes);
        }
    }

    #[allow(deprecated)]
    fn update_fees(&self) {
        if !self
            .feature_set
            .is_active(&feature_set::disable_fees_sysvar::id())
        {
            self.update_sysvar_account(&sysvar::fees::id(), |account| {
                create_account(
                    &sysvar::fees::Fees::new(&self.fee_rate_governor.create_fee_calculator()),
                    self.inherit_specially_retained_account_fields(account),
                )
            });
        }
    }

    fn update_rent(&self) {
        self.update_sysvar_account(&sysvar::rent::id(), |account| {
            create_account(
                &self.rent_collector.rent,
                self.inherit_specially_retained_account_fields(account),
            )
        });
    }

    fn update_epoch_schedule(&self) {
        self.update_sysvar_account(&sysvar::epoch_schedule::id(), |account| {
            create_account(
                self.epoch_schedule(),
                self.inherit_specially_retained_account_fields(account),
            )
        });
    }

    fn update_stake_history(&self, epoch: Option<Epoch>) {
        if epoch == Some(self.epoch()) {
            return;
        }
        // if I'm the first Bank in an epoch, ensure stake_history is updated
        self.update_sysvar_account(&sysvar::stake_history::id(), |account| {
            create_account::<sysvar::stake_history::StakeHistory>(
                self.stakes_cache.stakes().history(),
                self.inherit_specially_retained_account_fields(account),
            )
        });
    }

    pub fn epoch_duration_in_years(&self, prev_epoch: Epoch) -> f64 {
        // period: time that has passed as a fraction of a year, basically the length of
        //  an epoch as a fraction of a year
        //  calculated as: slots_elapsed / (slots / year)
        self.epoch_schedule().get_slots_in_epoch(prev_epoch) as f64 / self.slots_per_year
    }

    // Calculates the starting-slot for inflation from the activation slot.
    // This method assumes that `pico_inflation` will be enabled before `full_inflation`, giving
    // precedence to the latter. However, since `pico_inflation` is fixed-rate Inflation, should
    // `pico_inflation` be enabled 2nd, the incorrect start slot provided here should have no
    // effect on the inflation calculation.
    fn get_inflation_start_slot(&self) -> Slot {
        let mut slots = self
            .feature_set
            .full_inflation_features_enabled()
            .iter()
            .filter_map(|id| self.feature_set.activated_slot(id))
            .collect::<Vec<_>>();
        slots.sort_unstable();
        slots.first().cloned().unwrap_or_else(|| {
            self.feature_set
                .activated_slot(&feature_set::pico_inflation::id())
                .unwrap_or(0)
        })
    }

    fn get_inflation_num_slots(&self) -> u64 {
        let inflation_activation_slot = self.get_inflation_start_slot();
        // Normalize inflation_start to align with the start of rewards accrual.
        let inflation_start_slot = self.epoch_schedule().get_first_slot_in_epoch(
            self.epoch_schedule()
                .get_epoch(inflation_activation_slot)
                .saturating_sub(1),
        );
        self.epoch_schedule().get_first_slot_in_epoch(self.epoch()) - inflation_start_slot
    }

    pub fn slot_in_year_for_inflation(&self) -> f64 {
        let num_slots = self.get_inflation_num_slots();

        // calculated as: num_slots / (slots / year)
        num_slots as f64 / self.slots_per_year
    }

    fn calculate_previous_epoch_inflation_rewards(
        &self,
        prev_epoch_capitalization: u64,
        prev_epoch: Epoch,
    ) -> PrevEpochInflationRewards {
        let slot_in_year = self.slot_in_year_for_inflation();
        let (validator_rate, foundation_rate) = {
            let inflation = self.inflation.read().unwrap();
            (
                (*inflation).validator(slot_in_year),
                (*inflation).foundation(slot_in_year),
            )
        };

        let prev_epoch_duration_in_years = self.epoch_duration_in_years(prev_epoch);
        let validator_rewards = (validator_rate
            * prev_epoch_capitalization as f64
            * prev_epoch_duration_in_years) as u64;

        PrevEpochInflationRewards {
            validator_rewards,
            prev_epoch_duration_in_years,
            validator_rate,
            foundation_rate,
        }
    }

    fn assert_validator_rewards_paid(&self, validator_rewards_paid: u64) {
        assert_eq!(
            validator_rewards_paid,
            u64::try_from(
                self.rewards
                    .read()
                    .unwrap()
                    .par_iter()
                    .map(|(_address, reward_info)| {
                        match reward_info.reward_type {
                            RewardType::Voting | RewardType::Staking => reward_info.lamports,
                            _ => 0,
                        }
                    })
                    .sum::<i64>()
            )
            .unwrap()
        );
    }

    // update rewards based on the previous epoch
    fn update_rewards_with_thread_pool(
        &mut self,
        prev_epoch: Epoch,
        reward_calc_tracer: Option<impl Fn(&RewardCalculationEvent) + Send + Sync>,
        thread_pool: &ThreadPool,
        metrics: &mut RewardsMetrics,
    ) {
        let capitalization = self.capitalization();
        let PrevEpochInflationRewards {
            validator_rewards,
            prev_epoch_duration_in_years,
            validator_rate,
            foundation_rate,
        } = self.calculate_previous_epoch_inflation_rewards(capitalization, prev_epoch);

        let old_vote_balance_and_staked = self.stakes_cache.stakes().vote_balance_and_staked();

        self.pay_validator_rewards_with_thread_pool(
            prev_epoch,
            validator_rewards,
            reward_calc_tracer,
            thread_pool,
            metrics,
        );

        let new_vote_balance_and_staked = self.stakes_cache.stakes().vote_balance_and_staked();
        let validator_rewards_paid = new_vote_balance_and_staked - old_vote_balance_and_staked;
        assert_eq!(
            validator_rewards_paid,
            u64::try_from(
                self.rewards
                    .read()
                    .unwrap()
                    .iter()
                    .map(|(_address, reward_info)| {
                        match reward_info.reward_type {
                            RewardType::Voting | RewardType::Staking => reward_info.lamports,
                            _ => 0,
                        }
                    })
                    .sum::<i64>()
            )
            .unwrap()
        );

        // verify that we didn't pay any more than we expected to
        assert!(validator_rewards >= validator_rewards_paid);

        info!(
            "distributed inflation: {} (rounded from: {})",
            validator_rewards_paid, validator_rewards
        );
        let (num_stake_accounts, num_vote_accounts) = {
            let stakes = self.stakes_cache.stakes();
            (
                stakes.stake_delegations().len(),
                stakes.vote_accounts().len(),
            )
        };
        self.capitalization
            .fetch_add(validator_rewards_paid, Relaxed);

        let active_stake = if let Some(stake_history_entry) =
            self.stakes_cache.stakes().history().get(prev_epoch)
        {
            stake_history_entry.effective
        } else {
            0
        };

        datapoint_warn!(
            "epoch_rewards",
            ("slot", self.slot, i64),
            ("epoch", prev_epoch, i64),
            ("validator_rate", validator_rate, f64),
            ("foundation_rate", foundation_rate, f64),
            ("epoch_duration_in_years", prev_epoch_duration_in_years, f64),
            ("validator_rewards", validator_rewards_paid, i64),
            ("active_stake", active_stake, i64),
            ("pre_capitalization", capitalization, i64),
            ("post_capitalization", self.capitalization(), i64),
            ("num_stake_accounts", num_stake_accounts, i64),
            ("num_vote_accounts", num_vote_accounts, i64),
        );
    }

    fn filter_stake_delegations<'a>(
        &self,
        stakes: &'a Stakes<StakeAccount<Delegation>>,
    ) -> Vec<(&'a Pubkey, &'a StakeAccount<Delegation>)> {
        if self
            .feature_set
            .is_active(&feature_set::stake_minimum_delegation_for_rewards::id())
        {
            let num_stake_delegations = stakes.stake_delegations().len();
            let min_stake_delegation =
                solana_stake_program::get_minimum_delegation(&self.feature_set)
                    .max(LAMPORTS_PER_SOL);

            let (stake_delegations, filter_timer) = measure!(stakes
                .stake_delegations()
                .iter()
                .filter(|(_stake_pubkey, cached_stake_account)| {
                    cached_stake_account.delegation().stake >= min_stake_delegation
                })
                .collect::<Vec<_>>());

            datapoint_info!(
                "stake_account_filter_time",
                ("filter_time_us", filter_timer.as_us(), i64),
                ("num_stake_delegations_before", num_stake_delegations, i64),
                ("num_stake_delegations_after", stake_delegations.len(), i64)
            );
            stake_delegations
        } else {
            stakes.stake_delegations().iter().collect()
        }
    }

    fn _load_vote_and_stake_accounts(
        &self,
        thread_pool: &ThreadPool,
        reward_calc_tracer: Option<impl RewardCalcTracer>,
    ) -> LoadVoteAndStakeAccountsResult {
        let stakes = self.stakes_cache.stakes();
        let stake_delegations = self.filter_stake_delegations(&stakes);

        // Obtain all unique voter pubkeys from stake delegations.
        fn merge(mut acc: HashSet<Pubkey>, other: HashSet<Pubkey>) -> HashSet<Pubkey> {
            if acc.len() < other.len() {
                return merge(other, acc);
            }
            acc.extend(other);
            acc
        }
        let voter_pubkeys = thread_pool.install(|| {
            stake_delegations
                .par_iter()
                .fold(
                    HashSet::default,
                    |mut voter_pubkeys, (_stake_pubkey, stake_account)| {
                        let delegation = stake_account.delegation();
                        voter_pubkeys.insert(delegation.voter_pubkey);
                        voter_pubkeys
                    },
                )
                .reduce(HashSet::default, merge)
        });
        // Obtain vote-accounts for unique voter pubkeys.
        let cached_vote_accounts = stakes.vote_accounts();
        let solana_vote_program: Pubkey = solana_vote_program::id();
        let vote_accounts_cache_miss_count = AtomicUsize::default();
        let get_vote_account = |vote_pubkey: &Pubkey| -> Option<VoteAccount> {
            if let Some(vote_account) = cached_vote_accounts.get(vote_pubkey) {
                return Some(vote_account.clone());
            }
            // If accounts-db contains a valid vote account, then it should
            // already have been cached in cached_vote_accounts; so the code
            // below is only for sanity check, and can be removed once
            // vote_accounts_cache_miss_count is shown to be always zero.
            let account = self.get_account_with_fixed_root(vote_pubkey)?;
            if account.owner() == &solana_vote_program
                && VoteState::deserialize(account.data()).is_ok()
            {
                vote_accounts_cache_miss_count.fetch_add(1, Relaxed);
            }
            VoteAccount::try_from(account).ok()
        };
        let invalid_vote_keys = DashMap::<Pubkey, InvalidCacheEntryReason>::new();
        let make_vote_delegations_entry = |vote_pubkey| {
            let Some(vote_account) = get_vote_account(&vote_pubkey) else {
                invalid_vote_keys.insert(vote_pubkey, InvalidCacheEntryReason::Missing);
                return None;
            };
            if vote_account.owner() != &solana_vote_program {
                invalid_vote_keys.insert(vote_pubkey, InvalidCacheEntryReason::WrongOwner);
                return None;
            }
            let Ok(vote_state) = vote_account.vote_state().cloned() else {
                invalid_vote_keys.insert(vote_pubkey, InvalidCacheEntryReason::BadState);
                return None;
            };
            let vote_with_stake_delegations = VoteWithStakeDelegations {
                vote_state: Arc::new(vote_state),
                vote_account: AccountSharedData::from(vote_account),
                delegations: Vec::default(),
            };
            Some((vote_pubkey, vote_with_stake_delegations))
        };
        let vote_with_stake_delegations_map: DashMap<Pubkey, VoteWithStakeDelegations> =
            thread_pool.install(|| {
                voter_pubkeys
                    .into_par_iter()
                    .filter_map(make_vote_delegations_entry)
                    .collect()
            });
        // Join stake accounts with vote-accounts.
        let push_stake_delegation = |(stake_pubkey, stake_account): (&Pubkey, &StakeAccount<_>)| {
            let delegation = stake_account.delegation();
            let Some(mut vote_delegations) =
                vote_with_stake_delegations_map.get_mut(&delegation.voter_pubkey)
            else {
                return;
            };
            if let Some(reward_calc_tracer) = reward_calc_tracer.as_ref() {
                let delegation =
                    InflationPointCalculationEvent::Delegation(delegation, solana_vote_program);
                let event = RewardCalculationEvent::Staking(stake_pubkey, &delegation);
                reward_calc_tracer(&event);
            }
            let stake_delegation = (*stake_pubkey, stake_account.clone());
            vote_delegations.delegations.push(stake_delegation);
        };
        thread_pool.install(|| {
            stake_delegations
                .into_par_iter()
                .for_each(push_stake_delegation);
        });
        LoadVoteAndStakeAccountsResult {
            vote_with_stake_delegations_map,
            invalid_vote_keys,
            vote_accounts_cache_miss_count: vote_accounts_cache_miss_count.into_inner(),
        }
    }

    /// Load, calculate and payout epoch rewards for stake and vote accounts
    fn pay_validator_rewards_with_thread_pool(
        &mut self,
        rewarded_epoch: Epoch,
        rewards: u64,
        reward_calc_tracer: Option<impl RewardCalcTracer>,
        thread_pool: &ThreadPool,
        metrics: &mut RewardsMetrics,
    ) {
        let stake_history = self.stakes_cache.stakes().history().clone();
        let vote_with_stake_delegations_map =
            self.load_vote_and_stake_accounts(thread_pool, reward_calc_tracer.as_ref(), metrics);

        let point_value = self.calculate_reward_points(
            &vote_with_stake_delegations_map,
            rewards,
            &stake_history,
            thread_pool,
            metrics,
        );

        if let Some(point_value) = point_value {
            let (vote_account_rewards, stake_rewards) = self.redeem_rewards(
                vote_with_stake_delegations_map,
                rewarded_epoch,
                point_value,
                &stake_history,
                thread_pool,
                reward_calc_tracer.as_ref(),
                metrics,
            );

            // this checking of an unactivated feature can be enabled in tests or with a validator by passing `--partitioned-epoch-rewards-compare-calculation`
            if self
                .partitioned_epoch_rewards_config()
                .test_compare_partitioned_epoch_rewards
            {
                // immutable `&self` to avoid side effects
                (self as &Bank).compare_with_partitioned_rewards(
                    &stake_rewards,
                    &vote_account_rewards,
                    rewarded_epoch,
                    thread_pool,
                    null_tracer(),
                );
            }

            self.store_stake_accounts(thread_pool, &stake_rewards, metrics);
            let vote_rewards = self.store_vote_accounts(vote_account_rewards, metrics);
            self.update_reward_history(stake_rewards, vote_rewards);
        }
    }

    fn load_vote_and_stake_accounts(
        &mut self,
        thread_pool: &ThreadPool,
        reward_calc_tracer: Option<impl RewardCalcTracer>,
        metrics: &mut RewardsMetrics,
    ) -> VoteWithStakeDelegationsMap {
        let (
            LoadVoteAndStakeAccountsResult {
                vote_with_stake_delegations_map,
                invalid_vote_keys,
                vote_accounts_cache_miss_count,
            },
            measure,
        ) = measure!({
            self._load_vote_and_stake_accounts(thread_pool, reward_calc_tracer.as_ref())
        });
        metrics
            .load_vote_and_stake_accounts_us
            .fetch_add(measure.as_us(), Relaxed);
        metrics.vote_accounts_cache_miss_count += vote_accounts_cache_miss_count;
        self.stakes_cache
            .handle_invalid_keys(invalid_vote_keys, self.slot());
        vote_with_stake_delegations_map
    }

    fn calculate_reward_points(
        &self,
        vote_with_stake_delegations_map: &VoteWithStakeDelegationsMap,
        rewards: u64,
        stake_history: &StakeHistory,
        thread_pool: &ThreadPool,
        metrics: &RewardsMetrics,
    ) -> Option<PointValue> {
        let new_warmup_cooldown_rate_epoch = self.new_warmup_cooldown_rate_epoch();
        let (points, measure) = measure!(thread_pool.install(|| {
            vote_with_stake_delegations_map
                .par_iter()
                .map(|entry| {
                    let VoteWithStakeDelegations {
                        vote_state,
                        delegations,
                        ..
                    } = entry.value();

                    delegations
                        .par_iter()
                        .map(|(_stake_pubkey, stake_account)| {
                            solana_stake_program::points::calculate_points(
                                stake_account.stake_state(),
                                vote_state,
                                stake_history,
                                new_warmup_cooldown_rate_epoch,
                            )
                            .unwrap_or(0)
                        })
                        .sum::<u128>()
                })
                .sum()
        }));
        metrics
            .calculate_points_us
            .fetch_add(measure.as_us(), Relaxed);

        (points > 0).then_some(PointValue { rewards, points })
    }

    fn redeem_rewards(
        &self,
        vote_with_stake_delegations_map: DashMap<Pubkey, VoteWithStakeDelegations>,
        rewarded_epoch: Epoch,
        point_value: PointValue,
        stake_history: &StakeHistory,
        thread_pool: &ThreadPool,
        reward_calc_tracer: Option<impl RewardCalcTracer>,
        metrics: &mut RewardsMetrics,
    ) -> (VoteRewards, StakeRewards) {
        let new_warmup_cooldown_rate_epoch = self.new_warmup_cooldown_rate_epoch();
        let vote_account_rewards: VoteRewards =
            DashMap::with_capacity(vote_with_stake_delegations_map.len());
        let stake_delegation_iterator = vote_with_stake_delegations_map.into_par_iter().flat_map(
            |(
                vote_pubkey,
                VoteWithStakeDelegations {
                    vote_state,
                    vote_account,
                    delegations,
                },
            )| {
                vote_account_rewards.insert(
                    vote_pubkey,
                    VoteReward {
                        vote_account,
                        commission: vote_state.commission,
                        vote_rewards: 0,
                        vote_needs_store: false,
                    },
                );
                delegations
                    .into_par_iter()
                    .map(move |delegation| (vote_pubkey, Arc::clone(&vote_state), delegation))
            },
        );

        let (stake_rewards, measure) = measure!(thread_pool.install(|| {
            stake_delegation_iterator
                .filter_map(|(vote_pubkey, vote_state, (stake_pubkey, stake_account))| {
                    // curry closure to add the contextual stake_pubkey
                    let reward_calc_tracer = reward_calc_tracer.as_ref().map(|outer| {
                        // inner
                        move |inner_event: &_| {
                            outer(&RewardCalculationEvent::Staking(&stake_pubkey, inner_event))
                        }
                    });
                    let (mut stake_account, stake_state) =
                        <(AccountSharedData, StakeStateV2)>::from(stake_account);
                    let redeemed = solana_stake_program::rewards::redeem_rewards(
                        rewarded_epoch,
                        stake_state,
                        &mut stake_account,
                        &vote_state,
                        &point_value,
                        stake_history,
                        reward_calc_tracer.as_ref(),
                        new_warmup_cooldown_rate_epoch,
                    );
                    if let Ok((stakers_reward, voters_reward)) = redeemed {
                        // track voter rewards
                        if let Some(VoteReward {
                            vote_account: _,
                            commission: _,
                            vote_rewards: vote_rewards_sum,
                            vote_needs_store,
                        }) = vote_account_rewards.get_mut(&vote_pubkey).as_deref_mut()
                        {
                            *vote_needs_store = true;
                            *vote_rewards_sum = vote_rewards_sum.saturating_add(voters_reward);
                        }

                        let post_balance = stake_account.lamports();
                        return Some(StakeReward {
                            stake_pubkey,
                            stake_reward_info: RewardInfo {
                                reward_type: RewardType::Staking,
                                lamports: i64::try_from(stakers_reward).unwrap(),
                                post_balance,
                                commission: Some(vote_state.commission),
                            },
                            stake_account,
                        });
                    } else {
                        debug!(
                            "solana_stake_program::rewards::redeem_rewards() failed for {}: {:?}",
                            stake_pubkey, redeemed
                        );
                    }
                    None
                })
                .collect()
        }));
        metrics.redeem_rewards_us += measure.as_us();
        (vote_account_rewards, stake_rewards)
    }

    fn store_stake_accounts(
        &self,
        thread_pool: &ThreadPool,
        stake_rewards: &[StakeReward],
        metrics: &RewardsMetrics,
    ) {
        // store stake account even if stake_reward is 0
        // because credits observed has changed
        let now = Instant::now();
        let slot = self.slot();
        self.stakes_cache.update_stake_accounts(
            thread_pool,
            stake_rewards,
            self.new_warmup_cooldown_rate_epoch(),
        );
        assert!(!self.freeze_started());
        thread_pool.install(|| {
            stake_rewards
                .par_chunks(512)
                .for_each(|chunk| self.rc.accounts.store_accounts_cached((slot, chunk)))
        });
        metrics
            .store_stake_accounts_us
            .fetch_add(now.elapsed().as_micros() as u64, Relaxed);
    }

    fn store_vote_accounts(
        &self,
        vote_account_rewards: VoteRewards,
        metrics: &RewardsMetrics,
    ) -> Vec<(Pubkey, RewardInfo)> {
        let (vote_rewards, measure) = measure!(vote_account_rewards
            .into_iter()
            .filter_map(
                |(
                    vote_pubkey,
                    VoteReward {
                        mut vote_account,
                        commission,
                        vote_rewards,
                        vote_needs_store,
                    },
                )| {
                    if let Err(err) = vote_account.checked_add_lamports(vote_rewards) {
                        debug!("reward redemption failed for {}: {:?}", vote_pubkey, err);
                        return None;
                    }

                    if vote_needs_store {
                        self.store_account(&vote_pubkey, &vote_account);
                    }

                    Some((
                        vote_pubkey,
                        RewardInfo {
                            reward_type: RewardType::Voting,
                            lamports: vote_rewards as i64,
                            post_balance: vote_account.lamports(),
                            commission: Some(commission),
                        },
                    ))
                },
            )
            .collect::<Vec<_>>());

        metrics
            .store_vote_accounts_us
            .fetch_add(measure.as_us(), Relaxed);
        vote_rewards
    }

    /// return reward info for each vote account
    /// return account data for each vote account that needs to be stored
    /// This return value is a little awkward at the moment so that downstream existing code in the non-partitioned rewards code path can be re-used without duplication or modification.
    /// This function is copied from the existing code path's `store_vote_accounts`.
    /// The primary differences:
    /// - we want this fn to have no side effects (such as actually storing vote accounts) so that we
    ///   can compare the expected results with the current code path
    /// - we want to be able to batch store the vote accounts later for improved performance/cache updating
    fn calc_vote_accounts_to_store(
        vote_account_rewards: DashMap<Pubkey, VoteReward>,
    ) -> VoteRewardsAccounts {
        let len = vote_account_rewards.len();
        let mut result = VoteRewardsAccounts {
            rewards: Vec::with_capacity(len),
            accounts_to_store: Vec::with_capacity(len),
        };
        vote_account_rewards.into_iter().for_each(
            |(
                vote_pubkey,
                VoteReward {
                    mut vote_account,
                    commission,
                    vote_rewards,
                    vote_needs_store,
                },
            )| {
                if let Err(err) = vote_account.checked_add_lamports(vote_rewards) {
                    debug!("reward redemption failed for {}: {:?}", vote_pubkey, err);
                    return;
                }

                result.rewards.push((
                    vote_pubkey,
                    RewardInfo {
                        reward_type: RewardType::Voting,
                        lamports: vote_rewards as i64,
                        post_balance: vote_account.lamports(),
                        commission: Some(commission),
                    },
                ));
                result
                    .accounts_to_store
                    .push(vote_needs_store.then_some(vote_account));
            },
        );
        result
    }

    fn update_reward_history(
        &self,
        stake_rewards: StakeRewards,
        mut vote_rewards: Vec<(Pubkey, RewardInfo)>,
    ) {
        let additional_reserve = stake_rewards.len() + vote_rewards.len();
        let mut rewards = self.rewards.write().unwrap();
        rewards.reserve(additional_reserve);
        rewards.append(&mut vote_rewards);
        stake_rewards
            .into_iter()
            .filter(|x| x.get_stake_reward() > 0)
            .for_each(|x| rewards.push((x.stake_pubkey, x.stake_reward_info)));
    }

    fn update_recent_blockhashes_locked(&self, locked_blockhash_queue: &BlockhashQueue) {
        #[allow(deprecated)]
        self.update_sysvar_account(&sysvar::recent_blockhashes::id(), |account| {
            let recent_blockhash_iter = locked_blockhash_queue.get_recent_blockhashes();
            recent_blockhashes_account::create_account_with_data_and_fields(
                recent_blockhash_iter,
                self.inherit_specially_retained_account_fields(account),
            )
        });
    }

    pub fn update_recent_blockhashes(&self) {
        let blockhash_queue = self.blockhash_queue.read().unwrap();
        self.update_recent_blockhashes_locked(&blockhash_queue);
    }

    fn get_timestamp_estimate(
        &self,
        max_allowable_drift: MaxAllowableDrift,
        epoch_start_timestamp: Option<(Slot, UnixTimestamp)>,
    ) -> Option<UnixTimestamp> {
        let mut get_timestamp_estimate_time = Measure::start("get_timestamp_estimate");
        let slots_per_epoch = self.epoch_schedule().slots_per_epoch;
        let vote_accounts = self.vote_accounts();
        let recent_timestamps = vote_accounts.iter().filter_map(|(pubkey, (_, account))| {
            let vote_state = account.vote_state();
            let vote_state = vote_state.as_ref().ok()?;
            let slot_delta = self.slot().checked_sub(vote_state.last_timestamp.slot)?;
            (slot_delta <= slots_per_epoch).then_some({
                (
                    *pubkey,
                    (
                        vote_state.last_timestamp.slot,
                        vote_state.last_timestamp.timestamp,
                    ),
                )
            })
        });
        let slot_duration = Duration::from_nanos(self.ns_per_slot as u64);
        let epoch = self.epoch_schedule().get_epoch(self.slot());
        let stakes = self.epoch_vote_accounts(epoch)?;
        let stake_weighted_timestamp = calculate_stake_weighted_timestamp(
            recent_timestamps,
            stakes,
            self.slot(),
            slot_duration,
            epoch_start_timestamp,
            max_allowable_drift,
            self.feature_set
                .is_active(&feature_set::warp_timestamp_again::id()),
        );
        get_timestamp_estimate_time.stop();
        datapoint_info!(
            "bank-timestamp",
            (
                "get_timestamp_estimate_us",
                get_timestamp_estimate_time.as_us(),
                i64
            ),
        );
        stake_weighted_timestamp
    }

    pub fn rehash(&self) {
        let mut hash = self.hash.write().unwrap();
        let new = self.hash_internal_state();
        if new != *hash {
            warn!("Updating bank hash to {}", new);
            *hash = new;
        }
    }

    pub fn freeze(&self) {
        // This lock prevents any new commits from BankingStage
        // `Consumer::execute_and_commit_transactions_locked()` from
        // coming in after the last tick is observed. This is because in
        // BankingStage, any transaction successfully recorded in
        // `record_transactions()` is recorded after this `hash` lock
        // is grabbed. At the time of the successful record,
        // this means the PoH has not yet reached the last tick,
        // so this means freeze() hasn't been called yet. And because
        // BankingStage doesn't release this hash lock until both
        // record and commit are finished, those transactions will be
        // committed before this write lock can be obtained here.
        let mut hash = self.hash.write().unwrap();
        if *hash == Hash::default() {
            // finish up any deferred changes to account state
            self.collect_rent_eagerly();
            if self.feature_set.is_active(&reward_full_priority_fee::id()) {
                self.distribute_transaction_fee_details();
            } else {
                self.distribute_transaction_fees();
            }
            self.distribute_rent_fees();
            self.update_slot_history();
            self.run_incinerator();

            // freeze is a one-way trip, idempotent
            self.freeze_started.store(true, Relaxed);
            *hash = self.hash_internal_state();
            self.rc.accounts.accounts_db.mark_slot_frozen(self.slot());
        }
    }

    // dangerous; don't use this; this is only needed for ledger-tool's special command
    pub fn unfreeze_for_ledger_tool(&self) {
        self.freeze_started.store(false, Relaxed);
    }

    pub fn epoch_schedule(&self) -> &EpochSchedule {
        &self.epoch_schedule
    }

    /// squash the parent's state up into this Bank,
    ///   this Bank becomes a root
    /// Note that this function is not thread-safe. If it is called concurrently on the same bank
    /// by multiple threads, the end result could be inconsistent.
    /// Calling code does not currently call this concurrently.
    pub fn squash(&self) -> SquashTiming {
        self.freeze();

        //this bank and all its parents are now on the rooted path
        let mut roots = vec![self.slot()];
        roots.append(&mut self.parents().iter().map(|p| p.slot()).collect());

        let mut total_index_us = 0;
        let mut total_cache_us = 0;
        let mut total_store_us = 0;

        let mut squash_accounts_time = Measure::start("squash_accounts_time");
        for slot in roots.iter().rev() {
            // root forks cannot be purged
            let add_root_timing = self.rc.accounts.add_root(*slot);
            total_index_us += add_root_timing.index_us;
            total_cache_us += add_root_timing.cache_us;
            total_store_us += add_root_timing.store_us;
        }
        squash_accounts_time.stop();

        *self.rc.parent.write().unwrap() = None;

        let mut squash_cache_time = Measure::start("squash_cache_time");
        roots
            .iter()
            .for_each(|slot| self.status_cache.write().unwrap().add_root(*slot));
        squash_cache_time.stop();

        SquashTiming {
            squash_accounts_ms: squash_accounts_time.as_ms(),
            squash_accounts_index_ms: total_index_us / 1000,
            squash_accounts_cache_ms: total_cache_us / 1000,
            squash_accounts_store_ms: total_store_us / 1000,

            squash_cache_ms: squash_cache_time.as_ms(),
        }
    }

    /// Return the more recent checkpoint of this bank instance.
    pub fn parent(&self) -> Option<Arc<Bank>> {
        self.rc.parent.read().unwrap().clone()
    }

    pub fn parent_slot(&self) -> Slot {
        self.parent_slot
    }

    pub fn parent_hash(&self) -> Hash {
        self.parent_hash
    }

    fn process_genesis_config(
        &mut self,
        genesis_config: &GenesisConfig,
        #[cfg(feature = "dev-context-only-utils")] collector_id_for_tests: Option<Pubkey>,
    ) {
        // Bootstrap validator collects fees until `new_from_parent` is called.
        self.fee_rate_governor = genesis_config.fee_rate_governor.clone();

        for (pubkey, account) in genesis_config.accounts.iter() {
            assert!(
                self.get_account(pubkey).is_none(),
                "{pubkey} repeated in genesis config"
            );
            self.store_account(pubkey, &account.to_account_shared_data());
            self.capitalization.fetch_add(account.lamports(), Relaxed);
            self.accounts_data_size_initial += account.data().len() as u64;
        }
        // updating sysvars (the fees sysvar in this case) now depends on feature activations in
        // genesis_config.accounts above
        self.update_fees();

        for (pubkey, account) in genesis_config.rewards_pools.iter() {
            assert!(
                self.get_account(pubkey).is_none(),
                "{pubkey} repeated in genesis config"
            );
            self.store_account(pubkey, &account.to_account_shared_data());
            self.accounts_data_size_initial += account.data().len() as u64;
        }

        // After storing genesis accounts, the bank stakes cache will be warmed
        // up and can be used to set the collector id to the highest staked
        // node. If no staked nodes exist, allow fallback to an unstaked test
        // collector id during tests.
        let collector_id = self.stakes_cache.stakes().highest_staked_node();
        #[cfg(feature = "dev-context-only-utils")]
        let collector_id = collector_id.or(collector_id_for_tests);
        self.collector_id =
            collector_id.expect("genesis processing failed because no staked nodes exist");

        self.blockhash_queue.write().unwrap().genesis_hash(
            &genesis_config.hash(),
            self.fee_rate_governor.lamports_per_signature,
        );

        self.hashes_per_tick = genesis_config.hashes_per_tick();
        self.ticks_per_slot = genesis_config.ticks_per_slot();
        self.ns_per_slot = genesis_config.ns_per_slot();
        self.genesis_creation_time = genesis_config.creation_time;
        self.max_tick_height = (self.slot + 1) * self.ticks_per_slot;
        self.slots_per_year = genesis_config.slots_per_year();

        self.epoch_schedule = genesis_config.epoch_schedule.clone();
        self.transaction_processor.epoch_schedule = genesis_config.epoch_schedule.clone();

        self.inflation = Arc::new(RwLock::new(genesis_config.inflation));

        self.rent_collector = RentCollector::new(
            self.epoch,
            self.epoch_schedule().clone(),
            self.slots_per_year,
            genesis_config.rent.clone(),
        );

        // Add additional builtin programs specified in the genesis config
        for (name, program_id) in &genesis_config.native_instruction_processors {
            self.add_builtin_account(name, program_id);
        }
    }

    fn burn_and_purge_account(&self, program_id: &Pubkey, mut account: AccountSharedData) {
        let old_data_size = account.data().len();
        self.capitalization.fetch_sub(account.lamports(), Relaxed);
        // Both resetting account balance to 0 and zeroing the account data
        // is needed to really purge from AccountsDb and flush the Stakes cache
        account.set_lamports(0);
        account.data_as_mut_slice().fill(0);
        self.store_account(program_id, &account);
        self.calculate_and_update_accounts_data_size_delta_off_chain(old_data_size, 0);
    }

    /// Add a precompiled program account
    pub fn add_precompiled_account(&self, program_id: &Pubkey) {
        self.add_precompiled_account_with_owner(program_id, native_loader::id())
    }

    // Used by tests to simulate clusters with precompiles that aren't owned by the native loader
    fn add_precompiled_account_with_owner(&self, program_id: &Pubkey, owner: Pubkey) {
        if let Some(account) = self.get_account_with_fixed_root(program_id) {
            if account.executable() {
                return;
            } else {
                // malicious account is pre-occupying at program_id
                self.burn_and_purge_account(program_id, account);
            }
        };

        assert!(
            !self.freeze_started(),
            "Can't change frozen bank by adding not-existing new precompiled program ({program_id}). \
                Maybe, inconsistent program activation is detected on snapshot restore?"
        );

        // Add a bogus executable account, which will be loaded and ignored.
        let (lamports, rent_epoch) = self.inherit_specially_retained_account_fields(&None);

        let account = AccountSharedData::from(Account {
            lamports,
            owner,
            data: vec![],
            executable: true,
            rent_epoch,
        });
        self.store_account_and_update_capitalization(program_id, &account);
    }

    pub fn set_rent_burn_percentage(&mut self, burn_percent: u8) {
        self.rent_collector.rent.burn_percent = burn_percent;
    }

    pub fn set_hashes_per_tick(&mut self, hashes_per_tick: Option<u64>) {
        self.hashes_per_tick = hashes_per_tick;
    }

    /// Return the last block hash registered.
    pub fn last_blockhash(&self) -> Hash {
        self.blockhash_queue.read().unwrap().last_hash()
    }

    pub fn last_blockhash_and_lamports_per_signature(&self) -> (Hash, u64) {
        let blockhash_queue = self.blockhash_queue.read().unwrap();
        let last_hash = blockhash_queue.last_hash();
        let last_lamports_per_signature = blockhash_queue
            .get_lamports_per_signature(&last_hash)
            .unwrap(); // safe so long as the BlockhashQueue is consistent
        (last_hash, last_lamports_per_signature)
    }

    pub fn is_blockhash_valid(&self, hash: &Hash) -> bool {
        let blockhash_queue = self.blockhash_queue.read().unwrap();
        blockhash_queue.is_hash_valid_for_age(hash, MAX_PROCESSING_AGE)
    }

    pub fn get_minimum_balance_for_rent_exemption(&self, data_len: usize) -> u64 {
        self.rent_collector.rent.minimum_balance(data_len).max(1)
    }

    pub fn get_lamports_per_signature(&self) -> u64 {
        self.fee_rate_governor.lamports_per_signature
    }

    pub fn get_lamports_per_signature_for_blockhash(&self, hash: &Hash) -> Option<u64> {
        let blockhash_queue = self.blockhash_queue.read().unwrap();
        blockhash_queue.get_lamports_per_signature(hash)
    }

    #[deprecated(since = "1.9.0", note = "Please use `get_fee_for_message` instead")]
    pub fn get_fee_rate_governor(&self) -> &FeeRateGovernor {
        &self.fee_rate_governor
    }

    pub fn get_fee_for_message(&self, message: &SanitizedMessage) -> Option<u64> {
        let lamports_per_signature = {
            let blockhash_queue = self.blockhash_queue.read().unwrap();
            blockhash_queue.get_lamports_per_signature(message.recent_blockhash())
        }
        .or_else(|| {
            self.load_message_nonce_account(message)
                .map(|(_nonce, nonce_data)| nonce_data.get_lamports_per_signature())
        })?;
        Some(self.get_fee_for_message_with_lamports_per_signature(message, lamports_per_signature))
    }

    /// Returns true when startup accounts hash verification has completed or never had to run in background.
    pub fn get_startup_verification_complete(&self) -> &Arc<AtomicBool> {
        &self
            .rc
            .accounts
            .accounts_db
            .verify_accounts_hash_in_bg
            .verified
    }

    /// return true if bg hash verification is complete
    /// return false if bg hash verification has not completed yet
    /// if hash verification failed, a panic will occur
    pub fn is_startup_verification_complete(&self) -> bool {
        self.has_initial_accounts_hash_verification_completed()
    }

    /// This can occur because it completed in the background
    /// or if the verification was run in the foreground.
    pub fn set_startup_verification_complete(&self) {
        self.set_initial_accounts_hash_verification_completed();
    }

    pub fn get_fee_for_message_with_lamports_per_signature(
        &self,
        message: &SanitizedMessage,
        lamports_per_signature: u64,
    ) -> u64 {
        self.fee_structure().calculate_fee(
            message,
            lamports_per_signature,
            &process_compute_budget_instructions(message.program_instructions_iter())
                .unwrap_or_default()
                .into(),
            self.feature_set
                .is_active(&include_loaded_accounts_data_size_in_fee_calculation::id()),
            self.feature_set
                .is_active(&remove_rounding_in_fee_calculation::id()),
        )
    }

    #[deprecated(
        since = "1.6.11",
        note = "Please use `get_blockhash_last_valid_block_height`"
    )]
    pub fn get_blockhash_last_valid_slot(&self, blockhash: &Hash) -> Option<Slot> {
        let blockhash_queue = self.blockhash_queue.read().unwrap();
        // This calculation will need to be updated to consider epoch boundaries if BlockhashQueue
        // length is made variable by epoch
        blockhash_queue
            .get_hash_age(blockhash)
            .map(|age| self.slot + MAX_PROCESSING_AGE as u64 - age)
    }

    pub fn get_blockhash_last_valid_block_height(&self, blockhash: &Hash) -> Option<Slot> {
        let blockhash_queue = self.blockhash_queue.read().unwrap();
        // This calculation will need to be updated to consider epoch boundaries if BlockhashQueue
        // length is made variable by epoch
        blockhash_queue
            .get_hash_age(blockhash)
            .map(|age| self.block_height + MAX_PROCESSING_AGE as u64 - age)
    }

    pub fn confirmed_last_blockhash(&self) -> Hash {
        const NUM_BLOCKHASH_CONFIRMATIONS: usize = 3;

        let parents = self.parents();
        if parents.is_empty() {
            self.last_blockhash()
        } else {
            let index = NUM_BLOCKHASH_CONFIRMATIONS.min(parents.len() - 1);
            parents[index].last_blockhash()
        }
    }

    /// Forget all signatures. Useful for benchmarking.
    pub fn clear_signatures(&self) {
        self.status_cache.write().unwrap().clear();
    }

    pub fn clear_slot_signatures(&self, slot: Slot) {
        self.status_cache.write().unwrap().clear_slot_entries(slot);
    }

    fn update_transaction_statuses(
        &self,
        sanitized_txs: &[SanitizedTransaction],
        execution_results: &[TransactionExecutionResult],
    ) {
        let mut status_cache = self.status_cache.write().unwrap();
        assert_eq!(sanitized_txs.len(), execution_results.len());
        for (tx, execution_result) in sanitized_txs.iter().zip(execution_results) {
            if let Some(details) = execution_result.details() {
                // Add the message hash to the status cache to ensure that this message
                // won't be processed again with a different signature.
                status_cache.insert(
                    tx.message().recent_blockhash(),
                    tx.message_hash(),
                    self.slot(),
                    details.status.clone(),
                );
                // Add the transaction signature to the status cache so that transaction status
                // can be queried by transaction signature over RPC. In the future, this should
                // only be added for API nodes because voting validators don't need to do this.
                status_cache.insert(
                    tx.message().recent_blockhash(),
                    tx.signature(),
                    self.slot(),
                    details.status.clone(),
                );
            }
        }
    }

    /// Register a new recent blockhash in the bank's recent blockhash queue. Called when a bank
    /// reaches its max tick height. Can be called by tests to get new blockhashes for transaction
    /// processing without advancing to a new bank slot.
    fn register_recent_blockhash(&self, blockhash: &Hash, scheduler: &InstalledSchedulerRwLock) {
        // This is needed because recent_blockhash updates necessitate synchronizations for
        // consistent tx check_age handling.
        BankWithScheduler::wait_for_paused_scheduler(self, scheduler);

        // Only acquire the write lock for the blockhash queue on block boundaries because
        // readers can starve this write lock acquisition and ticks would be slowed down too
        // much if the write lock is acquired for each tick.
        let mut w_blockhash_queue = self.blockhash_queue.write().unwrap();
        w_blockhash_queue.register_hash(blockhash, self.fee_rate_governor.lamports_per_signature);
        self.update_recent_blockhashes_locked(&w_blockhash_queue);
    }

    // gating this under #[cfg(feature = "dev-context-only-utils")] isn't easy due to
    // solana-program-test's usage...
    pub fn register_unique_recent_blockhash_for_test(&self) {
        self.register_recent_blockhash(
            &Hash::new_unique(),
            &BankWithScheduler::no_scheduler_available(),
        )
    }

    /// Tell the bank which Entry IDs exist on the ledger. This function assumes subsequent calls
    /// correspond to later entries, and will boot the oldest ones once its internal cache is full.
    /// Once boot, the bank will reject transactions using that `hash`.
    ///
    /// This is NOT thread safe because if tick height is updated by two different threads, the
    /// block boundary condition could be missed.
    pub fn register_tick(&self, hash: &Hash, scheduler: &InstalledSchedulerRwLock) {
        assert!(
            !self.freeze_started(),
            "register_tick() working on a bank that is already frozen or is undergoing freezing!"
        );

        if self.is_block_boundary(self.tick_height.load(Relaxed) + 1) {
            self.register_recent_blockhash(hash, scheduler);
        }

        // ReplayStage will start computing the accounts delta hash when it
        // detects the tick height has reached the boundary, so the system
        // needs to guarantee all account updates for the slot have been
        // committed before this tick height is incremented (like the blockhash
        // sysvar above)
        self.tick_height.fetch_add(1, Relaxed);
    }

    #[cfg(feature = "dev-context-only-utils")]
    pub fn register_tick_for_test(&self, hash: &Hash) {
        self.register_tick(hash, &BankWithScheduler::no_scheduler_available())
    }

    #[cfg(feature = "dev-context-only-utils")]
    pub fn register_default_tick_for_test(&self) {
        self.register_tick_for_test(&Hash::default())
    }

    #[cfg(feature = "dev-context-only-utils")]
    pub fn register_unique_tick(&self) {
        self.register_tick_for_test(&Hash::new_unique())
    }

    pub fn is_complete(&self) -> bool {
        self.tick_height() == self.max_tick_height()
    }

    pub fn is_block_boundary(&self, tick_height: u64) -> bool {
        tick_height == self.max_tick_height
    }

    /// Get the max number of accounts that a transaction may lock in this block
    pub fn get_transaction_account_lock_limit(&self) -> usize {
        if let Some(transaction_account_lock_limit) =
            self.runtime_config().transaction_account_lock_limit
        {
            transaction_account_lock_limit
        } else if self
            .feature_set
            .is_active(&feature_set::increase_tx_account_lock_limit::id())
        {
            MAX_TX_ACCOUNT_LOCKS
        } else {
            64
        }
    }

    /// Prepare a transaction batch from a list of versioned transactions from
    /// an entry. Used for tests only.
    pub fn prepare_entry_batch(&self, txs: Vec<VersionedTransaction>) -> Result<TransactionBatch> {
        let sanitized_txs = txs
            .into_iter()
            .map(|tx| {
                SanitizedTransaction::try_create(
                    tx,
                    MessageHash::Compute,
                    None,
                    self,
                    self.get_reserved_account_keys(),
                )
            })
            .collect::<Result<Vec<_>>>()?;
        let tx_account_lock_limit = self.get_transaction_account_lock_limit();
        let lock_results = self
            .rc
            .accounts
            .lock_accounts(sanitized_txs.iter(), tx_account_lock_limit);
        Ok(TransactionBatch::new(
            lock_results,
            self,
            Cow::Owned(sanitized_txs),
        ))
    }

    /// Prepare a locked transaction batch from a list of sanitized transactions.
    pub fn prepare_sanitized_batch<'a, 'b>(
        &'a self,
        txs: &'b [SanitizedTransaction],
    ) -> TransactionBatch<'a, 'b> {
        let tx_account_lock_limit = self.get_transaction_account_lock_limit();
        let lock_results = self
            .rc
            .accounts
            .lock_accounts(txs.iter(), tx_account_lock_limit);
        TransactionBatch::new(lock_results, self, Cow::Borrowed(txs))
    }

    /// Prepare a locked transaction batch from a list of sanitized transactions, and their cost
    /// limited packing status
    pub fn prepare_sanitized_batch_with_results<'a, 'b>(
        &'a self,
        transactions: &'b [SanitizedTransaction],
        transaction_results: impl Iterator<Item = Result<()>>,
    ) -> TransactionBatch<'a, 'b> {
        // this lock_results could be: Ok, AccountInUse, WouldExceedBlockMaxLimit or WouldExceedAccountMaxLimit
        let tx_account_lock_limit = self.get_transaction_account_lock_limit();
        let lock_results = self.rc.accounts.lock_accounts_with_results(
            transactions.iter(),
            transaction_results,
            tx_account_lock_limit,
        );
        TransactionBatch::new(lock_results, self, Cow::Borrowed(transactions))
    }

    /// Prepare a transaction batch from a single transaction without locking accounts
    pub fn prepare_unlocked_batch_from_single_tx<'a>(
        &'a self,
        transaction: &'a SanitizedTransaction,
    ) -> TransactionBatch<'_, '_> {
        let tx_account_lock_limit = self.get_transaction_account_lock_limit();
        // Note that switching this to .get_account_locks_unchecked() is unacceptable currently.
        // The unified scheduler relies on the checks enforced here.
        // See a comment in SchedulingStateMachine::create_task().
        let lock_result = transaction
            .get_account_locks(tx_account_lock_limit)
            .map(|_| ());
        let mut batch = TransactionBatch::new(
            vec![lock_result],
            self,
            Cow::Borrowed(slice::from_ref(transaction)),
        );
        batch.set_needs_unlock(false);
        batch
    }

    /// Run transactions against a frozen bank without committing the results
    pub fn simulate_transaction(
        &self,
        transaction: &SanitizedTransaction,
        enable_cpi_recording: bool,
    ) -> TransactionSimulationResult {
        assert!(self.is_frozen(), "simulation bank must be frozen");

        self.simulate_transaction_unchecked(transaction, enable_cpi_recording)
    }

    /// Run transactions against a bank without committing the results; does not check if the bank
    /// is frozen, enabling use in single-Bank test frameworks
    pub fn simulate_transaction_unchecked(
        &self,
        transaction: &SanitizedTransaction,
        enable_cpi_recording: bool,
    ) -> TransactionSimulationResult {
        let account_keys = transaction.message().account_keys();
        let number_of_accounts = account_keys.len();
        let account_overrides = self.get_account_overrides_for_simulation(&account_keys);
        let batch = self.prepare_unlocked_batch_from_single_tx(transaction);
        let mut timings = ExecuteTimings::default();

        let LoadAndExecuteTransactionsOutput {
            loaded_transactions,
            mut execution_results,
            ..
        } = self.load_and_execute_transactions(
            &batch,
            // After simulation, transactions will need to be forwarded to the leader
            // for processing. During forwarding, the transaction could expire if the
            // delay is not accounted for.
            MAX_PROCESSING_AGE - MAX_TRANSACTION_FORWARDING_DELAY,
            ExecutionRecordingConfig {
                enable_cpi_recording,
                enable_log_recording: true,
                enable_return_data_recording: true,
            },
            &mut timings,
            Some(&account_overrides),
            None,
            true,
        );

        let post_simulation_accounts = loaded_transactions
            .into_iter()
            .next()
            .and_then(|loaded_transactions_res| loaded_transactions_res.ok())
            .map(|loaded_transaction| {
                loaded_transaction
                    .accounts
                    .into_iter()
                    .take(number_of_accounts)
                    .collect::<Vec<_>>()
            })
            .unwrap_or_default();

        let units_consumed =
            timings
                .details
                .per_program_timings
                .iter()
                .fold(0, |acc: u64, (_, program_timing)| {
                    acc.saturating_add(program_timing.accumulated_units)
                        .saturating_add(program_timing.total_errored_units)
                });

        debug!("simulate_transaction: {:?}", timings);

        let execution_result =
            execution_results
                .pop()
                .unwrap_or(TransactionExecutionResult::NotExecuted(
                    TransactionError::InvalidProgramForExecution,
                ));
        let flattened_result = execution_result.flattened_result();
        let (logs, return_data, inner_instructions) = match execution_result {
            TransactionExecutionResult::Executed { details, .. } => (
                details.log_messages,
                details.return_data,
                details.inner_instructions,
            ),
            TransactionExecutionResult::NotExecuted(_) => (None, None, None),
        };
        let logs = logs.unwrap_or_default();

        TransactionSimulationResult {
            result: flattened_result,
            logs,
            post_simulation_accounts,
            units_consumed,
            return_data,
            inner_instructions,
        }
    }

    fn get_account_overrides_for_simulation(&self, account_keys: &AccountKeys) -> AccountOverrides {
        let mut account_overrides = AccountOverrides::default();
        let slot_history_id = sysvar::slot_history::id();
        if account_keys.iter().any(|pubkey| *pubkey == slot_history_id) {
            let current_account = self.get_account_with_fixed_root(&slot_history_id);
            let slot_history = current_account
                .as_ref()
                .map(|account| from_account::<SlotHistory, _>(account).unwrap())
                .unwrap_or_default();
            if slot_history.check(self.slot()) == Check::Found {
                let ancestors = Ancestors::from(self.proper_ancestors().collect::<Vec<_>>());
                if let Some((account, _)) =
                    self.load_slow_with_fixed_root(&ancestors, &slot_history_id)
                {
                    account_overrides.set_slot_history(Some(account));
                }
            }
        }
        account_overrides
    }

    pub fn unlock_accounts<'a>(
        &self,
        txs_and_results: impl Iterator<Item = (&'a SanitizedTransaction, &'a Result<()>)>,
    ) {
        self.rc.accounts.unlock_accounts(txs_and_results)
    }

    pub fn remove_unrooted_slots(&self, slots: &[(Slot, BankId)]) {
        self.rc.accounts.accounts_db.remove_unrooted_slots(slots)
    }

    fn check_age(
        &self,
        sanitized_txs: &[impl core::borrow::Borrow<SanitizedTransaction>],
        lock_results: &[Result<()>],
        max_age: usize,
        error_counters: &mut TransactionErrorMetrics,
    ) -> Vec<TransactionCheckResult> {
        let hash_queue = self.blockhash_queue.read().unwrap();
        let last_blockhash = hash_queue.last_hash();
        let next_durable_nonce = DurableNonce::from_blockhash(&last_blockhash);

        sanitized_txs
            .iter()
            .zip(lock_results)
            .map(|(tx, lock_res)| match lock_res {
                Ok(()) => self.check_transaction_age(
                    tx.borrow(),
                    max_age,
                    &next_durable_nonce,
                    &hash_queue,
                    error_counters,
                ),
                Err(e) => Err(e.clone()),
            })
            .collect()
    }

    fn check_transaction_age(
        &self,
        tx: &SanitizedTransaction,
        max_age: usize,
        next_durable_nonce: &DurableNonce,
        hash_queue: &BlockhashQueue,
        error_counters: &mut TransactionErrorMetrics,
    ) -> TransactionCheckResult {
        let recent_blockhash = tx.message().recent_blockhash();
        if let Some(hash_info) = hash_queue.get_hash_info_if_valid(recent_blockhash, max_age) {
            Ok(CheckedTransactionDetails {
                nonce: None,
                lamports_per_signature: hash_info.lamports_per_signature(),
            })
        } else if let Some((nonce, nonce_data)) =
            self.check_and_load_message_nonce_account(tx.message(), next_durable_nonce)
        {
            Ok(CheckedTransactionDetails {
                nonce: Some(nonce),
                lamports_per_signature: nonce_data.get_lamports_per_signature(),
            })
        } else {
            error_counters.blockhash_not_found += 1;
            Err(TransactionError::BlockhashNotFound)
        }
    }

    fn is_transaction_already_processed(
        &self,
        sanitized_tx: &SanitizedTransaction,
        status_cache: &BankStatusCache,
    ) -> bool {
        let key = sanitized_tx.message_hash();
        let transaction_blockhash = sanitized_tx.message().recent_blockhash();
        status_cache
            .get_status(key, transaction_blockhash, &self.ancestors)
            .is_some()
    }

    fn check_status_cache(
        &self,
        sanitized_txs: &[impl core::borrow::Borrow<SanitizedTransaction>],
        lock_results: Vec<TransactionCheckResult>,
        error_counters: &mut TransactionErrorMetrics,
    ) -> Vec<TransactionCheckResult> {
        let rcache = self.status_cache.read().unwrap();
        sanitized_txs
            .iter()
            .zip(lock_results)
            .map(|(sanitized_tx, lock_result)| {
                let sanitized_tx = sanitized_tx.borrow();
                if lock_result.is_ok()
                    && self.is_transaction_already_processed(sanitized_tx, &rcache)
                {
                    error_counters.already_processed += 1;
                    return Err(TransactionError::AlreadyProcessed);
                }

                lock_result
            })
            .collect()
    }

    pub fn get_hash_age(&self, hash: &Hash) -> Option<u64> {
        self.blockhash_queue.read().unwrap().get_hash_age(hash)
    }

    pub fn is_hash_valid_for_age(&self, hash: &Hash, max_age: usize) -> bool {
        self.blockhash_queue
            .read()
            .unwrap()
            .is_hash_valid_for_age(hash, max_age)
    }

    fn load_message_nonce_account(
        &self,
        message: &SanitizedMessage,
    ) -> Option<(NoncePartial, nonce::state::Data)> {
        let nonce_address = message.get_durable_nonce()?;
        let nonce_account = self.get_account_with_fixed_root(nonce_address)?;
        let nonce_data =
            nonce_account::verify_nonce_account(&nonce_account, message.recent_blockhash())?;

        let nonce_is_authorized = message
            .get_ix_signers(NONCED_TX_MARKER_IX_INDEX as usize)
            .any(|signer| signer == &nonce_data.authority);
        if !nonce_is_authorized {
            return None;
        }

        Some((NoncePartial::new(*nonce_address, nonce_account), nonce_data))
    }

    fn check_and_load_message_nonce_account(
        &self,
        message: &SanitizedMessage,
        next_durable_nonce: &DurableNonce,
    ) -> Option<(NoncePartial, nonce::state::Data)> {
        let nonce_is_advanceable = message.recent_blockhash() != next_durable_nonce.as_hash();
        if nonce_is_advanceable {
            self.load_message_nonce_account(message)
        } else {
            None
        }
    }

    pub fn check_transactions(
        &self,
        sanitized_txs: &[impl core::borrow::Borrow<SanitizedTransaction>],
        lock_results: &[Result<()>],
        max_age: usize,
        error_counters: &mut TransactionErrorMetrics,
    ) -> Vec<TransactionCheckResult> {
        let lock_results = self.check_age(sanitized_txs, lock_results, max_age, error_counters);
        self.check_status_cache(sanitized_txs, lock_results, error_counters)
    }

    pub fn collect_balances(&self, batch: &TransactionBatch) -> TransactionBalances {
        let mut balances: TransactionBalances = vec![];
        for transaction in batch.sanitized_transactions() {
            let mut transaction_balances: Vec<u64> = vec![];
            for account_key in transaction.message().account_keys().iter() {
                transaction_balances.push(self.get_balance(account_key));
            }
            balances.push(transaction_balances);
        }
        balances
    }

    #[allow(clippy::too_many_arguments, clippy::type_complexity)]
    pub fn load_and_execute_transactions(
        &self,
        batch: &TransactionBatch,
        max_age: usize,
        recording_config: ExecutionRecordingConfig,
        timings: &mut ExecuteTimings,
        account_overrides: Option<&AccountOverrides>,
        log_messages_bytes_limit: Option<usize>,
        limit_to_load_programs: bool,
    ) -> LoadAndExecuteTransactionsOutput {
        let sanitized_txs = batch.sanitized_transactions();
        debug!("processing transactions: {}", sanitized_txs.len());
        let mut error_counters = TransactionErrorMetrics::default();

        let retryable_transaction_indexes: Vec<_> = batch
            .lock_results()
            .iter()
            .enumerate()
            .filter_map(|(index, res)| match res {
                // following are retryable errors
                Err(TransactionError::AccountInUse) => {
                    error_counters.account_in_use += 1;
                    Some(index)
                }
                Err(TransactionError::WouldExceedMaxBlockCostLimit) => {
                    error_counters.would_exceed_max_block_cost_limit += 1;
                    Some(index)
                }
                Err(TransactionError::WouldExceedMaxVoteCostLimit) => {
                    error_counters.would_exceed_max_vote_cost_limit += 1;
                    Some(index)
                }
                Err(TransactionError::WouldExceedMaxAccountCostLimit) => {
                    error_counters.would_exceed_max_account_cost_limit += 1;
                    Some(index)
                }
                Err(TransactionError::WouldExceedAccountDataBlockLimit) => {
                    error_counters.would_exceed_account_data_block_limit += 1;
                    Some(index)
                }
                // following are non-retryable errors
                Err(TransactionError::TooManyAccountLocks) => {
                    error_counters.too_many_account_locks += 1;
                    None
                }
                Err(_) => None,
                Ok(_) => None,
            })
            .collect();

        let mut check_time = Measure::start("check_transactions");
        let mut check_results = self.check_transactions(
            sanitized_txs,
            batch.lock_results(),
            max_age,
            &mut error_counters,
        );
        check_time.stop();
        debug!("check: {}us", check_time.as_us());
        timings.saturating_add_in_place(ExecuteTimingType::CheckUs, check_time.as_us());

        let processing_config = TransactionProcessingConfig {
            account_overrides,
            limit_to_load_programs,
            log_messages_bytes_limit,
            recording_config,
        };

        let sanitized_output = self
            .transaction_processor
            .load_and_execute_sanitized_transactions(
                self,
                sanitized_txs,
                &mut check_results,
                &mut error_counters,
                timings,
                &processing_config,
            );

        let mut signature_count = 0;

        let mut executed_transactions_count: usize = 0;
        let mut executed_non_vote_transactions_count: usize = 0;
        let mut executed_with_successful_result_count: usize = 0;
        let err_count = &mut error_counters.total;
        let transaction_log_collector_config =
            self.transaction_log_collector_config.read().unwrap();

        let mut collect_logs_time = Measure::start("collect_logs_time");
        for (execution_result, tx) in sanitized_output.execution_results.iter().zip(sanitized_txs) {
            if let Some(debug_keys) = &self.transaction_debug_keys {
                for key in tx.message().account_keys().iter() {
                    if debug_keys.contains(key) {
                        let result = execution_result.flattened_result();
                        info!("slot: {} result: {:?} tx: {:?}", self.slot, result, tx);
                        break;
                    }
                }
            }

            let is_vote = tx.is_simple_vote_transaction();

            if execution_result.was_executed() // Skip log collection for unprocessed transactions
                && transaction_log_collector_config.filter != TransactionLogCollectorFilter::None
            {
                let mut filtered_mentioned_addresses = Vec::new();
                if !transaction_log_collector_config
                    .mentioned_addresses
                    .is_empty()
                {
                    for key in tx.message().account_keys().iter() {
                        if transaction_log_collector_config
                            .mentioned_addresses
                            .contains(key)
                        {
                            filtered_mentioned_addresses.push(*key);
                        }
                    }
                }

                let store = match transaction_log_collector_config.filter {
                    TransactionLogCollectorFilter::All => {
                        !is_vote || !filtered_mentioned_addresses.is_empty()
                    }
                    TransactionLogCollectorFilter::AllWithVotes => true,
                    TransactionLogCollectorFilter::None => false,
                    TransactionLogCollectorFilter::OnlyMentionedAddresses => {
                        !filtered_mentioned_addresses.is_empty()
                    }
                };

                if store {
                    if let Some(TransactionExecutionDetails {
                        status,
                        log_messages: Some(log_messages),
                        ..
                    }) = execution_result.details()
                    {
                        let mut transaction_log_collector =
                            self.transaction_log_collector.write().unwrap();
                        let transaction_log_index = transaction_log_collector.logs.len();

                        transaction_log_collector.logs.push(TransactionLogInfo {
                            signature: *tx.signature(),
                            result: status.clone(),
                            is_vote,
                            log_messages: log_messages.clone(),
                        });
                        for key in filtered_mentioned_addresses.into_iter() {
                            transaction_log_collector
                                .mentioned_address_map
                                .entry(key)
                                .or_default()
                                .push(transaction_log_index);
                        }
                    }
                }
            }

            if execution_result.was_executed() {
                // Signature count must be accumulated only if the transaction
                // is executed, otherwise a mismatched count between banking and
                // replay could occur
                signature_count += u64::from(tx.message().header().num_required_signatures);
                executed_transactions_count += 1;

                if !is_vote {
                    executed_non_vote_transactions_count += 1;
                }
            }

            match execution_result.flattened_result() {
                Ok(()) => {
                    executed_with_successful_result_count += 1;
                }
                Err(err) => {
                    if *err_count == 0 {
                        debug!("tx error: {:?} {:?}", err, tx);
                    }
                    *err_count += 1;
                }
            }
        }
        collect_logs_time.stop();
        timings
            .saturating_add_in_place(ExecuteTimingType::CollectLogsUs, collect_logs_time.as_us());

        if *err_count > 0 {
            debug!(
                "{} errors of {} txs",
                *err_count,
                *err_count + executed_with_successful_result_count
            );
        }

        LoadAndExecuteTransactionsOutput {
            loaded_transactions: sanitized_output.loaded_transactions,
            execution_results: sanitized_output.execution_results,
            retryable_transaction_indexes,
            executed_transactions_count,
            executed_non_vote_transactions_count,
            executed_with_successful_result_count,
            signature_count,
            error_counters,
        }
    }

    /// Load the accounts data size, in bytes
    pub fn load_accounts_data_size(&self) -> u64 {
        self.accounts_data_size_initial
            .saturating_add_signed(self.load_accounts_data_size_delta())
    }

    /// Load the change in accounts data size in this Bank, in bytes
    pub fn load_accounts_data_size_delta(&self) -> i64 {
        let delta_on_chain = self.load_accounts_data_size_delta_on_chain();
        let delta_off_chain = self.load_accounts_data_size_delta_off_chain();
        delta_on_chain.saturating_add(delta_off_chain)
    }

    /// Load the change in accounts data size in this Bank, in bytes, from on-chain events
    /// i.e. transactions
    pub fn load_accounts_data_size_delta_on_chain(&self) -> i64 {
        self.accounts_data_size_delta_on_chain.load(Acquire)
    }

    /// Load the change in accounts data size in this Bank, in bytes, from off-chain events
    /// i.e. rent collection
    pub fn load_accounts_data_size_delta_off_chain(&self) -> i64 {
        self.accounts_data_size_delta_off_chain.load(Acquire)
    }

    /// Update the accounts data size delta from on-chain events by adding `amount`.
    /// The arithmetic saturates.
    fn update_accounts_data_size_delta_on_chain(&self, amount: i64) {
        if amount == 0 {
            return;
        }

        self.accounts_data_size_delta_on_chain
            .fetch_update(AcqRel, Acquire, |accounts_data_size_delta_on_chain| {
                Some(accounts_data_size_delta_on_chain.saturating_add(amount))
            })
            // SAFETY: unwrap() is safe since our update fn always returns `Some`
            .unwrap();
    }

    /// Update the accounts data size delta from off-chain events by adding `amount`.
    /// The arithmetic saturates.
    fn update_accounts_data_size_delta_off_chain(&self, amount: i64) {
        if amount == 0 {
            return;
        }

        self.accounts_data_size_delta_off_chain
            .fetch_update(AcqRel, Acquire, |accounts_data_size_delta_off_chain| {
                Some(accounts_data_size_delta_off_chain.saturating_add(amount))
            })
            // SAFETY: unwrap() is safe since our update fn always returns `Some`
            .unwrap();
    }

    /// Calculate the data size delta and update the off-chain accounts data size delta
    fn calculate_and_update_accounts_data_size_delta_off_chain(
        &self,
        old_data_size: usize,
        new_data_size: usize,
    ) {
        let data_size_delta = calculate_data_size_delta(old_data_size, new_data_size);
        self.update_accounts_data_size_delta_off_chain(data_size_delta);
    }

    fn filter_program_errors_and_collect_fee(
        &self,
        txs: &[SanitizedTransaction],
        execution_results: &[TransactionExecutionResult],
    ) -> Vec<Result<()>> {
        let mut fees = 0;

        let results = txs
            .iter()
            .zip(execution_results)
            .map(|(tx, execution_result)| {
                let message = tx.message();
                let details = match &execution_result {
                    TransactionExecutionResult::Executed { details, .. } => details,
                    TransactionExecutionResult::NotExecuted(err) => return Err(err.clone()),
                };

                let fee = details.fee_details.total_fee();
                self.check_execution_status_and_charge_fee(
                    message,
                    &details.status,
                    details.is_nonce,
                    fee,
                )?;

                fees += fee;
                Ok(())
            })
            .collect();

        self.collector_fees.fetch_add(fees, Relaxed);
        results
    }

    // Note: this function is not yet used; next PR will call it behind a feature gate
    fn filter_program_errors_and_collect_fee_details(
        &self,
        txs: &[SanitizedTransaction],
        execution_results: &[TransactionExecutionResult],
    ) -> Vec<Result<()>> {
        let mut accumulated_fee_details = FeeDetails::default();

        let results = txs
            .iter()
            .zip(execution_results)
            .map(|(tx, execution_result)| {
                let message = tx.message();
                let details = match &execution_result {
                    TransactionExecutionResult::Executed { details, .. } => details,
                    TransactionExecutionResult::NotExecuted(err) => return Err(err.clone()),
                };

                self.check_execution_status_and_charge_fee(
                    message,
                    &details.status,
                    details.is_nonce,
                    details.fee_details.total_fee(),
                )?;

                accumulated_fee_details.accumulate(&details.fee_details);

                Ok(())
            })
            .collect();

        self.collector_fee_details
            .write()
            .unwrap()
            .accumulate(&accumulated_fee_details);
        results
    }

    fn check_execution_status_and_charge_fee(
        &self,
        message: &SanitizedMessage,
        execution_status: &transaction::Result<()>,
        is_nonce: bool,
        fee: u64,
    ) -> Result<()> {
        // In case of instruction error, even though no accounts
        // were stored we still need to charge the payer the
        // fee.
        //
        //...except nonce accounts, which already have their
        // post-load, fee deducted, pre-execute account state
        // stored
        if execution_status.is_err() && !is_nonce {
            self.withdraw(message.fee_payer(), fee)?;
        }

        Ok(())
    }

    /// `committed_transactions_count` is the number of transactions out of `sanitized_txs`
    /// that was executed. Of those, `committed_transactions_count`,
    /// `committed_with_failure_result_count` is the number of executed transactions that returned
    /// a failure result.
    pub fn commit_transactions(
        &self,
        sanitized_txs: &[SanitizedTransaction],
        loaded_txs: &mut [TransactionLoadResult],
        execution_results: Vec<TransactionExecutionResult>,
        last_blockhash: Hash,
        lamports_per_signature: u64,
        counts: CommitTransactionCounts,
        timings: &mut ExecuteTimings,
    ) -> TransactionResults {
        assert!(
            !self.freeze_started(),
            "commit_transactions() working on a bank that is already frozen or is undergoing freezing!"
        );

        let CommitTransactionCounts {
            committed_transactions_count,
            committed_non_vote_transactions_count,
            committed_with_failure_result_count,
            signature_count,
        } = counts;

        self.increment_transaction_count(committed_transactions_count);
        self.increment_non_vote_transaction_count_since_restart(
            committed_non_vote_transactions_count,
        );
        self.increment_signature_count(signature_count);

        if committed_with_failure_result_count > 0 {
            self.transaction_error_count
                .fetch_add(committed_with_failure_result_count, Relaxed);
        }

        // Should be equivalent to checking `committed_transactions_count > 0`
        if execution_results.iter().any(|result| result.was_executed()) {
            self.is_delta.store(true, Relaxed);
            self.transaction_entries_count.fetch_add(1, Relaxed);
            self.transactions_per_entry_max
                .fetch_max(committed_transactions_count, Relaxed);
        }

        let mut write_time = Measure::start("write_time");
        let durable_nonce = DurableNonce::from_blockhash(&last_blockhash);
        self.rc.accounts.store_cached(
            self.slot(),
            sanitized_txs,
            &execution_results,
            loaded_txs,
            &durable_nonce,
            lamports_per_signature,
        );
        let rent_debits = self.collect_rent(&execution_results, loaded_txs);

        // Cached vote and stake accounts are synchronized with accounts-db
        // after each transaction.
        let mut update_stakes_cache_time = Measure::start("update_stakes_cache_time");
        self.update_stakes_cache(sanitized_txs, &execution_results, loaded_txs);
        update_stakes_cache_time.stop();

        // once committed there is no way to unroll
        write_time.stop();
        debug!(
            "store: {}us txs_len={}",
            write_time.as_us(),
            sanitized_txs.len()
        );

        let mut store_executors_which_were_deployed_time =
            Measure::start("store_executors_which_were_deployed_time");
        let mut cache = None;
        for execution_result in &execution_results {
            if let TransactionExecutionResult::Executed {
                details,
                programs_modified_by_tx,
            } = execution_result
            {
                if details.status.is_ok() && !programs_modified_by_tx.is_empty() {
                    cache
                        .get_or_insert_with(|| {
                            self.transaction_processor.program_cache.write().unwrap()
                        })
                        .merge(programs_modified_by_tx);
                }
            }
        }
        drop(cache);
        store_executors_which_were_deployed_time.stop();
        saturating_add_assign!(
            timings.execute_accessories.update_executors_us,
            store_executors_which_were_deployed_time.as_us()
        );

        let accounts_data_len_delta = execution_results
            .iter()
            .filter_map(TransactionExecutionResult::details)
            .filter_map(|details| {
                details
                    .status
                    .is_ok()
                    .then_some(details.accounts_data_len_delta)
            })
            .sum();
        self.update_accounts_data_size_delta_on_chain(accounts_data_len_delta);

        timings.saturating_add_in_place(ExecuteTimingType::StoreUs, write_time.as_us());
        timings.saturating_add_in_place(
            ExecuteTimingType::UpdateStakesCacheUs,
            update_stakes_cache_time.as_us(),
        );

        let mut update_transaction_statuses_time = Measure::start("update_transaction_statuses");
        self.update_transaction_statuses(sanitized_txs, &execution_results);
        let fee_collection_results = if self.feature_set.is_active(&reward_full_priority_fee::id())
        {
            self.filter_program_errors_and_collect_fee_details(sanitized_txs, &execution_results)
        } else {
            self.filter_program_errors_and_collect_fee(sanitized_txs, &execution_results)
        };
        update_transaction_statuses_time.stop();
        timings.saturating_add_in_place(
            ExecuteTimingType::UpdateTransactionStatuses,
            update_transaction_statuses_time.as_us(),
        );

        let loaded_accounts_stats = Self::collect_loaded_accounts_stats(loaded_txs);
        assert_eq!(
            loaded_accounts_stats.len(),
            execution_results.len(),
            "loaded_account_stats and execution_results are not the same size"
        );

        TransactionResults {
            fee_collection_results,
            loaded_accounts_stats,
            execution_results,
            rent_debits,
        }
    }

    fn collect_loaded_accounts_stats(
        loaded_txs: &[TransactionLoadResult],
    ) -> Vec<Result<TransactionLoadedAccountsStats>> {
        loaded_txs
            .iter()
            .map(|load_result| match load_result {
                Ok(loaded_tx) => Ok(TransactionLoadedAccountsStats {
                    loaded_accounts_data_size: loaded_tx.loaded_accounts_data_size,
                    loaded_accounts_count: loaded_tx.accounts.len(),
                }),
                Err(err) => Err(err.clone()),
            })
            .collect()
    }

    fn collect_rent(
        &self,
        execution_results: &[TransactionExecutionResult],
        loaded_txs: &mut [TransactionLoadResult],
    ) -> Vec<RentDebits> {
        let mut collected_rent: u64 = 0;
        let rent_debits: Vec<_> = loaded_txs
            .iter_mut()
            .zip(execution_results)
            .map(|(load_result, execution_result)| {
                if let (Ok(loaded_transaction), true) =
                    (load_result, execution_result.was_executed_successfully())
                {
                    collected_rent += loaded_transaction.rent;
                    mem::take(&mut loaded_transaction.rent_debits)
                } else {
                    RentDebits::default()
                }
            })
            .collect();
        self.collected_rent.fetch_add(collected_rent, Relaxed);
        rent_debits
    }

    fn run_incinerator(&self) {
        if let Some((account, _)) =
            self.get_account_modified_since_parent_with_fixed_root(&incinerator::id())
        {
            self.capitalization.fetch_sub(account.lamports(), Relaxed);
            self.store_account(&incinerator::id(), &AccountSharedData::default());
        }
    }

    /// Get stake and stake node accounts
    pub(crate) fn get_stake_accounts(&self, minimized_account_set: &DashSet<Pubkey>) {
        self.stakes_cache
            .stakes()
            .stake_delegations()
            .iter()
            .for_each(|(pubkey, _)| {
                minimized_account_set.insert(*pubkey);
            });

        self.stakes_cache
            .stakes()
            .staked_nodes()
            .par_iter()
            .for_each(|(pubkey, _)| {
                minimized_account_set.insert(*pubkey);
            });
    }

    /// After deserialize, populate skipped rewrites with accounts that would normally
    /// have had their data rewritten in this slot due to rent collection (but didn't).
    ///
    /// This is required when starting up from a snapshot to verify the bank hash.
    ///
    /// A second usage is from the `bank_to_xxx_snapshot_archive()` functions.  These fns call
    /// `Bank::rehash()` to handle if the user manually modified any accounts and thus requires
    /// calculating the bank hash again.  Since calculating the bank hash *takes* the skipped
    /// rewrites, this second time will not have any skipped rewrites, and thus the hash would be
    /// updated to the wrong value.  So, rebuild the skipped rewrites before rehashing.
    fn rebuild_skipped_rewrites(&self) {
        // If the feature gate to *not* add rent collection rewrites to the bank hash is enabled,
        // then do *not* add anything to our skipped_rewrites.
        if self.bank_hash_skips_rent_rewrites() {
            return;
        }

        let (skipped_rewrites, measure_skipped_rewrites) =
            measure!(self.calculate_skipped_rewrites());
        info!(
            "Rebuilding skipped rewrites of {} accounts{measure_skipped_rewrites}",
            skipped_rewrites.len()
        );

        *self.skipped_rewrites.lock().unwrap() = skipped_rewrites;
    }

    /// Calculates (and returns) skipped rewrites for this bank
    ///
    /// Refer to `rebuild_skipped_rewrites()` for more documentation.
    /// This implementation is purposely separate to facilitate testing.
    ///
    /// The key observation is that accounts in Bank::skipped_rewrites are only used IFF the
    /// specific account is *not* already in the accounts delta hash.  If an account is not in
    /// the accounts delta hash, then it means the account was not modified.  Since (basically)
    /// all accounts are rent exempt, this means (basically) all accounts are unmodified by rent
    /// collection.  So we just need to load the accounts that would've been checked for rent
    /// collection, hash them, and add them to Bank::skipped_rewrites.
    ///
    /// As of this writing, there are ~350 million acounts on mainnet-beta.
    /// Rent collection almost always collects a single slot at a time.
    /// So 1 slot of 432,000, of 350 million accounts, is ~800 accounts per slot.
    /// Since we haven't started processing anything yet, it should be fast enough to simply
    /// load the accounts directly.
    /// Empirically, this takes about 3-4 milliseconds.
    fn calculate_skipped_rewrites(&self) -> HashMap<Pubkey, AccountHash> {
        // The returned skipped rewrites may include accounts that were actually *not* skipped!
        // (This is safe, as per the fn's documentation above.)
        HashMap::from_iter(
            self.rent_collection_partitions()
                .into_iter()
                .map(accounts_partition::pubkey_range_from_partition)
                .flat_map(|pubkey_range| {
                    self.rc
                        .accounts
                        .load_to_collect_rent_eagerly(&self.ancestors, pubkey_range)
                })
                .map(|(pubkey, account, _slot)| {
                    let account_hash = AccountsDb::hash_account(&account, &pubkey);
                    (pubkey, account_hash)
                }),
        )
    }

    fn collect_rent_eagerly(&self) {
        if self.lazy_rent_collection.load(Relaxed) {
            return;
        }

        let mut measure = Measure::start("collect_rent_eagerly-ms");
        let partitions = self.rent_collection_partitions();
        let count = partitions.len();
        let rent_metrics = RentMetrics::default();
        // partitions will usually be 1, but could be more if we skip slots
        let mut parallel = count > 1;
        if parallel {
            let ranges = partitions
                .iter()
                .map(|partition| {
                    (
                        *partition,
                        accounts_partition::pubkey_range_from_partition(*partition),
                    )
                })
                .collect::<Vec<_>>();
            // test every range to make sure ranges are not overlapping
            // some tests collect rent from overlapping ranges
            // example: [(0, 31, 32), (0, 0, 128), (0, 27, 128)]
            // read-modify-write of an account for rent collection cannot be done in parallel
            'outer: for i in 0..ranges.len() {
                for j in 0..ranges.len() {
                    if i == j {
                        continue;
                    }

                    let i = &ranges[i].1;
                    let j = &ranges[j].1;
                    // make sure i doesn't contain j
                    if i.contains(j.start()) || i.contains(j.end()) {
                        parallel = false;
                        break 'outer;
                    }
                }
            }

            if parallel {
                let thread_pool = &self.rc.accounts.accounts_db.thread_pool;
                thread_pool.install(|| {
                    ranges.into_par_iter().for_each(|range| {
                        self.collect_rent_in_range(range.0, range.1, &rent_metrics)
                    });
                });
            }
        }
        if !parallel {
            // collect serially
            partitions
                .into_iter()
                .for_each(|partition| self.collect_rent_in_partition(partition, &rent_metrics));
        }
        measure.stop();
        datapoint_info!(
            "collect_rent_eagerly",
            ("accounts", rent_metrics.count.load(Relaxed), i64),
            ("partitions", count, i64),
            ("total_time_us", measure.as_us(), i64),
            (
                "hold_range_us",
                rent_metrics.hold_range_us.load(Relaxed),
                i64
            ),
            ("load_us", rent_metrics.load_us.load(Relaxed), i64),
            ("collect_us", rent_metrics.collect_us.load(Relaxed), i64),
            ("hash_us", rent_metrics.hash_us.load(Relaxed), i64),
            ("store_us", rent_metrics.store_us.load(Relaxed), i64),
        );
    }

    fn rent_collection_partitions(&self) -> Vec<Partition> {
        if !self.use_fixed_collection_cycle() {
            // This mode is for production/development/testing.
            // In this mode, we iterate over the whole pubkey value range for each epochs
            // including warm-up epochs.
            // The only exception is the situation where normal epochs are relatively short
            // (currently less than 2 day). In that case, we arrange a single collection
            // cycle to be multiple of epochs so that a cycle could be greater than the 2 day.
            self.variable_cycle_partitions()
        } else {
            // This mode is mainly for benchmarking only.
            // In this mode, we always iterate over the whole pubkey value range with
            // <slot_count_in_two_day> slots as a collection cycle, regardless warm-up or
            // alignment between collection cycles and epochs.
            // Thus, we can simulate stable processing load of eager rent collection,
            // strictly proportional to the number of pubkeys since genesis.
            self.fixed_cycle_partitions()
        }
    }

    /// true if rent collection does NOT rewrite accounts whose pubkey indicates
    ///  it is time for rent collection, but the account is rent exempt.
    /// false if rent collection DOES rewrite accounts if the account is rent exempt
    /// This is the default behavior historically.
    fn bank_hash_skips_rent_rewrites(&self) -> bool {
        self.feature_set
            .is_active(&feature_set::skip_rent_rewrites::id())
    }

    /// true if rent fees should be collected (i.e. disable_rent_fees_collection is NOT enabled)
    fn should_collect_rent(&self) -> bool {
        !self
            .feature_set
            .is_active(&feature_set::disable_rent_fees_collection::id())
    }

    /// Collect rent from `accounts`
    ///
    /// This fn is called inside a parallel loop from `collect_rent_in_partition()`.  Avoid adding
    /// any code that causes contention on shared memory/data (i.e. do not update atomic metrics).
    ///
    /// The return value is a struct of computed values that `collect_rent_in_partition()` will
    /// reduce at the end of its parallel loop.  If possible, place data/computation that cause
    /// contention/take locks in the return struct and process them in
    /// `collect_rent_from_partition()` after reducing the parallel loop.
    fn collect_rent_from_accounts(
        &self,
        mut accounts: Vec<(Pubkey, AccountSharedData, Slot)>,
        rent_paying_pubkeys: Option<&HashSet<Pubkey>>,
        partition_index: PartitionIndex,
    ) -> CollectRentFromAccountsInfo {
        let mut rent_debits = RentDebits::default();
        let mut total_rent_collected_info = CollectedInfo::default();
        let mut accounts_to_store =
            Vec::<(&Pubkey, &AccountSharedData)>::with_capacity(accounts.len());
        let mut time_collecting_rent_us = 0;
        let mut time_storing_accounts_us = 0;
        let can_skip_rewrites = self.bank_hash_skips_rent_rewrites();
        let test_skip_rewrites_but_include_hash_in_bank_hash = !can_skip_rewrites
            && self
                .rc
                .accounts
                .accounts_db
                .test_skip_rewrites_but_include_in_bank_hash;
        let mut skipped_rewrites = Vec::default();
        for (pubkey, account, _loaded_slot) in accounts.iter_mut() {
            let rent_collected_info = if self.should_collect_rent() {
                let (rent_collected_info, measure) = measure!(self
                    .rent_collector
                    .collect_from_existing_account(pubkey, account));
                time_collecting_rent_us += measure.as_us();
                rent_collected_info
            } else {
                // When rent fee collection is disabled, we won't collect rent for any account. If there
                // are any rent paying accounts, their `rent_epoch` won't change either. However, if the
                // account itself is rent-exempted but its `rent_epoch` is not u64::MAX, we will set its
                // `rent_epoch` to u64::MAX. In such case, the behavior stays the same as before.
                if account.rent_epoch() != RENT_EXEMPT_RENT_EPOCH
                    && self.rent_collector.get_rent_due(
                        account.lamports(),
                        account.data().len(),
                        account.rent_epoch(),
                    ) == RentDue::Exempt
                {
                    account.set_rent_epoch(RENT_EXEMPT_RENT_EPOCH);
                }
                CollectedInfo::default()
            };
            // only store accounts where we collected rent
            // but get the hash for all these accounts even if collected rent is 0 (= not updated).
            // Also, there's another subtle side-effect from rewrites: this
            // ensures we verify the whole on-chain state (= all accounts)
            // via the bank delta hash slowly once per an epoch.
            if (!can_skip_rewrites && !test_skip_rewrites_but_include_hash_in_bank_hash)
                || !Self::skip_rewrite(rent_collected_info.rent_amount, account)
            {
                if rent_collected_info.rent_amount > 0 {
                    if let Some(rent_paying_pubkeys) = rent_paying_pubkeys {
                        if !rent_paying_pubkeys.contains(pubkey) {
                            let partition_from_pubkey = accounts_partition::partition_from_pubkey(
                                pubkey,
                                self.epoch_schedule.slots_per_epoch,
                            );
                            // Submit datapoint instead of assert while we verify this is correct
                            datapoint_warn!(
                                "bank-unexpected_rent_paying_pubkey",
                                ("slot", self.slot(), i64),
                                ("pubkey", pubkey.to_string(), String),
                                ("partition_index", partition_index, i64),
                                ("partition_from_pubkey", partition_from_pubkey, i64)
                            );
                            warn!(
                                "Collecting rent from unexpected pubkey: {}, slot: {}, parent_slot: {:?}, \
                                partition_index: {}, partition_from_pubkey: {}",
                                pubkey,
                                self.slot(),
                                self.parent().map(|bank| bank.slot()),
                                partition_index,
                                partition_from_pubkey,
                            );
                        }
                    }
                }
                total_rent_collected_info += rent_collected_info;
                accounts_to_store.push((pubkey, account));
            } else if test_skip_rewrites_but_include_hash_in_bank_hash {
                // include rewrites that we skipped in the accounts delta hash.
                // This is what consensus requires prior to activation of bank_hash_skips_rent_rewrites.
                // This code path exists to allow us to test the long term effects on validators when the skipped rewrites
                // feature is enabled.
                let hash = AccountsDb::hash_account(account, pubkey);
                skipped_rewrites.push((*pubkey, hash));
            }
            rent_debits.insert(pubkey, rent_collected_info.rent_amount, account.lamports());
        }

        if !accounts_to_store.is_empty() {
            // TODO: Maybe do not call `store_accounts()` here.  Instead return `accounts_to_store`
            // and have `collect_rent_in_partition()` perform all the stores.
            let (_, measure) =
                measure!(self.store_accounts((self.slot(), &accounts_to_store[..],)));
            time_storing_accounts_us += measure.as_us();
        }

        CollectRentFromAccountsInfo {
            skipped_rewrites,
            rent_collected_info: total_rent_collected_info,
            rent_rewards: rent_debits.into_unordered_rewards_iter().collect(),
            time_collecting_rent_us,
            time_storing_accounts_us,
            num_accounts: accounts.len(),
        }
    }

    /// convert 'partition' to a pubkey range and 'collect_rent_in_range'
    fn collect_rent_in_partition(&self, partition: Partition, metrics: &RentMetrics) {
        let subrange_full = accounts_partition::pubkey_range_from_partition(partition);
        self.collect_rent_in_range(partition, subrange_full, metrics)
    }

    /// get all pubkeys that we expect to be rent-paying or None, if this was not initialized at load time (that should only exist in test cases)
    fn get_rent_paying_pubkeys(&self, partition: &Partition) -> Option<HashSet<Pubkey>> {
        self.rc
            .accounts
            .accounts_db
            .accounts_index
            .rent_paying_accounts_by_partition
            .get()
            .and_then(|rent_paying_accounts| {
                rent_paying_accounts.is_initialized().then(|| {
                    accounts_partition::get_partition_end_indexes(partition)
                        .into_iter()
                        .flat_map(|end_index| {
                            rent_paying_accounts.get_pubkeys_in_partition_index(end_index)
                        })
                        .cloned()
                        .collect::<HashSet<_>>()
                })
            })
    }

    /// load accounts with pubkeys in 'subrange_full'
    /// collect rent and update 'account.rent_epoch' as necessary
    /// store accounts, whether rent was collected or not (depending on whether we skipping rewrites is enabled)
    /// update bank's rewrites set for all rewrites that were skipped
    fn collect_rent_in_range(
        &self,
        partition: Partition,
        subrange_full: RangeInclusive<Pubkey>,
        metrics: &RentMetrics,
    ) {
        let mut hold_range = Measure::start("hold_range");
        let thread_pool = &self.rc.accounts.accounts_db.thread_pool;
        thread_pool.install(|| {
            self.rc
                .accounts
                .hold_range_in_memory(&subrange_full, true, thread_pool);
            hold_range.stop();
            metrics.hold_range_us.fetch_add(hold_range.as_us(), Relaxed);

            let rent_paying_pubkeys_ = self.get_rent_paying_pubkeys(&partition);
            let rent_paying_pubkeys = rent_paying_pubkeys_.as_ref();

            // divide the range into num_threads smaller ranges and process in parallel
            // Note that 'pubkey_range_from_partition' cannot easily be re-used here to break the range smaller.
            // It has special handling of 0..0 and partition_count changes affect all ranges unevenly.
            let num_threads = solana_accounts_db::accounts_db::quarter_thread_count() as u64;
            let sz = std::mem::size_of::<u64>();
            let start_prefix = accounts_partition::prefix_from_pubkey(subrange_full.start());
            let end_prefix_inclusive = accounts_partition::prefix_from_pubkey(subrange_full.end());
            let range = end_prefix_inclusive - start_prefix;
            let increment = range / num_threads;
            let mut results = (0..num_threads)
                .into_par_iter()
                .map(|chunk| {
                    let offset = |chunk| start_prefix + chunk * increment;
                    let start = offset(chunk);
                    let last = chunk == num_threads - 1;
                    let merge_prefix = |prefix: u64, mut bound: Pubkey| {
                        bound.as_mut()[0..sz].copy_from_slice(&prefix.to_be_bytes());
                        bound
                    };
                    let start = merge_prefix(start, *subrange_full.start());
                    let (accounts, measure_load_accounts) = measure!(if last {
                        let end = *subrange_full.end();
                        let subrange = start..=end; // IN-clusive
                        self.rc
                            .accounts
                            .load_to_collect_rent_eagerly(&self.ancestors, subrange)
                    } else {
                        let end = merge_prefix(offset(chunk + 1), *subrange_full.start());
                        let subrange = start..end; // EX-clusive, the next 'start' will be this same value
                        self.rc
                            .accounts
                            .load_to_collect_rent_eagerly(&self.ancestors, subrange)
                    });
                    CollectRentInPartitionInfo::new(
                        self.collect_rent_from_accounts(accounts, rent_paying_pubkeys, partition.1),
                        Duration::from_nanos(measure_load_accounts.as_ns()),
                    )
                })
                .reduce(
                    CollectRentInPartitionInfo::default,
                    CollectRentInPartitionInfo::reduce,
                );

            self.skipped_rewrites
                .lock()
                .unwrap()
                .extend(results.skipped_rewrites);

            // We cannot assert here that we collected from all expected keys.
            // Some accounts may have been topped off or may have had all funds removed and gone to 0 lamports.

            self.rc
                .accounts
                .hold_range_in_memory(&subrange_full, false, thread_pool);

            self.collected_rent
                .fetch_add(results.rent_collected, Relaxed);
            self.update_accounts_data_size_delta_off_chain(
                -(results.accounts_data_size_reclaimed as i64),
            );
            self.rewards
                .write()
                .unwrap()
                .append(&mut results.rent_rewards);

            metrics
                .load_us
                .fetch_add(results.time_loading_accounts_us, Relaxed);
            metrics
                .collect_us
                .fetch_add(results.time_collecting_rent_us, Relaxed);
            metrics
                .store_us
                .fetch_add(results.time_storing_accounts_us, Relaxed);
            metrics.count.fetch_add(results.num_accounts, Relaxed);
        });
    }

    /// return true iff storing this account is just a rewrite and can be skipped
    fn skip_rewrite(rent_amount: u64, account: &AccountSharedData) -> bool {
        // if rent was != 0
        // or special case for default rent value
        // these cannot be skipped and must be written
        rent_amount == 0 && account.rent_epoch() != 0
    }

    pub(crate) fn fixed_cycle_partitions_between_slots(
        &self,
        starting_slot: Slot,
        ending_slot: Slot,
    ) -> Vec<Partition> {
        let slot_count_in_two_day = self.slot_count_in_two_day();
        accounts_partition::get_partitions(ending_slot, starting_slot, slot_count_in_two_day)
    }

    fn fixed_cycle_partitions(&self) -> Vec<Partition> {
        self.fixed_cycle_partitions_between_slots(self.parent_slot(), self.slot())
    }

    pub(crate) fn variable_cycle_partitions_between_slots(
        &self,
        starting_slot: Slot,
        ending_slot: Slot,
    ) -> Vec<Partition> {
        let (starting_epoch, mut starting_slot_index) =
            self.get_epoch_and_slot_index(starting_slot);
        let (ending_epoch, ending_slot_index) = self.get_epoch_and_slot_index(ending_slot);

        let mut partitions = vec![];
        if starting_epoch < ending_epoch {
            let slot_skipped = (ending_slot - starting_slot) > 1;
            if slot_skipped {
                // Generate special partitions because there are skipped slots
                // exactly at the epoch transition.

                let parent_last_slot_index = self.get_slots_in_epoch(starting_epoch) - 1;

                // ... for parent epoch
                partitions.push(self.partition_from_slot_indexes_with_gapped_epochs(
                    starting_slot_index,
                    parent_last_slot_index,
                    starting_epoch,
                ));

                if ending_slot_index > 0 {
                    // ... for current epoch
                    partitions.push(self.partition_from_slot_indexes_with_gapped_epochs(
                        0,
                        0,
                        ending_epoch,
                    ));
                }
            }
            starting_slot_index = 0;
        }

        partitions.push(self.partition_from_normal_slot_indexes(
            starting_slot_index,
            ending_slot_index,
            ending_epoch,
        ));

        partitions
    }

    fn variable_cycle_partitions(&self) -> Vec<Partition> {
        self.variable_cycle_partitions_between_slots(self.parent_slot(), self.slot())
    }

    fn do_partition_from_slot_indexes(
        &self,
        start_slot_index: SlotIndex,
        end_slot_index: SlotIndex,
        epoch: Epoch,
        generated_for_gapped_epochs: bool,
    ) -> Partition {
        let slot_count_per_epoch = self.get_slots_in_epoch(epoch);

        let cycle_params = if !self.use_multi_epoch_collection_cycle(epoch) {
            // mnb should always go through this code path
            accounts_partition::rent_single_epoch_collection_cycle_params(
                epoch,
                slot_count_per_epoch,
            )
        } else {
            accounts_partition::rent_multi_epoch_collection_cycle_params(
                epoch,
                slot_count_per_epoch,
                self.first_normal_epoch(),
                self.slot_count_in_two_day() / slot_count_per_epoch,
            )
        };
        accounts_partition::get_partition_from_slot_indexes(
            cycle_params,
            start_slot_index,
            end_slot_index,
            generated_for_gapped_epochs,
        )
    }

    fn partition_from_normal_slot_indexes(
        &self,
        start_slot_index: SlotIndex,
        end_slot_index: SlotIndex,
        epoch: Epoch,
    ) -> Partition {
        self.do_partition_from_slot_indexes(start_slot_index, end_slot_index, epoch, false)
    }

    fn partition_from_slot_indexes_with_gapped_epochs(
        &self,
        start_slot_index: SlotIndex,
        end_slot_index: SlotIndex,
        epoch: Epoch,
    ) -> Partition {
        self.do_partition_from_slot_indexes(start_slot_index, end_slot_index, epoch, true)
    }

    // Given short epochs, it's too costly to collect rent eagerly
    // within an epoch, so lower the frequency of it.
    // These logic isn't strictly eager anymore and should only be used
    // for development/performance purpose.
    // Absolutely not under ClusterType::MainnetBeta!!!!
    fn use_multi_epoch_collection_cycle(&self, epoch: Epoch) -> bool {
        // Force normal behavior, disabling multi epoch collection cycle for manual local testing
        #[cfg(not(test))]
        if self.slot_count_per_normal_epoch() == solana_sdk::epoch_schedule::MINIMUM_SLOTS_PER_EPOCH
        {
            return false;
        }

        epoch >= self.first_normal_epoch()
            && self.slot_count_per_normal_epoch() < self.slot_count_in_two_day()
    }

    pub(crate) fn use_fixed_collection_cycle(&self) -> bool {
        // Force normal behavior, disabling fixed collection cycle for manual local testing
        #[cfg(not(test))]
        if self.slot_count_per_normal_epoch() == solana_sdk::epoch_schedule::MINIMUM_SLOTS_PER_EPOCH
        {
            return false;
        }

        self.cluster_type() != ClusterType::MainnetBeta
            && self.slot_count_per_normal_epoch() < self.slot_count_in_two_day()
    }

    fn slot_count_in_two_day(&self) -> SlotCount {
        Self::slot_count_in_two_day_helper(self.ticks_per_slot)
    }

    // This value is specially chosen to align with slots per epoch in mainnet-beta and testnet
    // Also, assume 500GB account data set as the extreme, then for 2 day (=48 hours) to collect
    // rent eagerly, we'll consume 5.7 MB/s IO bandwidth, bidirectionally.
    pub fn slot_count_in_two_day_helper(ticks_per_slot: SlotCount) -> SlotCount {
        2 * DEFAULT_TICKS_PER_SECOND * SECONDS_PER_DAY / ticks_per_slot
    }

    fn slot_count_per_normal_epoch(&self) -> SlotCount {
        self.get_slots_in_epoch(self.first_normal_epoch())
    }

    pub fn cluster_type(&self) -> ClusterType {
        // unwrap is safe; self.cluster_type is ensured to be Some() always...
        // we only using Option here for ABI compatibility...
        self.cluster_type.unwrap()
    }

    /// Process a batch of transactions.
    #[must_use]
    pub fn load_execute_and_commit_transactions(
        &self,
        batch: &TransactionBatch,
        max_age: usize,
        collect_balances: bool,
        recording_config: ExecutionRecordingConfig,
        timings: &mut ExecuteTimings,
        log_messages_bytes_limit: Option<usize>,
    ) -> (TransactionResults, TransactionBalancesSet) {
        let pre_balances = if collect_balances {
            self.collect_balances(batch)
        } else {
            vec![]
        };

        let LoadAndExecuteTransactionsOutput {
            mut loaded_transactions,
            execution_results,
            executed_transactions_count,
            executed_non_vote_transactions_count,
            executed_with_successful_result_count,
            signature_count,
            ..
        } = self.load_and_execute_transactions(
            batch,
            max_age,
            recording_config,
            timings,
            None,
            log_messages_bytes_limit,
            false,
        );

        let (last_blockhash, lamports_per_signature) =
            self.last_blockhash_and_lamports_per_signature();
        let results = self.commit_transactions(
            batch.sanitized_transactions(),
            &mut loaded_transactions,
            execution_results,
            last_blockhash,
            lamports_per_signature,
            CommitTransactionCounts {
                committed_transactions_count: executed_transactions_count as u64,
                committed_non_vote_transactions_count: executed_non_vote_transactions_count as u64,
                committed_with_failure_result_count: executed_transactions_count
                    .saturating_sub(executed_with_successful_result_count)
                    as u64,
                signature_count,
            },
            timings,
        );
        let post_balances = if collect_balances {
            self.collect_balances(batch)
        } else {
            vec![]
        };
        (
            results,
            TransactionBalancesSet::new(pre_balances, post_balances),
        )
    }

    /// Process a Transaction. This is used for unit tests and simply calls the vector
    /// Bank::process_transactions method.
    pub fn process_transaction(&self, tx: &Transaction) -> Result<()> {
        self.try_process_transactions(std::iter::once(tx))?[0].clone()?;
        tx.signatures
            .first()
            .map_or(Ok(()), |sig| self.get_signature_status(sig).unwrap())
    }

    /// Process a Transaction and store metadata. This is used for tests and the banks services. It
    /// replicates the vector Bank::process_transaction method with metadata recording enabled.
    #[must_use]
    pub fn process_transaction_with_metadata(
        &self,
        tx: impl Into<VersionedTransaction>,
    ) -> TransactionExecutionResult {
        let txs = vec![tx.into()];
        let batch = match self.prepare_entry_batch(txs) {
            Ok(batch) => batch,
            Err(err) => return TransactionExecutionResult::NotExecuted(err),
        };

        let (
            TransactionResults {
                mut execution_results,
                ..
            },
            ..,
        ) = self.load_execute_and_commit_transactions(
            &batch,
            MAX_PROCESSING_AGE,
            false, // collect_balances
            ExecutionRecordingConfig {
                enable_cpi_recording: false,
                enable_log_recording: true,
                enable_return_data_recording: true,
            },
            &mut ExecuteTimings::default(),
            Some(1000 * 1000),
        );

        execution_results.remove(0)
    }

    /// Process multiple transaction in a single batch. This is used for benches and unit tests.
    /// Short circuits if any of the transactions do not pass sanitization checks.
    pub fn try_process_transactions<'a>(
        &self,
        txs: impl Iterator<Item = &'a Transaction>,
    ) -> Result<Vec<Result<()>>> {
        let txs = txs
            .map(|tx| VersionedTransaction::from(tx.clone()))
            .collect();
        self.try_process_entry_transactions(txs)
    }

    /// Process multiple transaction in a single batch. This is used for benches and unit tests.
    /// Short circuits if any of the transactions do not pass sanitization checks.
    pub fn try_process_entry_transactions(
        &self,
        txs: Vec<VersionedTransaction>,
    ) -> Result<Vec<Result<()>>> {
        let batch = self.prepare_entry_batch(txs)?;
        Ok(self.process_transaction_batch(&batch))
    }

    #[must_use]
    fn process_transaction_batch(&self, batch: &TransactionBatch) -> Vec<Result<()>> {
        self.load_execute_and_commit_transactions(
            batch,
            MAX_PROCESSING_AGE,
            false,
            ExecutionRecordingConfig::new_single_setting(false),
            &mut ExecuteTimings::default(),
            None,
        )
        .0
        .fee_collection_results
    }

    /// Create, sign, and process a Transaction from `keypair` to `to` of
    /// `n` lamports where `blockhash` is the last Entry ID observed by the client.
    pub fn transfer(&self, n: u64, keypair: &Keypair, to: &Pubkey) -> Result<Signature> {
        let blockhash = self.last_blockhash();
        let tx = system_transaction::transfer(keypair, to, n, blockhash);
        let signature = tx.signatures[0];
        self.process_transaction(&tx).map(|_| signature)
    }

    pub fn read_balance(account: &AccountSharedData) -> u64 {
        account.lamports()
    }
    /// Each program would need to be able to introspect its own state
    /// this is hard-coded to the Budget language
    pub fn get_balance(&self, pubkey: &Pubkey) -> u64 {
        self.get_account(pubkey)
            .map(|x| Self::read_balance(&x))
            .unwrap_or(0)
    }

    /// Compute all the parents of the bank in order
    pub fn parents(&self) -> Vec<Arc<Bank>> {
        let mut parents = vec![];
        let mut bank = self.parent();
        while let Some(parent) = bank {
            parents.push(parent.clone());
            bank = parent.parent();
        }
        parents
    }

    /// Compute all the parents of the bank including this bank itself
    pub fn parents_inclusive(self: Arc<Self>) -> Vec<Arc<Bank>> {
        let mut parents = self.parents();
        parents.insert(0, self);
        parents
    }

    /// fn store the single `account` with `pubkey`.
    /// Uses `store_accounts`, which works on a vector of accounts.
    pub fn store_account(&self, pubkey: &Pubkey, account: &AccountSharedData) {
        self.store_accounts((self.slot(), &[(pubkey, account)][..]))
    }

    pub fn store_accounts<'a>(&self, accounts: impl StorableAccounts<'a>) {
        assert!(!self.freeze_started());
        let mut m = Measure::start("stakes_cache.check_and_store");
        let new_warmup_cooldown_rate_epoch = self.new_warmup_cooldown_rate_epoch();
        (0..accounts.len()).for_each(|i| {
            accounts.account(i, |account| {
                self.stakes_cache.check_and_store(
                    account.pubkey(),
                    &account,
                    new_warmup_cooldown_rate_epoch,
                )
            })
        });
        self.rc.accounts.store_accounts_cached(accounts);
        m.stop();
        self.rc
            .accounts
            .accounts_db
            .stats
            .stakes_cache_check_and_store_us
            .fetch_add(m.as_us(), Relaxed);
    }

    pub fn force_flush_accounts_cache(&self) {
        self.rc
            .accounts
            .accounts_db
            .flush_accounts_cache(true, Some(self.slot()))
    }

    pub fn flush_accounts_cache_if_needed(&self) {
        self.rc
            .accounts
            .accounts_db
            .flush_accounts_cache(false, Some(self.slot()))
    }

    /// Technically this issues (or even burns!) new lamports,
    /// so be extra careful for its usage
    fn store_account_and_update_capitalization(
        &self,
        pubkey: &Pubkey,
        new_account: &AccountSharedData,
    ) {
        let old_account_data_size =
            if let Some(old_account) = self.get_account_with_fixed_root_no_cache(pubkey) {
                match new_account.lamports().cmp(&old_account.lamports()) {
                    std::cmp::Ordering::Greater => {
                        let increased = new_account.lamports() - old_account.lamports();
                        trace!(
                            "store_account_and_update_capitalization: increased: {} {}",
                            pubkey,
                            increased
                        );
                        self.capitalization.fetch_add(increased, Relaxed);
                    }
                    std::cmp::Ordering::Less => {
                        let decreased = old_account.lamports() - new_account.lamports();
                        trace!(
                            "store_account_and_update_capitalization: decreased: {} {}",
                            pubkey,
                            decreased
                        );
                        self.capitalization.fetch_sub(decreased, Relaxed);
                    }
                    std::cmp::Ordering::Equal => {}
                }
                old_account.data().len()
            } else {
                trace!(
                    "store_account_and_update_capitalization: created: {} {}",
                    pubkey,
                    new_account.lamports()
                );
                self.capitalization
                    .fetch_add(new_account.lamports(), Relaxed);
                0
            };

        self.store_account(pubkey, new_account);
        self.calculate_and_update_accounts_data_size_delta_off_chain(
            old_account_data_size,
            new_account.data().len(),
        );
    }

    fn withdraw(&self, pubkey: &Pubkey, lamports: u64) -> Result<()> {
        match self.get_account_with_fixed_root_no_cache(pubkey) {
            Some(mut account) => {
                let min_balance = match get_system_account_kind(&account) {
                    Some(SystemAccountKind::Nonce) => self
                        .rent_collector
                        .rent
                        .minimum_balance(nonce::State::size()),
                    _ => 0,
                };

                lamports
                    .checked_add(min_balance)
                    .filter(|required_balance| *required_balance <= account.lamports())
                    .ok_or(TransactionError::InsufficientFundsForFee)?;
                account
                    .checked_sub_lamports(lamports)
                    .map_err(|_| TransactionError::InsufficientFundsForFee)?;
                self.store_account(pubkey, &account);

                Ok(())
            }
            None => Err(TransactionError::AccountNotFound),
        }
    }

    pub fn accounts(&self) -> Arc<Accounts> {
        self.rc.accounts.clone()
    }

    fn finish_init(
        &mut self,
        genesis_config: &GenesisConfig,
        additional_builtins: Option<&[BuiltinPrototype]>,
        debug_do_not_add_builtins: bool,
    ) {
        self.rewards_pool_pubkeys =
            Arc::new(genesis_config.rewards_pools.keys().cloned().collect());

        self.apply_feature_activations(
            ApplyFeatureActivationsCaller::FinishInit,
            debug_do_not_add_builtins,
        );

        if !debug_do_not_add_builtins {
            for builtin in BUILTINS
                .iter()
                .chain(additional_builtins.unwrap_or(&[]).iter())
            {
                // The builtin should be added if it has no enable feature ID
                // and it has not been migrated to Core BPF.
                //
                // If a program was previously migrated to Core BPF, accountsDB
                // from snapshot should contain the BPF program accounts.
                let builtin_is_bpf = |program_id: &Pubkey| {
                    self.get_account(program_id)
                        .map(|a| a.owner() == &bpf_loader_upgradeable::id())
                        .unwrap_or(false)
                };
                if builtin.enable_feature_id.is_none() && !builtin_is_bpf(&builtin.program_id) {
                    self.transaction_processor.add_builtin(
                        self,
                        builtin.program_id,
                        builtin.name,
                        ProgramCacheEntry::new_builtin(0, builtin.name.len(), builtin.entrypoint),
                    );
                }
            }
            for precompile in get_precompiles() {
                if precompile.feature.is_none() {
                    self.add_precompile(&precompile.program_id);
                }
            }
        }

        let mut program_cache = self.transaction_processor.program_cache.write().unwrap();
        program_cache.latest_root_slot = self.slot();
        program_cache.latest_root_epoch = self.epoch();
        program_cache.environments.program_runtime_v1 = Arc::new(
            create_program_runtime_environment_v1(
                &self.feature_set,
                &self.runtime_config().compute_budget.unwrap_or_default(),
                false, /* deployment */
                false, /* debugging_features */
            )
            .unwrap(),
        );
        program_cache.environments.program_runtime_v2 =
            Arc::new(create_program_runtime_environment_v2(
                &self.runtime_config().compute_budget.unwrap_or_default(),
                false, /* debugging_features */
            ));
    }

    pub fn set_inflation(&self, inflation: Inflation) {
        *self.inflation.write().unwrap() = inflation;
    }

    /// Get a snapshot of the current set of hard forks
    pub fn hard_forks(&self) -> HardForks {
        self.hard_forks.read().unwrap().clone()
    }

    pub fn register_hard_fork(&self, new_hard_fork_slot: Slot) {
        let bank_slot = self.slot();

        let lock = self.freeze_lock();
        let bank_frozen = *lock != Hash::default();
        if new_hard_fork_slot < bank_slot {
            warn!(
                "Hard fork at slot {new_hard_fork_slot} ignored, the hard fork is older \
                than the bank at slot {bank_slot} that attempted to register it."
            );
        } else if (new_hard_fork_slot == bank_slot) && bank_frozen {
            warn!(
                "Hard fork at slot {new_hard_fork_slot} ignored, the hard fork is the same \
                slot as the bank at slot {bank_slot} that attempted to register it, but that \
                bank is already frozen."
            );
        } else {
            self.hard_forks
                .write()
                .unwrap()
                .register(new_hard_fork_slot);
        }
    }

    pub fn get_account_with_fixed_root_no_cache(
        &self,
        pubkey: &Pubkey,
    ) -> Option<AccountSharedData> {
        self.load_account_with(pubkey, |_| false)
            .map(|(acc, _slot)| acc)
    }

    fn load_account_with(
        &self,
        pubkey: &Pubkey,
        callback: impl for<'local> Fn(&'local AccountSharedData) -> bool,
    ) -> Option<(AccountSharedData, Slot)> {
        self.rc
            .accounts
            .accounts_db
            .load_account_with(&self.ancestors, pubkey, callback)
    }

    // Hi! leaky abstraction here....
    // try to use get_account_with_fixed_root() if it's called ONLY from on-chain runtime account
    // processing. That alternative fn provides more safety.
    pub fn get_account(&self, pubkey: &Pubkey) -> Option<AccountSharedData> {
        self.get_account_modified_slot(pubkey)
            .map(|(acc, _slot)| acc)
    }

    // Hi! leaky abstraction here....
    // use this over get_account() if it's called ONLY from on-chain runtime account
    // processing (i.e. from in-band replay/banking stage; that ensures root is *fixed* while
    // running).
    // pro: safer assertion can be enabled inside AccountsDb
    // con: panics!() if called from off-chain processing
    pub fn get_account_with_fixed_root(&self, pubkey: &Pubkey) -> Option<AccountSharedData> {
        self.get_account_modified_slot_with_fixed_root(pubkey)
            .map(|(acc, _slot)| acc)
    }

    // See note above get_account_with_fixed_root() about when to prefer this function
    pub fn get_account_modified_slot_with_fixed_root(
        &self,
        pubkey: &Pubkey,
    ) -> Option<(AccountSharedData, Slot)> {
        self.load_slow_with_fixed_root(&self.ancestors, pubkey)
    }

    pub fn get_account_modified_slot(&self, pubkey: &Pubkey) -> Option<(AccountSharedData, Slot)> {
        self.load_slow(&self.ancestors, pubkey)
    }

    fn load_slow(
        &self,
        ancestors: &Ancestors,
        pubkey: &Pubkey,
    ) -> Option<(AccountSharedData, Slot)> {
        // get_account (= primary this fn caller) may be called from on-chain Bank code even if we
        // try hard to use get_account_with_fixed_root for that purpose...
        // so pass safer LoadHint:Unspecified here as a fallback
        self.rc.accounts.load_without_fixed_root(ancestors, pubkey)
    }

    fn load_slow_with_fixed_root(
        &self,
        ancestors: &Ancestors,
        pubkey: &Pubkey,
    ) -> Option<(AccountSharedData, Slot)> {
        self.rc.accounts.load_with_fixed_root(ancestors, pubkey)
    }

    pub fn get_program_accounts(
        &self,
        program_id: &Pubkey,
        config: &ScanConfig,
    ) -> ScanResult<Vec<TransactionAccount>> {
        self.rc
            .accounts
            .load_by_program(&self.ancestors, self.bank_id, program_id, config)
    }

    pub fn get_filtered_program_accounts<F: Fn(&AccountSharedData) -> bool>(
        &self,
        program_id: &Pubkey,
        filter: F,
        config: &ScanConfig,
    ) -> ScanResult<Vec<TransactionAccount>> {
        self.rc.accounts.load_by_program_with_filter(
            &self.ancestors,
            self.bank_id,
            program_id,
            filter,
            config,
        )
    }

    pub fn get_filtered_indexed_accounts<F: Fn(&AccountSharedData) -> bool>(
        &self,
        index_key: &IndexKey,
        filter: F,
        config: &ScanConfig,
        byte_limit_for_scan: Option<usize>,
    ) -> ScanResult<Vec<TransactionAccount>> {
        self.rc.accounts.load_by_index_key_with_filter(
            &self.ancestors,
            self.bank_id,
            index_key,
            filter,
            config,
            byte_limit_for_scan,
        )
    }

    pub fn account_indexes_include_key(&self, key: &Pubkey) -> bool {
        self.rc.accounts.account_indexes_include_key(key)
    }

    /// Returns all the accounts this bank can load
    pub fn get_all_accounts(&self) -> ScanResult<Vec<PubkeyAccountSlot>> {
        self.rc.accounts.load_all(&self.ancestors, self.bank_id)
    }

    // Scans all the accounts this bank can load, applying `scan_func`
    pub fn scan_all_accounts<F>(&self, scan_func: F) -> ScanResult<()>
    where
        F: FnMut(Option<(&Pubkey, AccountSharedData, Slot)>),
    {
        self.rc
            .accounts
            .scan_all(&self.ancestors, self.bank_id, scan_func)
    }

    pub fn get_program_accounts_modified_since_parent(
        &self,
        program_id: &Pubkey,
    ) -> Vec<TransactionAccount> {
        self.rc
            .accounts
            .load_by_program_slot(self.slot(), Some(program_id))
    }

    pub fn get_transaction_logs(
        &self,
        address: Option<&Pubkey>,
    ) -> Option<Vec<TransactionLogInfo>> {
        self.transaction_log_collector
            .read()
            .unwrap()
            .get_logs_for_address(address)
    }

    /// Returns all the accounts stored in this slot
    pub fn get_all_accounts_modified_since_parent(&self) -> Vec<TransactionAccount> {
        self.rc.accounts.load_by_program_slot(self.slot(), None)
    }

    // if you want get_account_modified_since_parent without fixed_root, please define so...
    fn get_account_modified_since_parent_with_fixed_root(
        &self,
        pubkey: &Pubkey,
    ) -> Option<(AccountSharedData, Slot)> {
        let just_self: Ancestors = Ancestors::from(vec![self.slot()]);
        if let Some((account, slot)) = self.load_slow_with_fixed_root(&just_self, pubkey) {
            if slot == self.slot() {
                return Some((account, slot));
            }
        }
        None
    }

    pub fn get_largest_accounts(
        &self,
        num: usize,
        filter_by_address: &HashSet<Pubkey>,
        filter: AccountAddressFilter,
    ) -> ScanResult<Vec<(Pubkey, u64)>> {
        self.rc.accounts.load_largest_accounts(
            &self.ancestors,
            self.bank_id,
            num,
            filter_by_address,
            filter,
        )
    }

    /// Return the accumulated executed transaction count
    pub fn transaction_count(&self) -> u64 {
        self.transaction_count.load(Relaxed)
    }

    /// Returns the number of non-vote transactions processed without error
    /// since the most recent boot from snapshot or genesis.
    /// This value is not shared though the network, nor retained
    /// within snapshots, but is preserved in `Bank::new_from_parent`.
    pub fn non_vote_transaction_count_since_restart(&self) -> u64 {
        self.non_vote_transaction_count_since_restart.load(Relaxed)
    }

    /// Return the transaction count executed only in this bank
    pub fn executed_transaction_count(&self) -> u64 {
        self.transaction_count()
            .saturating_sub(self.parent().map_or(0, |parent| parent.transaction_count()))
    }

    pub fn transaction_error_count(&self) -> u64 {
        self.transaction_error_count.load(Relaxed)
    }

    pub fn transaction_entries_count(&self) -> u64 {
        self.transaction_entries_count.load(Relaxed)
    }

    pub fn transactions_per_entry_max(&self) -> u64 {
        self.transactions_per_entry_max.load(Relaxed)
    }

    fn increment_transaction_count(&self, tx_count: u64) {
        self.transaction_count.fetch_add(tx_count, Relaxed);
    }

    fn increment_non_vote_transaction_count_since_restart(&self, tx_count: u64) {
        self.non_vote_transaction_count_since_restart
            .fetch_add(tx_count, Relaxed);
    }

    pub fn signature_count(&self) -> u64 {
        self.signature_count.load(Relaxed)
    }

    fn increment_signature_count(&self, signature_count: u64) {
        self.signature_count.fetch_add(signature_count, Relaxed);
    }

    pub fn get_signature_status_processed_since_parent(
        &self,
        signature: &Signature,
    ) -> Option<Result<()>> {
        if let Some((slot, status)) = self.get_signature_status_slot(signature) {
            if slot <= self.slot() {
                return Some(status);
            }
        }
        None
    }

    pub fn get_signature_status_with_blockhash(
        &self,
        signature: &Signature,
        blockhash: &Hash,
    ) -> Option<Result<()>> {
        let rcache = self.status_cache.read().unwrap();
        rcache
            .get_status(signature, blockhash, &self.ancestors)
            .map(|v| v.1)
    }

    pub fn get_signature_status_slot(&self, signature: &Signature) -> Option<(Slot, Result<()>)> {
        let rcache = self.status_cache.read().unwrap();
        rcache.get_status_any_blockhash(signature, &self.ancestors)
    }

    pub fn get_signature_status(&self, signature: &Signature) -> Option<Result<()>> {
        self.get_signature_status_slot(signature).map(|v| v.1)
    }

    pub fn has_signature(&self, signature: &Signature) -> bool {
        self.get_signature_status_slot(signature).is_some()
    }

    /// Hash the `accounts` HashMap. This represents a validator's interpretation
    ///  of the delta of the ledger since the last vote and up to now
    fn hash_internal_state(&self) -> Hash {
        let slot = self.slot();
        let ignore = (!self.is_partitioned_rewards_feature_enabled()
            && self.force_partition_rewards_in_first_block_of_epoch())
        .then_some(sysvar::epoch_rewards::id());
        let accounts_delta_hash = self
            .rc
            .accounts
            .accounts_db
            .calculate_accounts_delta_hash_internal(
                slot,
                ignore,
                self.skipped_rewrites.lock().unwrap().clone(),
            );

        let mut signature_count_buf = [0u8; 8];
        LittleEndian::write_u64(&mut signature_count_buf[..], self.signature_count());

        let mut hash = hashv(&[
            self.parent_hash.as_ref(),
            accounts_delta_hash.0.as_ref(),
            &signature_count_buf,
            self.last_blockhash().as_ref(),
        ]);

        let epoch_accounts_hash = self.should_include_epoch_accounts_hash().then(|| {
            let epoch_accounts_hash = self.wait_get_epoch_accounts_hash();
            hash = hashv(&[hash.as_ref(), epoch_accounts_hash.as_ref().as_ref()]);
            epoch_accounts_hash
        });

        let buf = self
            .hard_forks
            .read()
            .unwrap()
            .get_hash_data(slot, self.parent_slot());
        if let Some(buf) = buf {
            let hard_forked_hash = extend_and_hash(&hash, &buf);
            warn!("hard fork at slot {slot} by hashing {buf:?}: {hash} => {hard_forked_hash}");
            hash = hard_forked_hash;
        }

        let bank_hash_stats = self
            .rc
            .accounts
            .accounts_db
            .get_bank_hash_stats(slot)
            .expect("No bank hash stats were found for this bank, that should not be possible");
        info!(
            "bank frozen: {slot} hash: {hash} accounts_delta: {} signature_count: {} last_blockhash: {} capitalization: {}{}, stats: {bank_hash_stats:?}",
            accounts_delta_hash.0,
            self.signature_count(),
            self.last_blockhash(),
            self.capitalization(),
            if let Some(epoch_accounts_hash) = epoch_accounts_hash {
                format!(", epoch_accounts_hash: {:?}", epoch_accounts_hash.as_ref())
            } else {
                "".to_string()
            }
        );
        hash
    }

    /// The epoch accounts hash is hashed into the bank's hash once per epoch at a predefined slot.
    /// Should it be included in *this* bank?
    fn should_include_epoch_accounts_hash(&self) -> bool {
        if !epoch_accounts_hash_utils::is_enabled_this_epoch(self) {
            return false;
        }

        let stop_slot = epoch_accounts_hash_utils::calculation_stop(self);
        self.parent_slot() < stop_slot && self.slot() >= stop_slot
    }

    /// If the epoch accounts hash should be included in this Bank, then fetch it.  If the EAH
    /// calculation has not completed yet, this fn will block until it does complete.
    fn wait_get_epoch_accounts_hash(&self) -> EpochAccountsHash {
        let (epoch_accounts_hash, measure) = measure!(self
            .rc
            .accounts
            .accounts_db
            .epoch_accounts_hash_manager
            .wait_get_epoch_accounts_hash());

        datapoint_info!(
            "bank-wait_get_epoch_accounts_hash",
            ("slot", self.slot() as i64, i64),
            ("waiting-time-us", measure.as_us() as i64, i64),
        );
        epoch_accounts_hash
    }

    /// Used by ledger tool to run a final hash calculation once all ledger replay has completed.
    /// This should not be called by validator code.
    pub fn run_final_hash_calc(&self, on_halt_store_hash_raw_data_for_debug: bool) {
        self.force_flush_accounts_cache();
        // note that this slot may not be a root
        _ = self.verify_accounts_hash(
            None,
            VerifyAccountsHashConfig {
                test_hash_calculation: false,
                ignore_mismatch: true,
                require_rooted_bank: false,
                run_in_background: false,
                store_hash_raw_data_for_debug: on_halt_store_hash_raw_data_for_debug,
            },
        );
    }

    /// Recalculate the accounts hash from the account stores. Used to verify a snapshot.
    /// return true if all is good
    /// Only called from startup or test code.
    #[must_use]
    fn verify_accounts_hash(
        &self,
        base: Option<(Slot, /*capitalization*/ u64)>,
        config: VerifyAccountsHashConfig,
    ) -> bool {
        let accounts = &self.rc.accounts;
        // Wait until initial hash calc is complete before starting a new hash calc.
        // This should only occur when we halt at a slot in ledger-tool.
        accounts
            .accounts_db
            .verify_accounts_hash_in_bg
            .wait_for_complete();

        let slot = self.slot();
        if config.require_rooted_bank && !accounts.accounts_db.accounts_index.is_alive_root(slot) {
            if let Some(parent) = self.parent() {
                info!(
                    "slot {slot} is not a root, so verify accounts hash on parent bank at slot {}",
                    parent.slot(),
                );
                return parent.verify_accounts_hash(base, config);
            } else {
                // this will result in mismatch errors
                // accounts hash calc doesn't include unrooted slots
                panic!("cannot verify accounts hash because slot {slot} is not a root");
            }
        }
        // The snapshot storages must be captured *before* starting the background verification.
        // Otherwise, it is possible that a delayed call to `get_snapshot_storages()` will *not*
        // get the correct storages required to calculate and verify the accounts hashes.
        let snapshot_storages = self
            .rc
            .accounts
            .accounts_db
            .get_snapshot_storages(RangeFull);
        let capitalization = self.capitalization();
        let verify_config = VerifyAccountsHashAndLamportsConfig {
            ancestors: &self.ancestors,
            epoch_schedule: self.epoch_schedule(),
            rent_collector: self.rent_collector(),
            test_hash_calculation: config.test_hash_calculation,
            ignore_mismatch: config.ignore_mismatch,
            store_detailed_debug_info: config.store_hash_raw_data_for_debug,
            use_bg_thread_pool: config.run_in_background,
        };
        if config.run_in_background {
            let accounts = Arc::clone(accounts);
            let accounts_ = Arc::clone(&accounts);
            let ancestors = self.ancestors.clone();
            let epoch_schedule = self.epoch_schedule().clone();
            let rent_collector = self.rent_collector().clone();
            accounts.accounts_db.verify_accounts_hash_in_bg.start(|| {
                Builder::new()
                    .name("solBgHashVerify".into())
                    .spawn(move || {
                        info!("Initial background accounts hash verification has started");
                        let snapshot_storages_and_slots = (
                            snapshot_storages.0.as_slice(),
                            snapshot_storages.1.as_slice(),
                        );
                        let result = accounts_.verify_accounts_hash_and_lamports(
                            snapshot_storages_and_slots,
                            slot,
                            capitalization,
                            base,
                            VerifyAccountsHashAndLamportsConfig {
                                ancestors: &ancestors,
                                epoch_schedule: &epoch_schedule,
                                rent_collector: &rent_collector,
                                ..verify_config
                            },
                        );
                        accounts_
                            .accounts_db
                            .verify_accounts_hash_in_bg
                            .background_finished();
                        info!("Initial background accounts hash verification has stopped");
                        result
                    })
                    .unwrap()
            });
            true // initial result is true. We haven't failed yet. If verification fails, we'll panic from bg thread.
        } else {
            let snapshot_storages_and_slots = (
                snapshot_storages.0.as_slice(),
                snapshot_storages.1.as_slice(),
            );
            let result = accounts.verify_accounts_hash_and_lamports(
                snapshot_storages_and_slots,
                slot,
                capitalization,
                base,
                verify_config,
            );
            self.set_initial_accounts_hash_verification_completed();
            result
        }
    }

    /// Specify that initial verification has completed.
    /// Called internally when verification runs in the foreground thread.
    /// Also has to be called by some tests which don't do verification on startup.
    pub fn set_initial_accounts_hash_verification_completed(&self) {
        self.rc
            .accounts
            .accounts_db
            .verify_accounts_hash_in_bg
            .verification_complete();
    }

    /// return true if bg hash verification is complete
    /// return false if bg hash verification has not completed yet
    /// if hash verification failed, a panic will occur
    pub fn has_initial_accounts_hash_verification_completed(&self) -> bool {
        self.rc
            .accounts
            .accounts_db
            .verify_accounts_hash_in_bg
            .check_complete()
    }

    /// Get this bank's storages to use for snapshots.
    ///
    /// If a base slot is provided, return only the storages that are *higher* than this slot.
    pub fn get_snapshot_storages(&self, base_slot: Option<Slot>) -> Vec<Arc<AccountStorageEntry>> {
        // if a base slot is provided, request storages starting at the slot *after*
        let start_slot = base_slot.map_or(0, |slot| slot.saturating_add(1));
        // we want to *include* the storage at our slot
        let requested_slots = start_slot..=self.slot();

        self.rc
            .accounts
            .accounts_db
            .get_snapshot_storages(requested_slots)
            .0
    }

    #[must_use]
    fn verify_hash(&self) -> bool {
        assert!(self.is_frozen());
        let calculated_hash = self.hash_internal_state();
        let expected_hash = self.hash();

        if calculated_hash == expected_hash {
            true
        } else {
            warn!(
                "verify failed: slot: {}, {} (calculated) != {} (expected)",
                self.slot(),
                calculated_hash,
                expected_hash
            );
            false
        }
    }

    pub fn verify_transaction(
        &self,
        tx: VersionedTransaction,
        verification_mode: TransactionVerificationMode,
    ) -> Result<SanitizedTransaction> {
        let sanitized_tx = {
            let size =
                bincode::serialized_size(&tx).map_err(|_| TransactionError::SanitizeFailure)?;
            if size > PACKET_DATA_SIZE as u64 {
                return Err(TransactionError::SanitizeFailure);
            }
            let message_hash = if verification_mode == TransactionVerificationMode::FullVerification
            {
                tx.verify_and_hash_message()?
            } else {
                tx.message.hash()
            };

            SanitizedTransaction::try_create(
                tx,
                message_hash,
                None,
                self,
                self.get_reserved_account_keys(),
            )
        }?;

        if verification_mode == TransactionVerificationMode::HashAndVerifyPrecompiles
            || verification_mode == TransactionVerificationMode::FullVerification
        {
            sanitized_tx.verify_precompiles(&self.feature_set)?;
        }

        Ok(sanitized_tx)
    }

    pub fn fully_verify_transaction(
        &self,
        tx: VersionedTransaction,
    ) -> Result<SanitizedTransaction> {
        self.verify_transaction(tx, TransactionVerificationMode::FullVerification)
    }

    /// only called from ledger-tool or tests
    fn calculate_capitalization(&self, debug_verify: bool) -> u64 {
        let is_startup = true;
        self.rc
            .accounts
            .accounts_db
            .verify_accounts_hash_in_bg
            .wait_for_complete();
        self.rc
            .accounts
            .accounts_db
            .update_accounts_hash_with_verify_from(
                // we have to use the index since the slot could be in the write cache still
                CalcAccountsHashDataSource::IndexForTests,
                debug_verify,
                self.slot(),
                &self.ancestors,
                None,
                self.epoch_schedule(),
                &self.rent_collector,
                is_startup,
            )
            .1
    }

    /// only called from tests or ledger tool
    pub fn calculate_and_verify_capitalization(&self, debug_verify: bool) -> bool {
        let calculated = self.calculate_capitalization(debug_verify);
        let expected = self.capitalization();
        if calculated == expected {
            true
        } else {
            warn!(
                "Capitalization mismatch: calculated: {} != expected: {}",
                calculated, expected
            );
            false
        }
    }

    /// Forcibly overwrites current capitalization by actually recalculating accounts' balances.
    /// This should only be used for developing purposes.
    pub fn set_capitalization(&self) -> u64 {
        let old = self.capitalization();
        // We cannot debug verify the hash calculation here because calculate_capitalization will use the index calculation due to callers using the write cache.
        // debug_verify only exists as an extra debugging step under the assumption that this code path is only used for tests. But, this is used by ledger-tool create-snapshot
        // for example.
        let debug_verify = false;
        self.capitalization
            .store(self.calculate_capitalization(debug_verify), Relaxed);
        old
    }

    /// Returns the `AccountsHash` that was calculated for this bank's slot
    ///
    /// This fn is used when creating a snapshot with ledger-tool, or when
    /// packaging a snapshot into an archive (used to get the `SnapshotHash`).
    pub fn get_accounts_hash(&self) -> Option<AccountsHash> {
        self.rc
            .accounts
            .accounts_db
            .get_accounts_hash(self.slot())
            .map(|(accounts_hash, _)| accounts_hash)
    }

    /// Returns the `IncrementalAccountsHash` that was calculated for this bank's slot
    ///
    /// This fn is used when creating an incremental snapshot with ledger-tool, or when
    /// packaging a snapshot into an archive (used to get the `SnapshotHash`).
    pub fn get_incremental_accounts_hash(&self) -> Option<IncrementalAccountsHash> {
        self.rc
            .accounts
            .accounts_db
            .get_incremental_accounts_hash(self.slot())
            .map(|(incremental_accounts_hash, _)| incremental_accounts_hash)
    }

    /// Returns the `SnapshotHash` for this bank's slot
    ///
    /// This fn is used at startup to verify the bank was rebuilt correctly.
    ///
    /// # Panics
    ///
    /// Panics if there is both-or-neither of an `AccountsHash` and an `IncrementalAccountsHash`
    /// for this bank's slot.  There may only be one or the other.
    pub fn get_snapshot_hash(&self) -> SnapshotHash {
        let accounts_hash = self.get_accounts_hash();
        let incremental_accounts_hash = self.get_incremental_accounts_hash();

        let accounts_hash = match (accounts_hash, incremental_accounts_hash) {
            (Some(_), Some(_)) => panic!("Both full and incremental accounts hashes are present for slot {}; it is ambiguous which one to use for the snapshot hash!", self.slot()),
            (Some(accounts_hash), None) => accounts_hash.into(),
            (None, Some(incremental_accounts_hash)) => incremental_accounts_hash.into(),
            (None, None) => panic!("accounts hash is required to get snapshot hash"),
        };
        let epoch_accounts_hash = self.get_epoch_accounts_hash_to_serialize();
        SnapshotHash::new(&accounts_hash, epoch_accounts_hash.as_ref())
    }

    pub fn get_thread_pool(&self) -> &ThreadPool {
        &self.rc.accounts.accounts_db.thread_pool_clean
    }

    pub fn load_account_into_read_cache(&self, key: &Pubkey) {
        self.rc
            .accounts
            .accounts_db
            .load_account_into_read_cache(&self.ancestors, key);
    }

    pub fn update_accounts_hash(
        &self,
        data_source: CalcAccountsHashDataSource,
        mut debug_verify: bool,
        is_startup: bool,
    ) -> AccountsHash {
        let (accounts_hash, total_lamports) = self
            .rc
            .accounts
            .accounts_db
            .update_accounts_hash_with_verify_from(
                data_source,
                debug_verify,
                self.slot(),
                &self.ancestors,
                Some(self.capitalization()),
                self.epoch_schedule(),
                &self.rent_collector,
                is_startup,
            );
        if total_lamports != self.capitalization() {
            datapoint_info!(
                "capitalization_mismatch",
                ("slot", self.slot(), i64),
                ("calculated_lamports", total_lamports, i64),
                ("capitalization", self.capitalization(), i64),
            );

            if !debug_verify {
                // cap mismatch detected. It has been logged to metrics above.
                // Run both versions of the calculation to attempt to get more info.
                debug_verify = true;
                self.rc
                    .accounts
                    .accounts_db
                    .update_accounts_hash_with_verify_from(
                        data_source,
                        debug_verify,
                        self.slot(),
                        &self.ancestors,
                        Some(self.capitalization()),
                        self.epoch_schedule(),
                        &self.rent_collector,
                        is_startup,
                    );
            }

            panic!(
                "capitalization_mismatch. slot: {}, calculated_lamports: {}, capitalization: {}",
                self.slot(),
                total_lamports,
                self.capitalization()
            );
        }
        accounts_hash
    }

    /// Calculate the incremental accounts hash from `base_slot` to `self`
    pub fn update_incremental_accounts_hash(&self, base_slot: Slot) -> IncrementalAccountsHash {
        let config = CalcAccountsHashConfig {
            use_bg_thread_pool: true,
            ancestors: None, // does not matter, will not be used
            epoch_schedule: &self.epoch_schedule,
            rent_collector: &self.rent_collector,
            store_detailed_debug_info_on_failure: false,
        };
        let storages = self.get_snapshot_storages(Some(base_slot));
        let sorted_storages = SortedStorages::new(&storages);
        self.rc
            .accounts
            .accounts_db
            .update_incremental_accounts_hash(
                &config,
                &sorted_storages,
                self.slot(),
                HashStats::default(),
            )
            .0
    }

    /// A snapshot bank should be purged of 0 lamport accounts which are not part of the hash
    /// calculation and could shield other real accounts.
    pub fn verify_snapshot_bank(
        &self,
        test_hash_calculation: bool,
        skip_shrink: bool,
        force_clean: bool,
        last_full_snapshot_slot: Slot,
        base: Option<(Slot, /*capitalization*/ u64)>,
    ) -> bool {
        let (_, clean_time_us) = measure_us!({
            let should_clean = force_clean || (!skip_shrink && self.slot() > 0);
            if should_clean {
                info!("Cleaning...");
                // We cannot clean past the last full snapshot's slot because we are about to
                // perform an accounts hash calculation *up to that slot*.  If we cleaned *past*
                // that slot, then accounts could be removed from older storages, which would
                // change the accounts hash.
                self.rc.accounts.accounts_db.clean_accounts(
                    Some(last_full_snapshot_slot),
                    true,
                    Some(last_full_snapshot_slot),
                    self.epoch_schedule(),
                );
                info!("Cleaning... Done.");
            } else {
                info!("Cleaning... Skipped.");
            }
        });

        let (_, shrink_time_us) = measure_us!({
            let should_shrink = !skip_shrink && self.slot() > 0;
            if should_shrink {
                info!("Shrinking...");
                self.rc.accounts.accounts_db.shrink_all_slots(
                    true,
                    Some(last_full_snapshot_slot),
                    self.epoch_schedule(),
                );
                info!("Shrinking... Done.");
            } else {
                info!("Shrinking... Skipped.");
            }
        });

        let (verified_accounts, verify_accounts_time_us) = measure_us!({
            let should_verify_accounts = !self.rc.accounts.accounts_db.skip_initial_hash_calc;
            if should_verify_accounts {
                info!("Verifying accounts...");
                let verified = self.verify_accounts_hash(
                    base,
                    VerifyAccountsHashConfig {
                        test_hash_calculation,
                        ignore_mismatch: false,
                        require_rooted_bank: false,
                        run_in_background: true,
                        store_hash_raw_data_for_debug: false,
                    },
                );
                info!("Verifying accounts... In background.");
                verified
            } else {
                info!("Verifying accounts... Skipped.");
                self.rc
                    .accounts
                    .accounts_db
                    .verify_accounts_hash_in_bg
                    .verification_complete();
                true
            }
        });

        info!("Verifying bank...");
        let (verified_bank, verify_bank_time_us) = measure_us!(self.verify_hash());
        info!("Verifying bank... Done.");

        datapoint_info!(
            "verify_snapshot_bank",
            ("clean_us", clean_time_us, i64),
            ("shrink_us", shrink_time_us, i64),
            ("verify_accounts_us", verify_accounts_time_us, i64),
            ("verify_bank_us", verify_bank_time_us, i64),
        );

        verified_accounts && verified_bank
    }

    /// Return the number of hashes per tick
    pub fn hashes_per_tick(&self) -> &Option<u64> {
        &self.hashes_per_tick
    }

    /// Return the number of ticks per slot
    pub fn ticks_per_slot(&self) -> u64 {
        self.ticks_per_slot
    }

    /// Return the number of slots per year
    pub fn slots_per_year(&self) -> f64 {
        self.slots_per_year
    }

    /// Return the number of ticks since genesis.
    pub fn tick_height(&self) -> u64 {
        self.tick_height.load(Relaxed)
    }

    /// Return the inflation parameters of the Bank
    pub fn inflation(&self) -> Inflation {
        *self.inflation.read().unwrap()
    }

    /// Return the rent collector for this Bank
    pub fn rent_collector(&self) -> &RentCollector {
        &self.rent_collector
    }

    /// Return the total capitalization of the Bank
    pub fn capitalization(&self) -> u64 {
        self.capitalization.load(Relaxed)
    }

    /// Return this bank's max_tick_height
    pub fn max_tick_height(&self) -> u64 {
        self.max_tick_height
    }

    /// Return the block_height of this bank
    pub fn block_height(&self) -> u64 {
        self.block_height
    }

    /// Return the number of slots per epoch for the given epoch
    pub fn get_slots_in_epoch(&self, epoch: Epoch) -> u64 {
        self.epoch_schedule().get_slots_in_epoch(epoch)
    }

    /// returns the epoch for which this bank's leader_schedule_slot_offset and slot would
    ///  need to cache leader_schedule
    pub fn get_leader_schedule_epoch(&self, slot: Slot) -> Epoch {
        self.epoch_schedule().get_leader_schedule_epoch(slot)
    }

    /// a bank-level cache of vote accounts and stake delegation info
    fn update_stakes_cache(
        &self,
        txs: &[SanitizedTransaction],
        execution_results: &[TransactionExecutionResult],
        loaded_txs: &[TransactionLoadResult],
    ) {
        debug_assert_eq!(txs.len(), execution_results.len());
        debug_assert_eq!(txs.len(), loaded_txs.len());
        let new_warmup_cooldown_rate_epoch = self.new_warmup_cooldown_rate_epoch();
        izip!(txs, execution_results, loaded_txs)
            .filter(|(_, execution_result, _)| execution_result.was_executed_successfully())
            .flat_map(|(tx, _, load_result)| {
                load_result.iter().flat_map(|loaded_transaction| {
                    let num_account_keys = tx.message().account_keys().len();
                    loaded_transaction.accounts.iter().take(num_account_keys)
                })
            })
            .for_each(|(pubkey, account)| {
                // note that this could get timed to: self.rc.accounts.accounts_db.stats.stakes_cache_check_and_store_us,
                //  but this code path is captured separately in ExecuteTimingType::UpdateStakesCacheUs
                self.stakes_cache
                    .check_and_store(pubkey, account, new_warmup_cooldown_rate_epoch);
            });
    }

    pub fn staked_nodes(&self) -> Arc<HashMap<Pubkey, u64>> {
        self.stakes_cache.stakes().staked_nodes()
    }

    /// current vote accounts for this bank along with the stake
    ///   attributed to each account
    pub fn vote_accounts(&self) -> Arc<VoteAccountsHashMap> {
        let stakes = self.stakes_cache.stakes();
        Arc::from(stakes.vote_accounts())
    }

    /// Vote account for the given vote account pubkey.
    pub fn get_vote_account(&self, vote_account: &Pubkey) -> Option<VoteAccount> {
        let stakes = self.stakes_cache.stakes();
        let vote_account = stakes.vote_accounts().get(vote_account)?;
        Some(vote_account.clone())
    }

    /// Get the EpochStakes for a given epoch
    pub fn epoch_stakes(&self, epoch: Epoch) -> Option<&EpochStakes> {
        self.epoch_stakes.get(&epoch)
    }

    pub fn epoch_stakes_map(&self) -> &HashMap<Epoch, EpochStakes> {
        &self.epoch_stakes
    }

    pub fn epoch_staked_nodes(&self, epoch: Epoch) -> Option<Arc<HashMap<Pubkey, u64>>> {
        Some(self.epoch_stakes.get(&epoch)?.stakes().staked_nodes())
    }

    /// vote accounts for the specific epoch along with the stake
    ///   attributed to each account
    pub fn epoch_vote_accounts(&self, epoch: Epoch) -> Option<&VoteAccountsHashMap> {
        let epoch_stakes = self.epoch_stakes.get(&epoch)?.stakes();
        Some(epoch_stakes.vote_accounts().as_ref())
    }

    /// Get the fixed authorized voter for the given vote account for the
    /// current epoch
    pub fn epoch_authorized_voter(&self, vote_account: &Pubkey) -> Option<&Pubkey> {
        self.epoch_stakes
            .get(&self.epoch)
            .expect("Epoch stakes for bank's own epoch must exist")
            .epoch_authorized_voters()
            .get(vote_account)
    }

    /// Get the fixed set of vote accounts for the given node id for the
    /// current epoch
    pub fn epoch_vote_accounts_for_node_id(&self, node_id: &Pubkey) -> Option<&NodeVoteAccounts> {
        self.epoch_stakes
            .get(&self.epoch)
            .expect("Epoch stakes for bank's own epoch must exist")
            .node_id_to_vote_accounts()
            .get(node_id)
    }

    /// Get the fixed total stake of all vote accounts for current epoch
    pub fn total_epoch_stake(&self) -> u64 {
        self.epoch_stakes
            .get(&self.epoch)
            .expect("Epoch stakes for bank's own epoch must exist")
            .total_stake()
    }

    /// Get the fixed stake of the given vote account for the current epoch
    pub fn epoch_vote_account_stake(&self, vote_account: &Pubkey) -> u64 {
        *self
            .epoch_vote_accounts(self.epoch())
            .expect("Bank epoch vote accounts must contain entry for the bank's own epoch")
            .get(vote_account)
            .map(|(stake, _)| stake)
            .unwrap_or(&0)
    }

    /// given a slot, return the epoch and offset into the epoch this slot falls
    /// e.g. with a fixed number for slots_per_epoch, the calculation is simply:
    ///
    ///  ( slot/slots_per_epoch, slot % slots_per_epoch )
    ///
    pub fn get_epoch_and_slot_index(&self, slot: Slot) -> (Epoch, SlotIndex) {
        self.epoch_schedule().get_epoch_and_slot_index(slot)
    }

    pub fn get_epoch_info(&self) -> EpochInfo {
        let absolute_slot = self.slot();
        let block_height = self.block_height();
        let (epoch, slot_index) = self.get_epoch_and_slot_index(absolute_slot);
        let slots_in_epoch = self.get_slots_in_epoch(epoch);
        let transaction_count = Some(self.transaction_count());
        EpochInfo {
            epoch,
            slot_index,
            slots_in_epoch,
            absolute_slot,
            block_height,
            transaction_count,
        }
    }

    pub fn is_empty(&self) -> bool {
        !self.is_delta.load(Relaxed)
    }

    pub fn add_mockup_builtin(
        &mut self,
        program_id: Pubkey,
        builtin_function: BuiltinFunctionWithContext,
    ) {
        self.transaction_processor.add_builtin(
            self,
            program_id,
            "mockup",
            ProgramCacheEntry::new_builtin(self.slot, 0, builtin_function),
        );
    }

    /// Remove a built-in instruction processor
    pub fn remove_builtin(&mut self, program_id: Pubkey, name: &str) {
        debug!("Removing program {}", program_id);
        // Don't remove the account since the bank expects the account state to
        // be idempotent
        self.transaction_processor.add_builtin(
            self,
            program_id,
            name,
            ProgramCacheEntry::new_tombstone(
                self.slot,
                ProgramCacheEntryOwner::NativeLoader,
                ProgramCacheEntryType::Closed,
            ),
        );
        debug!("Removed program {}", program_id);
    }

    pub fn add_precompile(&mut self, program_id: &Pubkey) {
        debug!("Adding precompiled program {}", program_id);
        self.add_precompiled_account(program_id);
        debug!("Added precompiled program {:?}", program_id);
    }

    // Call AccountsDb::clean_accounts()
    //
    // This fn is meant to be called by the snapshot handler in Accounts Background Service.  If
    // calling from elsewhere, ensure the same invariants hold/expectations are met.
    pub(crate) fn clean_accounts(&self, last_full_snapshot_slot: Option<Slot>) {
        // Don't clean the slot we're snapshotting because it may have zero-lamport
        // accounts that were included in the bank delta hash when the bank was frozen,
        // and if we clean them here, any newly created snapshot's hash for this bank
        // may not match the frozen hash.
        //
        // So when we're snapshotting, the highest slot to clean is lowered by one.
        let highest_slot_to_clean = self.slot().saturating_sub(1);

        self.rc.accounts.accounts_db.clean_accounts(
            Some(highest_slot_to_clean),
            false,
            last_full_snapshot_slot,
            self.epoch_schedule(),
        );
    }

    pub fn print_accounts_stats(&self) {
        self.rc.accounts.accounts_db.print_accounts_stats("");
    }

    pub fn shrink_candidate_slots(&self) -> usize {
        self.rc
            .accounts
            .accounts_db
            .shrink_candidate_slots(self.epoch_schedule())
    }

    pub(crate) fn shrink_ancient_slots(&self) {
        self.rc
            .accounts
            .accounts_db
            .shrink_ancient_slots(self.epoch_schedule())
    }

    pub fn validate_fee_collector_account(&self) -> bool {
        self.feature_set
            .is_active(&feature_set::validate_fee_collector_account::id())
    }

    pub fn read_cost_tracker(&self) -> LockResult<RwLockReadGuard<CostTracker>> {
        self.cost_tracker.read()
    }

    pub fn write_cost_tracker(&self) -> LockResult<RwLockWriteGuard<CostTracker>> {
        self.cost_tracker.write()
    }

    // Check if the wallclock time from bank creation to now has exceeded the allotted
    // time for transaction processing
    pub fn should_bank_still_be_processing_txs(
        bank_creation_time: &Instant,
        max_tx_ingestion_nanos: u128,
    ) -> bool {
        // Do this check outside of the PoH lock, hence not a method on PohRecorder
        bank_creation_time.elapsed().as_nanos() <= max_tx_ingestion_nanos
    }

    pub fn deactivate_feature(&mut self, id: &Pubkey) {
        let mut feature_set = Arc::make_mut(&mut self.feature_set).clone();
        feature_set.active.remove(id);
        feature_set.inactive.insert(*id);
        self.feature_set = Arc::new(feature_set);
    }

    pub fn activate_feature(&mut self, id: &Pubkey) {
        let mut feature_set = Arc::make_mut(&mut self.feature_set).clone();
        feature_set.inactive.remove(id);
        feature_set.active.insert(*id, 0);
        self.feature_set = Arc::new(feature_set);
    }

    pub fn fill_bank_with_ticks_for_tests(&self) {
        self.do_fill_bank_with_ticks_for_tests(&BankWithScheduler::no_scheduler_available())
    }

    pub(crate) fn do_fill_bank_with_ticks_for_tests(&self, scheduler: &InstalledSchedulerRwLock) {
        if self.tick_height.load(Relaxed) < self.max_tick_height {
            let last_blockhash = self.last_blockhash();
            while self.last_blockhash() == last_blockhash {
                self.register_tick(&Hash::new_unique(), scheduler)
            }
        } else {
            warn!("Bank already reached max tick height, cannot fill it with more ticks");
        }
    }

    /// Get a set of all actively reserved account keys that are not allowed to
    /// be write-locked during transaction processing.
    pub fn get_reserved_account_keys(&self) -> &HashSet<Pubkey> {
        &self.reserved_account_keys.active
    }

    // This is called from snapshot restore AND for each epoch boundary
    // The entire code path herein must be idempotent
    fn apply_feature_activations(
        &mut self,
        caller: ApplyFeatureActivationsCaller,
        debug_do_not_add_builtins: bool,
    ) {
        use ApplyFeatureActivationsCaller as Caller;
        let allow_new_activations = match caller {
            Caller::FinishInit => false,
            Caller::NewFromParent => true,
            Caller::WarpFromParent => false,
        };
        let (feature_set, new_feature_activations) =
            self.compute_active_feature_set(allow_new_activations);
        self.feature_set = Arc::new(feature_set);

        // Update activation slot of features in `new_feature_activations`
        for feature_id in new_feature_activations.iter() {
            if let Some(mut account) = self.get_account_with_fixed_root(feature_id) {
                if let Some(mut feature) = feature::from_account(&account) {
                    feature.activated_at = Some(self.slot());
                    if feature::to_account(&feature, &mut account).is_some() {
                        self.store_account(feature_id, &account);
                    }
                    info!("Feature {} activated at slot {}", feature_id, self.slot());
                }
            }
        }

        // Update active set of reserved account keys which are not allowed to be write locked
        self.reserved_account_keys = {
            let mut reserved_keys = ReservedAccountKeys::clone(&self.reserved_account_keys);
            reserved_keys.update_active_set(&self.feature_set);
            Arc::new(reserved_keys)
        };

        if new_feature_activations.contains(&feature_set::pico_inflation::id()) {
            *self.inflation.write().unwrap() = Inflation::pico();
            self.fee_rate_governor.burn_percent = 50; // 50% fee burn
            self.rent_collector.rent.burn_percent = 50; // 50% rent burn
        }

        if !new_feature_activations.is_disjoint(&self.feature_set.full_inflation_features_enabled())
        {
            *self.inflation.write().unwrap() = Inflation::full();
            self.fee_rate_governor.burn_percent = 50; // 50% fee burn
            self.rent_collector.rent.burn_percent = 50; // 50% rent burn
        }

        if !debug_do_not_add_builtins {
            self.apply_builtin_program_feature_transitions(
                allow_new_activations,
                &new_feature_activations,
            );
        }

        if new_feature_activations.contains(&feature_set::update_hashes_per_tick::id()) {
            self.apply_updated_hashes_per_tick(DEFAULT_HASHES_PER_TICK);
        }

        if new_feature_activations.contains(&feature_set::update_hashes_per_tick2::id()) {
            self.apply_updated_hashes_per_tick(UPDATED_HASHES_PER_TICK2);
        }

        if new_feature_activations.contains(&feature_set::update_hashes_per_tick3::id()) {
            self.apply_updated_hashes_per_tick(UPDATED_HASHES_PER_TICK3);
        }

        if new_feature_activations.contains(&feature_set::update_hashes_per_tick4::id()) {
            self.apply_updated_hashes_per_tick(UPDATED_HASHES_PER_TICK4);
        }

        if new_feature_activations.contains(&feature_set::update_hashes_per_tick5::id()) {
            self.apply_updated_hashes_per_tick(UPDATED_HASHES_PER_TICK5);
        }

        if new_feature_activations.contains(&feature_set::update_hashes_per_tick6::id()) {
            self.apply_updated_hashes_per_tick(UPDATED_HASHES_PER_TICK6);
        }
    }

    fn apply_updated_hashes_per_tick(&mut self, hashes_per_tick: u64) {
        info!(
            "Activating update_hashes_per_tick {} at slot {}",
            hashes_per_tick,
            self.slot(),
        );
        self.hashes_per_tick = Some(hashes_per_tick);
    }

    fn adjust_sysvar_balance_for_rent(&self, account: &mut AccountSharedData) {
        account.set_lamports(
            self.get_minimum_balance_for_rent_exemption(account.data().len())
                .max(account.lamports()),
        );
    }

    /// Compute the active feature set based on the current bank state,
    /// and return it together with the set of newly activated features.
    fn compute_active_feature_set(&self, include_pending: bool) -> (FeatureSet, HashSet<Pubkey>) {
        let mut active = self.feature_set.active.clone();
        let mut inactive = HashSet::new();
        let mut pending = HashSet::new();
        let slot = self.slot();

        for feature_id in &self.feature_set.inactive {
            let mut activated = None;
            if let Some(account) = self.get_account_with_fixed_root(feature_id) {
                if let Some(feature) = feature::from_account(&account) {
                    match feature.activated_at {
                        None if include_pending => {
                            // Feature activation is pending
                            pending.insert(*feature_id);
                            activated = Some(slot);
                        }
                        Some(activation_slot) if slot >= activation_slot => {
                            // Feature has been activated already
                            activated = Some(activation_slot);
                        }
                        _ => {}
                    }
                }
            }
            if let Some(slot) = activated {
                active.insert(*feature_id, slot);
            } else {
                inactive.insert(*feature_id);
            }
        }

        (FeatureSet { active, inactive }, pending)
    }

    fn apply_builtin_program_feature_transitions(
        &mut self,
        only_apply_transitions_for_new_features: bool,
        new_feature_activations: &HashSet<Pubkey>,
    ) {
        for builtin in BUILTINS.iter() {
            // The `builtin_is_bpf` flag is used to handle the case where a
            // builtin is scheduled to be enabled by one feature gate and
            // later migrated to Core BPF by another.
            //
            // There should never be a case where a builtin is set to be
            // migrated to Core BPF and is also set to be enabled on feature
            // activation on the same feature gate. However, the
            // `builtin_is_bpf` flag will handle this case as well, electing
            // to first attempt the migration to Core BPF.
            //
            // The migration to Core BPF will fail gracefully because the
            // program account will not exist. The builtin will subsequently
            // be enabled, but it will never be migrated to Core BPF.
            //
            // Using the same feature gate for both enabling and migrating a
            // builtin to Core BPF should be strictly avoided.
            let mut builtin_is_bpf = false;
            if let Some(core_bpf_migration_config) = &builtin.core_bpf_migration_config {
                // If the builtin is set to be migrated to Core BPF on feature
                // activation, perform the migration and do not add the program
                // to the bank's builtins. The migration will remove it from
                // the builtins list and the cache.
                if new_feature_activations.contains(&core_bpf_migration_config.feature_id) {
                    if let Err(e) = self
                        .migrate_builtin_to_core_bpf(&builtin.program_id, core_bpf_migration_config)
                    {
                        warn!(
                            "Failed to migrate builtin {} to Core BPF: {}",
                            builtin.name, e
                        );
                    } else {
                        builtin_is_bpf = true;
                    }
                } else {
                    // If the builtin has already been migrated to Core BPF, do not
                    // add it to the bank's builtins.
                    builtin_is_bpf = self
                        .get_account(&builtin.program_id)
                        .map(|a| a.owner() == &bpf_loader_upgradeable::id())
                        .unwrap_or(false);
                }
            };

            if let Some(feature_id) = builtin.enable_feature_id {
                let should_enable_builtin_on_feature_transition = !builtin_is_bpf
                    && if only_apply_transitions_for_new_features {
                        new_feature_activations.contains(&feature_id)
                    } else {
                        self.feature_set.is_active(&feature_id)
                    };

                if should_enable_builtin_on_feature_transition {
                    self.transaction_processor.add_builtin(
                        self,
                        builtin.program_id,
                        builtin.name,
                        ProgramCacheEntry::new_builtin(
                            self.feature_set.activated_slot(&feature_id).unwrap_or(0),
                            builtin.name.len(),
                            builtin.entrypoint,
                        ),
                    );
                }
            }
        }

        // Migrate any necessary stateless builtins to core BPF.
        // Stateless builtins do not have an `enable_feature_id` since they
        // do not exist on-chain.
        for stateless_builtin in STATELESS_BUILTINS.iter() {
            if let Some(core_bpf_migration_config) = &stateless_builtin.core_bpf_migration_config {
                if new_feature_activations.contains(&core_bpf_migration_config.feature_id) {
                    if let Err(e) = self.migrate_builtin_to_core_bpf(
                        &stateless_builtin.program_id,
                        core_bpf_migration_config,
                    ) {
                        warn!(
                            "Failed to migrate stateless builtin {} to Core BPF: {}",
                            stateless_builtin.name, e
                        );
                    }
                }
            }
        }

        for precompile in get_precompiles() {
            let should_add_precompile = precompile
                .feature
                .as_ref()
                .map(|feature_id| self.feature_set.is_active(feature_id))
                .unwrap_or(false);
            if should_add_precompile {
                self.add_precompile(&precompile.program_id);
            }
        }
    }

    /// Use to replace programs by feature activation
    #[allow(dead_code)]
    fn replace_program_account(
        &mut self,
        old_address: &Pubkey,
        new_address: &Pubkey,
        datapoint_name: &'static str,
    ) {
        if let Some(old_account) = self.get_account_with_fixed_root(old_address) {
            if let Some(new_account) = self.get_account_with_fixed_root(new_address) {
                datapoint_info!(datapoint_name, ("slot", self.slot, i64));

                // Burn lamports in the old account
                self.capitalization
                    .fetch_sub(old_account.lamports(), Relaxed);

                // Transfer new account to old account
                self.store_account(old_address, &new_account);

                // Clear new account
                self.store_account(new_address, &AccountSharedData::default());

                // Unload a program from the bank's cache
                self.transaction_processor
                    .program_cache
                    .write()
                    .unwrap()
                    .remove_programs([*old_address].into_iter());

                self.calculate_and_update_accounts_data_size_delta_off_chain(
                    old_account.data().len(),
                    new_account.data().len(),
                );
            }
        }
    }

    /// Get all the accounts for this bank and calculate stats
    pub fn get_total_accounts_stats(&self) -> ScanResult<TotalAccountsStats> {
        let accounts = self.get_all_accounts()?;
        Ok(self.calculate_total_accounts_stats(
            accounts
                .iter()
                .map(|(pubkey, account, _slot)| (pubkey, account)),
        ))
    }

    /// Given all the accounts for a bank, calculate stats
    pub fn calculate_total_accounts_stats<'a>(
        &self,
        accounts: impl Iterator<Item = (&'a Pubkey, &'a AccountSharedData)>,
    ) -> TotalAccountsStats {
        let rent_collector = self.rent_collector();
        let mut total_accounts_stats = TotalAccountsStats::default();
        accounts.for_each(|(pubkey, account)| {
            total_accounts_stats.accumulate_account(pubkey, account, rent_collector);
        });

        total_accounts_stats
    }

    /// Get the EAH that will be used by snapshots
    ///
    /// Since snapshots are taken on roots, if the bank is in the EAH calculation window then an
    /// EAH *must* be included.  This means if an EAH calculation is currently in-flight we will
    /// wait for it to complete.
    pub fn get_epoch_accounts_hash_to_serialize(&self) -> Option<EpochAccountsHash> {
        let should_get_epoch_accounts_hash = epoch_accounts_hash_utils::is_enabled_this_epoch(self)
            && epoch_accounts_hash_utils::is_in_calculation_window(self);
        if !should_get_epoch_accounts_hash {
            return None;
        }

        let (epoch_accounts_hash, measure) = measure!(self
            .rc
            .accounts
            .accounts_db
            .epoch_accounts_hash_manager
            .wait_get_epoch_accounts_hash());

        datapoint_info!(
            "bank-get_epoch_accounts_hash_to_serialize",
            ("slot", self.slot(), i64),
            ("waiting-time-us", measure.as_us(), i64),
        );
        Some(epoch_accounts_hash)
    }

    /// Convenience fn to get the Epoch Accounts Hash
    pub fn epoch_accounts_hash(&self) -> Option<EpochAccountsHash> {
        self.rc
            .accounts
            .accounts_db
            .epoch_accounts_hash_manager
            .try_get_epoch_accounts_hash()
    }

    /// Checks a batch of sanitized transactions again bank for age and status
    pub fn check_transactions_with_forwarding_delay(
        &self,
        transactions: &[SanitizedTransaction],
        filter: &[transaction::Result<()>],
        forward_transactions_to_leader_at_slot_offset: u64,
    ) -> Vec<TransactionCheckResult> {
        let mut error_counters = TransactionErrorMetrics::default();
        // The following code also checks if the blockhash for a transaction is too old
        // The check accounts for
        //  1. Transaction forwarding delay
        //  2. The slot at which the next leader will actually process the transaction
        // Drop the transaction if it will expire by the time the next node receives and processes it
        let api = perf_libs::api();
        let max_tx_fwd_delay = if api.is_none() {
            MAX_TRANSACTION_FORWARDING_DELAY
        } else {
            MAX_TRANSACTION_FORWARDING_DELAY_GPU
        };

        self.check_transactions(
            transactions,
            filter,
            (MAX_PROCESSING_AGE)
                .saturating_sub(max_tx_fwd_delay)
                .saturating_sub(forward_transactions_to_leader_at_slot_offset as usize),
            &mut error_counters,
        )
    }

    pub fn is_in_slot_hashes_history(&self, slot: &Slot) -> bool {
        if slot < &self.slot {
            if let Ok(sysvar_cache) = self.transaction_processor.sysvar_cache.read() {
                if let Ok(slot_hashes) = sysvar_cache.get_slot_hashes() {
                    return slot_hashes.get(slot).is_some();
                }
            }
        }
        false
    }

    pub fn check_program_modification_slot(&mut self) {
        self.check_program_modification_slot = true;
    }

    pub fn load_program(
        &self,
        pubkey: &Pubkey,
        reload: bool,
        effective_epoch: Epoch,
    ) -> Option<Arc<ProgramCacheEntry>> {
        let program_cache = self.transaction_processor.program_cache.read().unwrap();
        load_program_with_pubkey(
            self,
            &program_cache,
            pubkey,
            self.slot(),
            effective_epoch,
            self.epoch_schedule(),
            reload,
        )
    }

    pub fn fee_structure(&self) -> &FeeStructure {
        &self.transaction_processor.fee_structure
    }

    pub fn runtime_config(&self) -> &RuntimeConfig {
        &self.transaction_processor.runtime_config
    }

    pub fn add_builtin(&self, program_id: Pubkey, name: &str, builtin: ProgramCacheEntry) {
        self.transaction_processor
            .add_builtin(self, program_id, name, builtin)
    }

    /// Find the slot in which the program was most recently modified.
    /// Returns slot 0 for programs deployed with v1/v2 loaders, since programs deployed
    /// with those loaders do not retain deployment slot information.
    /// Returns an error if the program's account state can not be found or parsed.
    fn program_modification_slot(&self, pubkey: &Pubkey) -> transaction::Result<Slot> {
        let program = self
            .get_account(pubkey)
            .ok_or(TransactionError::ProgramAccountNotFound)?;
        if bpf_loader_upgradeable::check_id(program.owner()) {
            if let Ok(UpgradeableLoaderState::Program {
                programdata_address,
            }) = program.state()
            {
                let programdata = self
                    .get_account(&programdata_address)
                    .ok_or(TransactionError::ProgramAccountNotFound)?;
                if let Ok(UpgradeableLoaderState::ProgramData {
                    slot,
                    upgrade_authority_address: _,
                }) = programdata.state()
                {
                    return Ok(slot);
                }
            }
            Err(TransactionError::ProgramAccountNotFound)
        } else if loader_v4::check_id(program.owner()) {
            let state = solana_loader_v4_program::get_state(program.data())
                .map_err(|_| TransactionError::ProgramAccountNotFound)?;
            Ok(state.slot)
        } else {
            Ok(0)
        }
    }
}

impl TransactionProcessingCallback for Bank {
    fn account_matches_owners(&self, account: &Pubkey, owners: &[Pubkey]) -> Option<usize> {
        self.rc
            .accounts
            .accounts_db
            .account_matches_owners(&self.ancestors, account, owners)
            .ok()
    }

    fn get_account_shared_data(&self, pubkey: &Pubkey) -> Option<AccountSharedData> {
        self.rc
            .accounts
            .accounts_db
            .load_with_fixed_root(&self.ancestors, pubkey)
            .map(|(acc, _)| acc)
    }

    fn get_last_blockhash_and_lamports_per_signature(&self) -> (Hash, u64) {
        self.last_blockhash_and_lamports_per_signature()
    }

    fn get_rent_collector(&self) -> &RentCollector {
        &self.rent_collector
    }

    fn get_feature_set(&self) -> Arc<FeatureSet> {
        self.feature_set.clone()
    }

    fn get_program_match_criteria(&self, program: &Pubkey) -> ProgramCacheMatchCriteria {
        if self.check_program_modification_slot {
            self.program_modification_slot(program)
                .map_or(ProgramCacheMatchCriteria::Tombstone, |slot| {
                    ProgramCacheMatchCriteria::DeployedOnOrAfterSlot(slot)
                })
        } else {
            ProgramCacheMatchCriteria::NoCriteria
        }
    }

    // NOTE: must hold idempotent for the same set of arguments
    /// Add a builtin program account
    fn add_builtin_account(&self, name: &str, program_id: &Pubkey) {
        let existing_genuine_program =
            self.get_account_with_fixed_root(program_id)
                .and_then(|account| {
                    // it's very unlikely to be squatted at program_id as non-system account because of burden to
                    // find victim's pubkey/hash. So, when account.owner is indeed native_loader's, it's
                    // safe to assume it's a genuine program.
                    if native_loader::check_id(account.owner()) {
                        Some(account)
                    } else {
                        // malicious account is pre-occupying at program_id
                        self.burn_and_purge_account(program_id, account);
                        None
                    }
                });

        // introducing builtin program
        if existing_genuine_program.is_some() {
            // The existing account is sufficient
            return;
        }

        assert!(
            !self.freeze_started(),
            "Can't change frozen bank by adding not-existing new builtin program ({name}, {program_id}). \
            Maybe, inconsistent program activation is detected on snapshot restore?"
        );

        // Add a bogus executable builtin account, which will be loaded and ignored.
        let account = native_loader::create_loadable_account_with_fields(
            name,
            self.inherit_specially_retained_account_fields(&existing_genuine_program),
        );
        self.store_account_and_update_capitalization(program_id, &account);
    }
}

#[cfg(feature = "dev-context-only-utils")]
impl Bank {
    pub fn wrap_with_bank_forks_for_tests(self) -> (Arc<Self>, Arc<RwLock<BankForks>>) {
        let bank_forks = BankForks::new_rw_arc(self);
        let bank = bank_forks.read().unwrap().root_bank();
        (bank, bank_forks)
    }

    pub fn default_for_tests() -> Self {
        let accounts_db = AccountsDb::default_for_tests();
        let accounts = Accounts::new(Arc::new(accounts_db));
        Self::default_with_accounts(accounts)
    }

    pub fn new_with_bank_forks_for_tests(
        genesis_config: &GenesisConfig,
    ) -> (Arc<Self>, Arc<RwLock<BankForks>>) {
        let bank = Self::new_for_tests(genesis_config);
        bank.wrap_with_bank_forks_for_tests()
    }

    pub fn new_for_tests(genesis_config: &GenesisConfig) -> Self {
        Self::new_for_tests_with_config(genesis_config, BankTestConfig::default())
    }

    pub fn new_with_mockup_builtin_for_tests(
        genesis_config: &GenesisConfig,
        program_id: Pubkey,
        builtin_function: BuiltinFunctionWithContext,
    ) -> (Arc<Self>, Arc<RwLock<BankForks>>) {
        let mut bank = Self::new_for_tests(genesis_config);
        bank.add_mockup_builtin(program_id, builtin_function);
        bank.wrap_with_bank_forks_for_tests()
    }

    pub fn new_for_tests_with_config(
        genesis_config: &GenesisConfig,
        test_config: BankTestConfig,
    ) -> Self {
        Self::new_with_config_for_tests(
            genesis_config,
            test_config.secondary_indexes,
            AccountShrinkThreshold::default(),
        )
    }

    pub fn new_no_wallclock_throttle_for_tests(
        genesis_config: &GenesisConfig,
    ) -> (Arc<Self>, Arc<RwLock<BankForks>>) {
        let mut bank = Self::new_for_tests(genesis_config);

        bank.ns_per_slot = u128::MAX;
        bank.wrap_with_bank_forks_for_tests()
    }

    pub(crate) fn new_with_config_for_tests(
        genesis_config: &GenesisConfig,
        account_indexes: AccountSecondaryIndexes,
        shrink_ratio: AccountShrinkThreshold,
    ) -> Self {
        Self::new_with_paths_for_tests(
            genesis_config,
            Arc::new(RuntimeConfig::default()),
            Vec::new(),
            account_indexes,
            shrink_ratio,
        )
    }

    pub fn new_with_paths_for_tests(
        genesis_config: &GenesisConfig,
        runtime_config: Arc<RuntimeConfig>,
        paths: Vec<PathBuf>,
        account_indexes: AccountSecondaryIndexes,
        shrink_ratio: AccountShrinkThreshold,
    ) -> Self {
        Self::new_with_paths(
            genesis_config,
            runtime_config,
            paths,
            None,
            None,
            account_indexes,
            shrink_ratio,
            false,
            Some(ACCOUNTS_DB_CONFIG_FOR_TESTING),
            None,
            Some(Pubkey::new_unique()),
            Arc::default(),
        )
    }

    pub fn new_for_benches(genesis_config: &GenesisConfig) -> Self {
        Self::new_with_paths_for_benches(genesis_config, Vec::new())
    }

    /// Intended for use by benches only.
    /// create new bank with the given config and paths.
    pub fn new_with_paths_for_benches(genesis_config: &GenesisConfig, paths: Vec<PathBuf>) -> Self {
        Self::new_with_paths(
            genesis_config,
            Arc::<RuntimeConfig>::default(),
            paths,
            None,
            None,
            AccountSecondaryIndexes::default(),
            AccountShrinkThreshold::default(),
            false,
            Some(ACCOUNTS_DB_CONFIG_FOR_BENCHMARKS),
            None,
            Some(Pubkey::new_unique()),
            Arc::default(),
        )
    }

    /// Prepare a transaction batch from a list of legacy transactions. Used for tests only.
    pub fn prepare_batch_for_tests(&self, txs: Vec<Transaction>) -> TransactionBatch {
        let transaction_account_lock_limit = self.get_transaction_account_lock_limit();
        let sanitized_txs = txs
            .into_iter()
            .map(SanitizedTransaction::from_transaction_for_tests)
            .collect::<Vec<_>>();
        let lock_results = self
            .rc
            .accounts
            .lock_accounts(sanitized_txs.iter(), transaction_account_lock_limit);
        TransactionBatch::new(lock_results, self, Cow::Owned(sanitized_txs))
    }

    /// Set the initial accounts data size
    /// NOTE: This fn is *ONLY FOR TESTS*
    pub fn set_accounts_data_size_initial_for_tests(&mut self, amount: u64) {
        self.accounts_data_size_initial = amount;
    }

    /// Update the accounts data size off-chain delta
    /// NOTE: This fn is *ONLY FOR TESTS*
    pub fn update_accounts_data_size_delta_off_chain_for_tests(&self, amount: i64) {
        self.update_accounts_data_size_delta_off_chain(amount)
    }

    #[cfg(test)]
    fn restore_old_behavior_for_fragile_tests(&self) {
        self.lazy_rent_collection.store(true, Relaxed);
    }

    /// Process multiple transaction in a single batch. This is used for benches and unit tests.
    ///
    /// # Panics
    ///
    /// Panics if any of the transactions do not pass sanitization checks.
    #[must_use]
    pub fn process_transactions<'a>(
        &self,
        txs: impl Iterator<Item = &'a Transaction>,
    ) -> Vec<Result<()>> {
        self.try_process_transactions(txs).unwrap()
    }

    /// Process entry transactions in a single batch. This is used for benches and unit tests.
    ///
    /// # Panics
    ///
    /// Panics if any of the transactions do not pass sanitization checks.
    #[must_use]
    pub fn process_entry_transactions(&self, txs: Vec<VersionedTransaction>) -> Vec<Result<()>> {
        self.try_process_entry_transactions(txs).unwrap()
    }

    #[cfg(test)]
    pub fn flush_accounts_cache_slot_for_tests(&self) {
        self.rc
            .accounts
            .accounts_db
            .flush_accounts_cache_slot_for_tests(self.slot())
    }

    /// This is only valid to call from tests.
    /// block until initial accounts hash verification has completed
    pub fn wait_for_initial_accounts_hash_verification_completed_for_tests(&self) {
        self.rc
            .accounts
            .accounts_db
            .verify_accounts_hash_in_bg
            .wait_for_complete()
    }

    pub fn get_sysvar_cache_for_tests(&self) -> SysvarCache {
        self.transaction_processor.get_sysvar_cache_for_tests()
    }

    pub fn update_accounts_hash_for_tests(&self) -> AccountsHash {
        self.update_accounts_hash(CalcAccountsHashDataSource::IndexForTests, false, false)
    }

    pub fn new_program_cache_for_tx_batch_for_slot(&self, slot: Slot) -> ProgramCacheForTxBatch {
        ProgramCacheForTxBatch::new_from_cache(
            slot,
            self.epoch_schedule.get_epoch(slot),
            &self.transaction_processor.program_cache.read().unwrap(),
        )
    }

    pub fn get_transaction_processor(&self) -> &TransactionBatchProcessor<BankForks> {
        &self.transaction_processor
    }

    pub fn set_fee_structure(&mut self, fee_structure: &FeeStructure) {
        self.transaction_processor.fee_structure = fee_structure.clone();
    }
}

/// Compute how much an account has changed size.  This function is useful when the data size delta
/// needs to be computed and passed to an `update_accounts_data_size_delta` function.
fn calculate_data_size_delta(old_data_size: usize, new_data_size: usize) -> i64 {
    assert!(old_data_size <= i64::MAX as usize);
    assert!(new_data_size <= i64::MAX as usize);
    let old_data_size = old_data_size as i64;
    let new_data_size = new_data_size as i64;

    new_data_size.saturating_sub(old_data_size)
}

/// Since `apply_feature_activations()` has different behavior depending on its caller, enumerate
/// those callers explicitly.
#[derive(Debug, Copy, Clone, Eq, PartialEq)]
enum ApplyFeatureActivationsCaller {
    FinishInit,
    NewFromParent,
    WarpFromParent,
}

/// Return the computed values from `collect_rent_from_accounts()`
///
/// Since `collect_rent_from_accounts()` is running in parallel, instead of updating the
/// atomics/shared data inside this function, return those values in this struct for the caller to
/// process later.
#[derive(Debug, Default)]
struct CollectRentFromAccountsInfo {
    skipped_rewrites: Vec<(Pubkey, AccountHash)>,
    rent_collected_info: CollectedInfo,
    rent_rewards: Vec<(Pubkey, RewardInfo)>,
    time_collecting_rent_us: u64,
    time_storing_accounts_us: u64,
    num_accounts: usize,
}

/// Return the computed values—of each iteration in the parallel loop inside
/// `collect_rent_in_partition()`—and then perform a reduce on all of them.
#[derive(Debug, Default)]
struct CollectRentInPartitionInfo {
    skipped_rewrites: Vec<(Pubkey, AccountHash)>,
    rent_collected: u64,
    accounts_data_size_reclaimed: u64,
    rent_rewards: Vec<(Pubkey, RewardInfo)>,
    time_loading_accounts_us: u64,
    time_collecting_rent_us: u64,
    time_storing_accounts_us: u64,
    num_accounts: usize,
}

impl CollectRentInPartitionInfo {
    /// Create a new `CollectRentInPartitionInfo` from the results of loading accounts and
    /// collecting rent on them.
    #[must_use]
    fn new(info: CollectRentFromAccountsInfo, time_loading_accounts: Duration) -> Self {
        Self {
            skipped_rewrites: info.skipped_rewrites,
            rent_collected: info.rent_collected_info.rent_amount,
            accounts_data_size_reclaimed: info.rent_collected_info.account_data_len_reclaimed,
            rent_rewards: info.rent_rewards,
            time_loading_accounts_us: time_loading_accounts.as_micros() as u64,
            time_collecting_rent_us: info.time_collecting_rent_us,
            time_storing_accounts_us: info.time_storing_accounts_us,
            num_accounts: info.num_accounts,
        }
    }

    /// Reduce (i.e. 'combine') two `CollectRentInPartitionInfo`s into one.
    ///
    /// This fn is used by `collect_rent_in_partition()` as the reduce step (of map-reduce) in its
    /// parallel loop of rent collection.
    #[must_use]
    fn reduce(lhs: Self, rhs: Self) -> Self {
        Self {
            skipped_rewrites: [lhs.skipped_rewrites, rhs.skipped_rewrites].concat(),
            rent_collected: lhs.rent_collected.saturating_add(rhs.rent_collected),
            accounts_data_size_reclaimed: lhs
                .accounts_data_size_reclaimed
                .saturating_add(rhs.accounts_data_size_reclaimed),
            rent_rewards: [lhs.rent_rewards, rhs.rent_rewards].concat(),
            time_loading_accounts_us: lhs
                .time_loading_accounts_us
                .saturating_add(rhs.time_loading_accounts_us),
            time_collecting_rent_us: lhs
                .time_collecting_rent_us
                .saturating_add(rhs.time_collecting_rent_us),
            time_storing_accounts_us: lhs
                .time_storing_accounts_us
                .saturating_add(rhs.time_storing_accounts_us),
            num_accounts: lhs.num_accounts.saturating_add(rhs.num_accounts),
        }
    }
}

/// Struct to collect stats when scanning all accounts in `get_total_accounts_stats()`
#[derive(Debug, Default, Copy, Clone, Serialize)]
pub struct TotalAccountsStats {
    /// Total number of accounts
    pub num_accounts: usize,
    /// Total data size of all accounts
    pub data_len: usize,

    /// Total number of executable accounts
    pub num_executable_accounts: usize,
    /// Total data size of executable accounts
    pub executable_data_len: usize,

    /// Total number of rent exempt accounts
    pub num_rent_exempt_accounts: usize,
    /// Total number of rent paying accounts
    pub num_rent_paying_accounts: usize,
    /// Total number of rent paying accounts without data
    pub num_rent_paying_accounts_without_data: usize,
    /// Total amount of lamports in rent paying accounts
    pub lamports_in_rent_paying_accounts: u64,
}

impl TotalAccountsStats {
    pub fn accumulate_account(
        &mut self,
        address: &Pubkey,
        account: &AccountSharedData,
        rent_collector: &RentCollector,
    ) {
        let data_len = account.data().len();
        self.num_accounts += 1;
        self.data_len += data_len;

        if account.executable() {
            self.num_executable_accounts += 1;
            self.executable_data_len += data_len;
        }

        if !rent_collector.should_collect_rent(address, account.executable())
            || rent_collector
                .get_rent_due(
                    account.lamports(),
                    account.data().len(),
                    account.rent_epoch(),
                )
                .is_exempt()
        {
            self.num_rent_exempt_accounts += 1;
        } else {
            self.num_rent_paying_accounts += 1;
            self.lamports_in_rent_paying_accounts += account.lamports();
            if data_len == 0 {
                self.num_rent_paying_accounts_without_data += 1;
            }
        }
    }
}

impl Drop for Bank {
    fn drop(&mut self) {
        if let Some(drop_callback) = self.drop_callback.read().unwrap().0.as_ref() {
            drop_callback.callback(self);
        } else {
            // Default case for tests
            self.rc
                .accounts
                .accounts_db
                .purge_slot(self.slot(), self.bank_id(), false);
        }
    }
}

/// utility function used for testing and benchmarking.
pub mod test_utils {
    use {
        super::Bank,
        crate::installed_scheduler_pool::BankWithScheduler,
        solana_sdk::{
            account::{ReadableAccount, WritableAccount},
            hash::hashv,
            lamports::LamportsError,
            pubkey::Pubkey,
        },
        solana_vote_program::vote_state::{self, BlockTimestamp, VoteStateVersions},
        std::sync::Arc,
    };
    pub fn goto_end_of_slot(bank: Arc<Bank>) {
        goto_end_of_slot_with_scheduler(&BankWithScheduler::new_without_scheduler(bank))
    }

    pub fn goto_end_of_slot_with_scheduler(bank: &BankWithScheduler) {
        let mut tick_hash = bank.last_blockhash();
        loop {
            tick_hash = hashv(&[tick_hash.as_ref(), &[42]]);
            bank.register_tick(&tick_hash);
            if tick_hash == bank.last_blockhash() {
                bank.freeze();
                return;
            }
        }
    }

    pub fn update_vote_account_timestamp(
        timestamp: BlockTimestamp,
        bank: &Bank,
        vote_pubkey: &Pubkey,
    ) {
        let mut vote_account = bank.get_account(vote_pubkey).unwrap_or_default();
        let mut vote_state = vote_state::from(&vote_account).unwrap_or_default();
        vote_state.last_timestamp = timestamp;
        let versioned = VoteStateVersions::new_current(vote_state);
        vote_state::to(&versioned, &mut vote_account).unwrap();
        bank.store_account(vote_pubkey, &vote_account);
    }

    pub fn deposit(
        bank: &Bank,
        pubkey: &Pubkey,
        lamports: u64,
    ) -> std::result::Result<u64, LamportsError> {
        // This doesn't collect rents intentionally.
        // Rents should only be applied to actual TXes
        let mut account = bank
            .get_account_with_fixed_root_no_cache(pubkey)
            .unwrap_or_default();
        account.checked_add_lamports(lamports)?;
        bank.store_account(pubkey, &account);
        Ok(account.lamports())
    }
}<|MERGE_RESOLUTION|>--- conflicted
+++ resolved
@@ -247,14 +247,10 @@
 }
 
 pub type BankStatusCache = StatusCache<Result<()>>;
-<<<<<<< HEAD
-#[frozen_abi(digest = "CyD3t1HF7U63HhZawzETFFfo8XydftV8X7rnUTKtiN1G")]
-=======
 #[cfg_attr(
     feature = "frozen-abi",
-    frozen_abi(digest = "9Pf3NTGr1AEzB4nKaVBY24uNwoQR4aJi8vc96W6kGvNk")
+    frozen_abi(digest = "CyD3t1HF7U63HhZawzETFFfo8XydftV8X7rnUTKtiN1G")
 )]
->>>>>>> 74dcd3b0
 pub type BankSlotDelta = SlotDelta<Result<()>>;
 
 #[derive(Default, Copy, Clone, Debug, PartialEq, Eq)]
