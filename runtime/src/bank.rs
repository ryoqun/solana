--- conflicted
+++ resolved
@@ -679,37 +679,19 @@
 #[derive(Debug, Default)]
 pub struct OptionalDropCallback(Option<Box<dyn DropCallback + Send + Sync>>);
 
-<<<<<<< HEAD
-#[derive(Default, Debug, Clone)]
-=======
 #[derive(Default, Debug, Clone, PartialEq)]
 #[cfg(feature = "dev-context-only-utils")]
->>>>>>> 1334fb52
 pub struct HashOverrides {
     hashes: HashMap<Slot, HashOverride>,
 }
 
-<<<<<<< HEAD
-=======
 #[cfg(feature = "dev-context-only-utils")]
->>>>>>> 1334fb52
 impl HashOverrides {
     fn get_hash_override(&self, slot: Slot) -> Option<&HashOverride> {
         self.hashes.get(&slot)
     }
 
     fn get_blockhash_override(&self, slot: Slot) -> Option<&Hash> {
-<<<<<<< HEAD
-        self.get_hash_override(slot).map(|hash_override| &hash_override.blockhash)
-    }
-
-    fn get_bank_hash_override(&self, slot: Slot) -> Option<&Hash> {
-        self.get_hash_override(slot).map(|hash_override| &hash_override.bank_hash)
-    }
-
-    pub fn add_override(&mut self, slot: Slot, blockhash: Hash, bank_hash: Hash) {
-        let is_new = self.hashes.insert(slot, HashOverride { blockhash, bank_hash }).is_none();
-=======
         self.get_hash_override(slot)
             .map(|hash_override| &hash_override.blockhash)
     }
@@ -730,17 +712,12 @@
                 },
             )
             .is_none();
->>>>>>> 1334fb52
         assert!(is_new);
     }
 }
 
-<<<<<<< HEAD
-#[derive(Debug, Clone)]
-=======
 #[derive(Debug, Clone, PartialEq)]
 #[cfg(feature = "dev-context-only-utils")]
->>>>>>> 1334fb52
 struct HashOverride {
     blockhash: Hash,
     bank_hash: Hash,
@@ -923,12 +900,8 @@
     /// Fee structure to use for assessing transaction fees.
     fee_structure: FeeStructure,
 
-<<<<<<< HEAD
-    /// blockhash and bank_hash overrides keyed by slot for simulated block production
-=======
     /// blockhash and bank_hash overrides keyed by slot for simulated block production.
     /// This _field_ was needed to be DCOU-ed to avoid 2 locks per bank freezing...
->>>>>>> 1334fb52
     #[cfg(feature = "dev-context-only-utils")]
     hash_overrides: Arc<Mutex<HashOverrides>>,
 }
@@ -1292,11 +1265,7 @@
                     .map(|drop_callback| drop_callback.clone_box()),
             )),
             freeze_started: AtomicBool::new(false),
-<<<<<<< HEAD
-            cost_tracker: RwLock::new(parent.read_cost_tracker().unwrap().new_from_parent()),
-=======
             cost_tracker: RwLock::new(parent.read_cost_tracker().unwrap().new_from_parent_limits()),
->>>>>>> 1334fb52
             accounts_data_size_initial,
             accounts_data_size_delta_on_chain: AtomicI64::new(0),
             accounts_data_size_delta_off_chain: AtomicI64::new(0),
@@ -3236,25 +3205,6 @@
         // much if the write lock is acquired for each tick.
         let mut w_blockhash_queue = self.blockhash_queue.write().unwrap();
 
-<<<<<<< HEAD
-        if cfg!(not(feature = "dev-context-only-utils")) {
-            w_blockhash_queue.register_hash(
-                blockhash,
-                self.fee_rate_governor.lamports_per_signature,
-            );
-        } else {
-            let blockhash_override = self.hash_overrides.lock().unwrap().get_blockhash_override(self.slot()).copied();
-            blockhash_override.inspect(|blockhash_override| {
-                if blockhash_override != blockhash {
-                    info!("bank: slot: {}: overrode blockhash: {} with {}", self.slot(), blockhash, blockhash_override);
-                }
-            });
-            w_blockhash_queue.register_hash(
-                blockhash_override.as_ref().unwrap_or(blockhash),
-                self.fee_rate_governor.lamports_per_signature,
-            );
-        }
-=======
         #[cfg(feature = "dev-context-only-utils")]
         let blockhash_override = self
             .hash_overrides
@@ -3276,7 +3226,6 @@
         let blockhash = blockhash_override.as_ref().unwrap_or(blockhash);
 
         w_blockhash_queue.register_hash(blockhash, self.fee_rate_governor.lamports_per_signature);
->>>>>>> 1334fb52
         self.update_recent_blockhashes_locked(&w_blockhash_queue);
     }
 
@@ -5421,22 +5370,6 @@
             hash = hard_forked_hash;
         }
 
-<<<<<<< HEAD
-        let hash = if cfg!(not(feature = "dev-context-only-utils")) {
-            hash
-        } else {
-            let hash_override = self.hash_overrides.lock().unwrap().get_bank_hash_override(slot).copied();
-            hash_override.inspect(|&hash_override| {
-                if hash_override != hash {
-                    info!("bank: slot: {}: overrode bank hash: {} with {}", self.slot(), hash, hash_override);
-                }
-            });
-            // Avoid to optimize out `hash` along with the whole computation by super smart rustc.
-            // hash_override is used by ledger-tool's simulate-block-production, which prefers
-            // the actual bank freezing processing for accurate simulation.
-            hash_override.unwrap_or(std::hint::black_box(hash))
-        };
-=======
         #[cfg(feature = "dev-context-only-utils")]
         let hash_override = self
             .hash_overrides
@@ -5459,7 +5392,6 @@
         // the actual bank freezing processing for accurate simulation.
         #[cfg(feature = "dev-context-only-utils")]
         let hash = hash_override.unwrap_or(std::hint::black_box(hash));
->>>>>>> 1334fb52
 
         let bank_hash_stats = self
             .rc
