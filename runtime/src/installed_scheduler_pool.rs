<<<<<<< HEAD
//! Transaction processing glue code, mainly consisting of Object-safe traits
//!
//! `trait InstalledSchedulerPool` is the most crucial piece of code for this whole integration.
//!
//! It lends one of pooled `trait InstalledScheduler`s out to a `Bank`, so that the ubiquitous
//! `Arc<Bank>` can conveniently work as a facade for transaction scheduling, to higher-layer
//! subsystems (i.e. both `ReplayStage` and `BankingStage`). `BankForks`/`BankWithScheduler` and
//! some `Bank` methods are responsible for this book-keeping, including returning the scheduler
//! from the bank to the pool after use.
//!
//! `trait InstalledScheduler` can be fed with `SanitizedTransaction`s. Then, it schedules and
//! commits those transaction execution results into the associated _bank_. That means,
//! `InstalledScheduler` and `Bank` are mutually linked to each other, resulting in somewhat
//! special handling as part of their life-cycle.
//!
//! Albeit being at this abstract interface level, it's generally assumed that each
//! `InstalledScheduler` is backed by multiple threads for performant transaction execution and
//! there're multiple independent schedulers inside a single instance of `InstalledSchedulerPool`.
//!
//! Dynamic dispatch was inevitable, due to the need of delegating those implementations to the
//! dependent crate (`solana-scheduler-pool`, which in turn depends on `solana-ledger`; another
//! dependent crate of `solana-runtime`...), while cutting cyclic dependency.
//!
//! See [InstalledScheduler] for visualized interaction.

use {
    crate::{bank::Bank, bank_forks::BankForks},
    log::*,
    solana_program_runtime::timings::ExecuteTimings,
    solana_scheduler::{SchedulingMode, WithSchedulingMode},
    solana_sdk::{
        hash::Hash,
        slot_history::Slot,
        transaction::{Result, SanitizedTransaction},
    },
=======
//! Currently, there are only two things: minimal InstalledScheduler trait and an auxiliary type
//! called BankWithScheduler.. This file will be populated by later PRs to align with the filename.

use {
    crate::bank::Bank,
    log::*,
    solana_sdk::transaction::SanitizedTransaction,
>>>>>>> 950ca5ea
    std::{
        borrow::Borrow,
        fmt::Debug,
        ops::Deref,
        sync::{Arc, RwLock},
    },
};
#[cfg(feature = "dev-context-only-utils")]
use {mockall::automock, qualifier_attr::qualifiers};

#[cfg_attr(feature = "dev-context-only-utils", automock)]
<<<<<<< HEAD
pub trait InstalledSchedulerPool<SEA: ScheduleExecutionArg>: Send + Sync + Debug {
    fn take_from_pool(&self, context: SchedulingContext) -> Box<dyn InstalledScheduler<SEA>>;
    fn return_to_pool(&self, scheduler: Box<dyn InstalledScheduler<SEA>>);
}

#[cfg_attr(doc, aquamarine::aquamarine)]
/// Schedules, executes, and commits transactions under encapsulated implementation
///
/// The following chart illustrates the ownership/reference interaction between inter-dependent objects across crates:
///
///  ```mermaid
///  graph TD
///      Bank["Arc#lt;Bank#gt;"]
///
///      subgraph solana-runtime
///          BankForks;
///          subgraph cyclic-ref
///              Bank;
///              SchedulingContext;
///              InstalledScheduler{{InstalledScheduler}};
///          end
///          InstalledSchedulerPool{{InstalledSchedulerPool}};
///      end
///
///      subgraph solana-ledger
///          ExecuteBatch(["execute_batch()"]);
///      end
///
///      subgraph solana-scheduler-pool
///          SchedulerPool;
///          PooledScheduler;
///      end
///
///      subgraph solana-scheduler
///          WithSchedulingMode{{WithSchedulingMode}};
///      end
///
///      SchedulingContext -- refs --> Bank;
///      BankForks -- owns --> Bank;
///      BankForks -- owns --> InstalledSchedulerPool;
///      Bank -- refs --> InstalledScheduler;
///
///      SchedulerPool -. impls .-> InstalledSchedulerPool;
///      PooledScheduler -. impls .-> InstalledScheduler;
///      InstalledScheduler -- refs --> SchedulingContext;
///      SchedulingContext -. impls .-> WithSchedulingMode;
///
///      PooledScheduler -- refs --> SchedulerPool;
///      SchedulerPool -- owns --> PooledScheduler;
///      PooledScheduler -. calls .-> ExecuteBatch;
///
///      solana-scheduler-pool -- deps --> solana-scheduler;
///      solana-scheduler-pool -- deps --> solana-ledger;
///      solana-scheduler-pool -- deps --> solana-runtime;
///      solana-ledger -- deps --> solana-runtime;
///      solana-runtime -- deps --> solana-scheduler;
///  ```
#[cfg_attr(feature = "dev-context-only-utils", automock)]
=======
>>>>>>> 950ca5ea
// suppress false clippy complaints arising from mockall-derive:
//   warning: `#[must_use]` has no effect when applied to a struct field
//   warning: the following explicit lifetimes could be elided: 'a
#[cfg_attr(
    feature = "dev-context-only-utils",
    allow(unused_attributes, clippy::needless_lifetimes)
)]
<<<<<<< HEAD
pub trait InstalledScheduler<SEA: ScheduleExecutionArg>: Send + Sync + Debug + 'static {
    fn id(&self) -> SchedulerId;
    fn pool(&self) -> InstalledSchedulerPoolArc<SEA>;

    // Calling this is illegal as soon as wait_for_termination is called on &self.
    fn schedule_execution<'a>(&'a self, transaction_with_index: SEA::TransactionWithIndex<'a>);

    #[must_use]
    fn wait_for_termination(&mut self, reason: &WaitReason) -> Option<ResultWithTimings>;

    fn context<'a>(&'a self) -> Option<&'a SchedulingContext>;
    fn replace_context(&mut self, context: SchedulingContext);
}

pub type InstalledSchedulerPoolArc<SEA> = Arc<dyn InstalledSchedulerPool<SEA>>;

pub type SchedulerId = u64;

pub type ResultWithTimings = (Result<()>, ExecuteTimings);

pub trait WithTransactionAndIndex: Send + Sync + Debug {
    fn with_transaction_and_index(&self, callback: impl FnOnce(&SanitizedTransaction, usize));
}

impl<
        T: Send + Sync + Debug + Borrow<SanitizedTransaction>,
        U: Send + Sync + Debug + Borrow<usize>,
        Z: Send + Sync + Debug + Deref<Target = (T, U)>,
    > WithTransactionAndIndex for Z
{
    fn with_transaction_and_index(&self, callback: impl FnOnce(&SanitizedTransaction, usize)) {
        callback(self.0.borrow(), *self.1.borrow());
    }
}

pub trait ScheduleExecutionArg: Send + Sync + Debug + 'static {
    // GAT is used to make schedule_execution parametric even supporting references
    // under the object-safety req. of InstalledScheduler trait...
    type TransactionWithIndex<'tx>: WithTransactionAndIndex;
}

#[derive(Debug, Default, Clone)]
pub struct DefaultScheduleExecutionArg;

impl ScheduleExecutionArg for DefaultScheduleExecutionArg {
    type TransactionWithIndex<'tx> = &'tx (&'tx SanitizedTransaction, usize);
}

#[derive(Debug, PartialEq, Eq)]
pub enum WaitReason {
    // most normal termination waiting mode; couldn't be done implicitly inside Bank::freeze() -> () to return
    // the result and timing in some way to higher-layer subsystems;
    TerminatedToFreeze,
    DroppedFromBankForks,
    // scheduler will be restarted without being returned to pool in order to reuse it immediately.
    ReinitializedForRecentBlockhash,
}

pub type DefaultInstalledSchedulerBox = Box<dyn InstalledScheduler<DefaultScheduleExecutionArg>>;

/// A small context to propagate a bank and its scheduling mode to the scheduler subsystem.
///
/// Note that this isn't called SchedulerContext because the context isn't necessarily tied to a
/// particular scheduler. A scheduler will use many SchedulingContexts during its lifetime.
/// "Scheduling" part of the context name refers to a slice of time to schedule and execute all
/// transactions for a given bank for block verification or block production. A context is expected
/// to be used by a particular scheduler only for that duration of time and to be disposed by the
/// scheduler. Then, it will be able to work on subsequent SchedulingContexts.
#[derive(Clone, Debug)]
pub struct SchedulingContext {
    mode: SchedulingMode,
    bank: Arc<Bank>,
}

impl WithSchedulingMode for SchedulingContext {
    fn mode(&self) -> SchedulingMode {
        self.mode
    }
}

impl SchedulingContext {
    pub fn new(mode: SchedulingMode, bank: Arc<Bank>) -> Self {
        Self { mode, bank }
    }

    pub fn bank(&self) -> &Arc<Bank> {
        &self.bank
    }

    pub fn slot(&self) -> Slot {
        self.bank().slot()
    }

    pub fn log_prefix(context: Option<&Self>, scheduler_id: SchedulerId) -> String {
        const BITS_PER_HEX_DIGIT: usize = 4;

        format!(
            "sch_{:0width$x}{}: ",
            scheduler_id,
            context
                .map(|c| format!("(slot:{}/mode:{:?})", c.slot(), c.mode()))
                .unwrap_or_else(|| "(?)".into()),
            width = SchedulerId::BITS as usize / BITS_PER_HEX_DIGIT,
        )
    }
}
=======
pub trait InstalledScheduler: Send + Sync + Debug + 'static {
    fn schedule_execution<'a>(
        &'a self,
        transaction_with_index: &'a (&'a SanitizedTransaction, usize),
    );
}

pub type DefaultInstalledSchedulerBox = Box<dyn InstalledScheduler>;
>>>>>>> 950ca5ea

/// Very thin wrapper around Arc<Bank>
///
/// It brings type-safety against accidental mixing of bank and scheduler with different slots,
/// which is a pretty dangerous condition. Also, it guarantees to call wait_for_termination() via
/// ::drop() inside BankForks::set_root()'s pruning, perfectly matching to Arc<Bank>'s lifetime by
/// piggybacking on the pruning.
///
/// Semantically, a scheduler is tightly coupled with a particular bank. But scheduler wasn't put
/// into Bank fields to avoid circular-references (a scheduler needs to refer to its accompanied
/// Arc<Bank>). BankWithScheduler behaves almost like Arc<Bank>. It only adds a few of transaction
/// scheduling and scheduler management functions. For this reason, `bank` variable names should be
/// used for `BankWithScheduler` across codebase.
///
/// BankWithScheduler even implements Deref for convenience. And Clone is omitted to implement to
/// avoid ambiguity as to which to clone: BankWithScheduler or Arc<Bank>. Use
/// clone_without_scheduler() for Arc<Bank>. Otherwise, use clone_with_scheduler() (this should be
/// unusual outside scheduler code-path)
#[derive(Debug)]
pub struct BankWithScheduler {
    inner: Arc<BankWithSchedulerInner>,
}

#[derive(Debug)]
pub struct BankWithSchedulerInner {
    bank: Arc<Bank>,
    scheduler: InstalledSchedulerRwLock,
}
pub type InstalledSchedulerRwLock = RwLock<Option<DefaultInstalledSchedulerBox>>;

impl BankWithScheduler {
    #[cfg_attr(feature = "dev-context-only-utils", qualifiers(pub))]
    pub(crate) fn new(bank: Arc<Bank>, scheduler: Option<DefaultInstalledSchedulerBox>) -> Self {
        if let Some(bank_in_context) = scheduler.as_ref().and_then(|scheduler| scheduler.context())
        {
            assert_eq!(bank.slot(), bank_in_context.slot());
        }

        Self {
            inner: Arc::new(BankWithSchedulerInner {
                bank,
                scheduler: RwLock::new(scheduler),
            }),
        }
    }

    pub fn new_without_scheduler(bank: Arc<Bank>) -> Self {
        Self::new(bank, None)
    }

    pub fn clone_with_scheduler(&self) -> BankWithScheduler {
        BankWithScheduler {
            inner: self.inner.clone(),
        }
    }

    pub fn clone_without_scheduler(&self) -> Arc<Bank> {
        self.inner.bank.clone()
    }

<<<<<<< HEAD
    pub fn register_tick(&self, hash: &Hash) {
        self.inner.bank.register_tick(hash, &self.inner.scheduler);
    }

    pub fn fill_bank_with_ticks_for_tests(&self) {
        self.do_fill_bank_with_ticks_for_tests(&self.inner.scheduler);
    }

=======
>>>>>>> 950ca5ea
    pub fn has_installed_scheduler(&self) -> bool {
        self.inner.scheduler.read().unwrap().is_some()
    }

<<<<<<< HEAD
    #[must_use]
    pub fn wait_for_completed_scheduler(&self) -> Option<ResultWithTimings> {
        self.inner
            .wait_for_scheduler(WaitReason::TerminatedToFreeze)
    }

    pub(crate) fn wait_for_reusable_scheduler(bank: &Bank, scheduler: &InstalledSchedulerRwLock) {
        BankWithSchedulerInner::wait_for_reusable_scheduler(bank, scheduler);
    }

    pub fn schedule_transaction_executions<'a>(
        &self,
        transactions: &[SanitizedTransaction],
        transaction_indexes: impl Iterator<Item = &'a usize>,
    ) {
        trace!(
            "schedule_transaction_executions(): {} txs",
            transactions.len()
=======
    // 'a is needed; anonymous_lifetime_in_impl_trait isn't stabilized yet...
    pub fn schedule_transaction_executions<'a>(
        &self,
        transactions_with_indexes: impl ExactSizeIterator<Item = (&'a SanitizedTransaction, &'a usize)>,
    ) {
        trace!(
            "schedule_transaction_executions(): {} txs",
            transactions_with_indexes.len()
>>>>>>> 950ca5ea
        );

        let scheduler_guard = self.inner.scheduler.read().unwrap();
        let scheduler = scheduler_guard.as_ref().unwrap();

<<<<<<< HEAD
        for (sanitized_transaction, &index) in transactions.iter().zip(transaction_indexes) {
=======
        for (sanitized_transaction, &index) in transactions_with_indexes {
>>>>>>> 950ca5ea
            scheduler.schedule_execution(&(sanitized_transaction, index));
        }
    }

    pub const fn no_scheduler_available() -> InstalledSchedulerRwLock {
        RwLock::new(None)
    }

    #[cfg(feature = "dev-context-only-utils")]
    pub fn drop_scheduler(&self) {
        self.inner.drop_scheduler();
    }
}

impl BankWithSchedulerInner {
    #[must_use]
    fn wait_for_scheduler(&self, reason: WaitReason) -> Option<ResultWithTimings> {
        Self::do_wait_for_scheduler(&self.bank, &self.scheduler, reason)
    }

    #[must_use]
    fn do_wait_for_scheduler(
        bank: &Bank,
        scheduler: &InstalledSchedulerRwLock,
        reason: WaitReason,
    ) -> Option<ResultWithTimings> {
        debug!(
            "wait_for_scheduler(slot: {}, reason: {:?}): started...",
            bank.slot(),
            reason,
        );

        let mut scheduler = scheduler.write().unwrap();
        let result_with_timings = if scheduler.is_some() {
            let result_with_timings = scheduler
                .as_mut()
                .and_then(|scheduler| scheduler.wait_for_termination(&reason));
            if !matches!(reason, WaitReason::ReinitializedForRecentBlockhash) {
                let scheduler = scheduler.take().expect("scheduler after waiting");
                scheduler.pool().return_to_pool(scheduler);
            }
            result_with_timings
        } else {
            None
        };
        debug!(
            "wait_for_scheduler(slot: {}, reason: {:?}): finished with: {:?}...",
            bank.slot(),
            reason,
            result_with_timings.as_ref().map(|(result, _)| result),
        );

        result_with_timings
    }

    #[must_use]
    fn wait_for_completed_scheduler_from_drop(&self) -> Option<Result<()>> {
        let maybe_result_with_timings = self.wait_for_scheduler(WaitReason::DroppedFromBankForks);
        maybe_result_with_timings.map(|(result, _timings)| result)
    }

    fn wait_for_reusable_scheduler(bank: &Bank, scheduler: &InstalledSchedulerRwLock) {
        let maybe_result_with_timings = Self::do_wait_for_scheduler(
            bank,
            scheduler,
            WaitReason::ReinitializedForRecentBlockhash,
        );
        assert!(
            maybe_result_with_timings.is_none(),
            "Premature result was returned from scheduler after reinitialized"
        );
    }

    fn drop_scheduler(&self) {
        if std::thread::panicking() {
            error!(
                "BankWithSchedulerInner::drop(): slot: {} skipping due to already panicking...",
                self.bank.slot(),
            );
            return;
        }

        if let Some(Err(err)) = self.wait_for_completed_scheduler_from_drop() {
            warn!(
                "BankWithSchedulerInner::drop(): slot: {} discarding error from scheduler: {:?}",
                self.bank.slot(),
                err,
            );
        }
    }
}

impl Drop for BankWithSchedulerInner {
    fn drop(&mut self) {
        self.drop_scheduler();
    }
}

impl Deref for BankWithScheduler {
    type Target = Arc<Bank>;

    fn deref(&self) -> &Self::Target {
        &self.inner.bank
    }
}

impl BankForks {
    pub fn install_scheduler_pool(
        &mut self,
        pool: InstalledSchedulerPoolArc<DefaultScheduleExecutionArg>,
    ) {
        info!("Installed new scheduler_pool into bank_forks: {:?}", pool);
        assert!(
            self.scheduler_pool.replace(pool).is_none(),
            "Reinstalling scheduler pool isn't supported"
        );
    }
}

#[cfg(test)]
mod tests {
    use {
        super::*,
        crate::{
            bank::test_utils::goto_end_of_slot_with_scheduler,
            genesis_utils::{create_genesis_config, GenesisConfigInfo},
        },
        mockall::Sequence,
        solana_sdk::system_transaction,
    };

    fn setup_mocked_scheduler_pool(
        seq: &mut Sequence,
    ) -> InstalledSchedulerPoolArc<DefaultScheduleExecutionArg> {
        let mut mock = MockInstalledSchedulerPool::new();
        mock.expect_return_to_pool()
            .times(1)
            .in_sequence(seq)
            .returning(|_| ());
        Arc::new(mock)
    }

    fn setup_mocked_scheduler_with_extra(
        wait_reasons: impl Iterator<Item = WaitReason>,
        f: Option<impl Fn(&mut MockInstalledScheduler<DefaultScheduleExecutionArg>)>,
    ) -> DefaultInstalledSchedulerBox {
        let mut mock = MockInstalledScheduler::new();
        let mut seq = Sequence::new();

        mock.expect_context()
            .times(1)
            .in_sequence(&mut seq)
            .returning(|| None);

        for wait_reason in wait_reasons {
            mock.expect_wait_for_termination()
                .with(mockall::predicate::eq(wait_reason))
                .times(1)
                .in_sequence(&mut seq)
                .returning(|_| None);
        }

        mock.expect_pool()
            .times(1)
            .in_sequence(&mut seq)
            .returning(move || setup_mocked_scheduler_pool(&mut seq));
        if let Some(f) = f {
            f(&mut mock);
        }

        Box::new(mock)
    }

    fn setup_mocked_scheduler(
        wait_reasons: impl Iterator<Item = WaitReason>,
    ) -> DefaultInstalledSchedulerBox {
        setup_mocked_scheduler_with_extra(
            wait_reasons,
            None::<fn(&mut MockInstalledScheduler<DefaultScheduleExecutionArg>) -> ()>,
        )
    }

    #[test]
    fn test_scheduling_context() {
        solana_logger::setup();

        let bank = Arc::new(Bank::default_for_tests());
        let context = &SchedulingContext::new(SchedulingMode::BlockVerification, bank);
        assert_eq!(context.slot(), 0);
        assert_eq!(
            SchedulingContext::log_prefix(Some(context), 3),
            "sch_0000000000000003(slot:0/mode:BlockVerification): "
        );
        assert_eq!(
            SchedulingContext::log_prefix(None, 3),
            "sch_0000000000000003(?): "
        );
    }

    #[test]
    fn test_scheduler_normal_termination() {
        solana_logger::setup();

        let bank = Arc::new(Bank::default_for_tests());
        let bank = BankWithScheduler::new(
            bank,
            Some(setup_mocked_scheduler(
                [WaitReason::TerminatedToFreeze].into_iter(),
            )),
        );
        assert!(bank.wait_for_completed_scheduler().is_none());
    }

    #[test]
    fn test_scheduler_termination_from_drop() {
        solana_logger::setup();

        let bank = Arc::new(Bank::default_for_tests());
        let bank = BankWithScheduler::new(
            bank,
            Some(setup_mocked_scheduler(
                [WaitReason::DroppedFromBankForks].into_iter(),
            )),
        );
        drop(bank);
    }

    #[test]
    fn test_scheduler_reinitialization() {
        solana_logger::setup();

        let bank = Arc::new(crate::bank::tests::create_simple_test_bank(42));
        let bank = BankWithScheduler::new(
            bank,
            Some(setup_mocked_scheduler(
                [
                    WaitReason::ReinitializedForRecentBlockhash,
                    WaitReason::DroppedFromBankForks,
                ]
                .into_iter(),
            )),
        );
        goto_end_of_slot_with_scheduler(&bank);
    }

    #[test]
    fn test_schedule_executions() {
        solana_logger::setup();

        let GenesisConfigInfo {
            genesis_config,
            mint_keypair,
            ..
        } = create_genesis_config(10_000);
        let tx0 = SanitizedTransaction::from_transaction_for_tests(system_transaction::transfer(
            &mint_keypair,
            &solana_sdk::pubkey::new_rand(),
            2,
            genesis_config.hash(),
        ));
        let bank = Arc::new(Bank::new_for_tests(&genesis_config));
        let mocked_scheduler = setup_mocked_scheduler_with_extra(
            [WaitReason::DroppedFromBankForks].into_iter(),
            Some(
                |mocked: &mut MockInstalledScheduler<DefaultScheduleExecutionArg>| {
                    mocked
                        .expect_schedule_execution()
                        .times(1)
                        .returning(|(_, _)| ());
                },
            ),
        );

        let bank = BankWithScheduler::new(bank, Some(mocked_scheduler));
        bank.schedule_transaction_executions(&[tx0], [0].iter());
    }
}<|MERGE_RESOLUTION|>--- conflicted
+++ resolved
@@ -1,4 +1,3 @@
-<<<<<<< HEAD
 //! Transaction processing glue code, mainly consisting of Object-safe traits
 //!
 //! `trait InstalledSchedulerPool` is the most crucial piece of code for this whole integration.
@@ -34,15 +33,6 @@
         slot_history::Slot,
         transaction::{Result, SanitizedTransaction},
     },
-=======
-//! Currently, there are only two things: minimal InstalledScheduler trait and an auxiliary type
-//! called BankWithScheduler.. This file will be populated by later PRs to align with the filename.
-
-use {
-    crate::bank::Bank,
-    log::*,
-    solana_sdk::transaction::SanitizedTransaction,
->>>>>>> 950ca5ea
     std::{
         borrow::Borrow,
         fmt::Debug,
@@ -54,7 +44,6 @@
 use {mockall::automock, qualifier_attr::qualifiers};
 
 #[cfg_attr(feature = "dev-context-only-utils", automock)]
-<<<<<<< HEAD
 pub trait InstalledSchedulerPool<SEA: ScheduleExecutionArg>: Send + Sync + Debug {
     fn take_from_pool(&self, context: SchedulingContext) -> Box<dyn InstalledScheduler<SEA>>;
     fn return_to_pool(&self, scheduler: Box<dyn InstalledScheduler<SEA>>);
@@ -113,8 +102,6 @@
 ///      solana-runtime -- deps --> solana-scheduler;
 ///  ```
 #[cfg_attr(feature = "dev-context-only-utils", automock)]
-=======
->>>>>>> 950ca5ea
 // suppress false clippy complaints arising from mockall-derive:
 //   warning: `#[must_use]` has no effect when applied to a struct field
 //   warning: the following explicit lifetimes could be elided: 'a
@@ -122,7 +109,6 @@
     feature = "dev-context-only-utils",
     allow(unused_attributes, clippy::needless_lifetimes)
 )]
-<<<<<<< HEAD
 pub trait InstalledScheduler<SEA: ScheduleExecutionArg>: Send + Sync + Debug + 'static {
     fn id(&self) -> SchedulerId;
     fn pool(&self) -> InstalledSchedulerPoolArc<SEA>;
@@ -229,16 +215,6 @@
         )
     }
 }
-=======
-pub trait InstalledScheduler: Send + Sync + Debug + 'static {
-    fn schedule_execution<'a>(
-        &'a self,
-        transaction_with_index: &'a (&'a SanitizedTransaction, usize),
-    );
-}
-
-pub type DefaultInstalledSchedulerBox = Box<dyn InstalledScheduler>;
->>>>>>> 950ca5ea
 
 /// Very thin wrapper around Arc<Bank>
 ///
@@ -299,7 +275,6 @@
         self.inner.bank.clone()
     }
 
-<<<<<<< HEAD
     pub fn register_tick(&self, hash: &Hash) {
         self.inner.bank.register_tick(hash, &self.inner.scheduler);
     }
@@ -308,13 +283,10 @@
         self.do_fill_bank_with_ticks_for_tests(&self.inner.scheduler);
     }
 
-=======
->>>>>>> 950ca5ea
     pub fn has_installed_scheduler(&self) -> bool {
         self.inner.scheduler.read().unwrap().is_some()
     }
 
-<<<<<<< HEAD
     #[must_use]
     pub fn wait_for_completed_scheduler(&self) -> Option<ResultWithTimings> {
         self.inner
@@ -325,15 +297,6 @@
         BankWithSchedulerInner::wait_for_reusable_scheduler(bank, scheduler);
     }
 
-    pub fn schedule_transaction_executions<'a>(
-        &self,
-        transactions: &[SanitizedTransaction],
-        transaction_indexes: impl Iterator<Item = &'a usize>,
-    ) {
-        trace!(
-            "schedule_transaction_executions(): {} txs",
-            transactions.len()
-=======
     // 'a is needed; anonymous_lifetime_in_impl_trait isn't stabilized yet...
     pub fn schedule_transaction_executions<'a>(
         &self,
@@ -342,17 +305,12 @@
         trace!(
             "schedule_transaction_executions(): {} txs",
             transactions_with_indexes.len()
->>>>>>> 950ca5ea
         );
 
         let scheduler_guard = self.inner.scheduler.read().unwrap();
         let scheduler = scheduler_guard.as_ref().unwrap();
 
-<<<<<<< HEAD
-        for (sanitized_transaction, &index) in transactions.iter().zip(transaction_indexes) {
-=======
         for (sanitized_transaction, &index) in transactions_with_indexes {
->>>>>>> 950ca5ea
             scheduler.schedule_execution(&(sanitized_transaction, index));
         }
     }
@@ -627,6 +585,6 @@
         );
 
         let bank = BankWithScheduler::new(bank, Some(mocked_scheduler));
-        bank.schedule_transaction_executions(&[tx0], [0].iter());
+        bank.schedule_transaction_executions([(&tx0, &0)].into_iter());
     }
 }