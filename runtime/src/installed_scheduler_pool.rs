--- conflicted
+++ resolved
@@ -40,13 +40,8 @@
 #[cfg(feature = "dev-context-only-utils")]
 use {mockall::automock, qualifier_attr::qualifiers};
 
-<<<<<<< HEAD
 pub trait InstalledSchedulerPool<SEA: ScheduleExecutionArg>: Send + Sync + Debug {
     fn take_scheduler(&self, context: SchedulingContext) -> Box<dyn InstalledScheduler<SEA>>;
-=======
-pub trait InstalledSchedulerPool: Send + Sync + Debug {
-    fn take_scheduler(&self, context: SchedulingContext) -> InstalledSchedulerBox;
->>>>>>> d2b5afc4
 }
 
 #[cfg_attr(doc, aquamarine::aquamarine)]
@@ -139,12 +134,8 @@
     fn return_to_pool(self: Box<Self>);
 }
 
-<<<<<<< HEAD
-pub type DefaultInstalledSchedulerBox = Box<dyn InstalledScheduler<DefaultScheduleExecutionArg>>;
-=======
-pub type InstalledSchedulerBox = Box<dyn InstalledScheduler>;
+pub type InstalledSchedulerBox = Box<dyn InstalledScheduler<DefaultScheduleExecutionArg>>;
 pub type UninstalledSchedulerBox = Box<dyn UninstalledScheduler>;
->>>>>>> d2b5afc4
 
 pub type InstalledSchedulerPoolArc<SEA> = Arc<dyn InstalledSchedulerPool<SEA>>;
 
@@ -476,30 +467,19 @@
 
     fn setup_mocked_scheduler_with_extra(
         bank: Arc<Bank>,
-<<<<<<< HEAD
-        wait_reasons: impl Iterator<Item = WaitReason>,
+        is_dropped_flags: impl Iterator<Item = bool>,
         f: Option<impl Fn(&mut MockInstalledScheduler<DefaultScheduleExecutionArg>)>,
-    ) -> DefaultInstalledSchedulerBox {
-=======
-        is_dropped_flags: impl Iterator<Item = bool>,
-        f: Option<impl Fn(&mut MockInstalledScheduler)>,
     ) -> InstalledSchedulerBox {
->>>>>>> d2b5afc4
         let mut mock = MockInstalledScheduler::new();
         let seq = Arc::new(Mutex::new(Sequence::new()));
 
         mock.expect_context()
             .times(1)
-<<<<<<< HEAD
-            .in_sequence(&mut seq)
+            .in_sequence(&mut seq.lock().unwrap())
             .return_const(SchedulingContext::new(
                 SchedulingMode::BlockVerification,
                 bank,
             ));
-=======
-            .in_sequence(&mut seq.lock().unwrap())
-            .return_const(SchedulingContext::new(bank));
->>>>>>> d2b5afc4
 
         for wait_reason in is_dropped_flags {
             let seq_cloned = seq.clone();
@@ -534,13 +514,8 @@
     ) -> InstalledSchedulerBox {
         setup_mocked_scheduler_with_extra(
             bank,
-<<<<<<< HEAD
-            wait_reasons,
+            is_dropped_flags,
             None::<fn(&mut MockInstalledScheduler<DefaultScheduleExecutionArg>) -> ()>,
-=======
-            is_dropped_flags,
-            None::<fn(&mut MockInstalledScheduler) -> ()>,
->>>>>>> d2b5afc4
         )
     }
 
@@ -596,12 +571,14 @@
             Some(setup_mocked_scheduler_with_extra(
                 bank,
                 [false].into_iter(),
-                Some(|mocked: &mut MockInstalledScheduler| {
-                    mocked
-                        .expect_pause_for_recent_blockhash()
-                        .times(1)
-                        .returning(|| ());
-                }),
+                Some(
+                    |mocked: &mut MockInstalledScheduler<DefaultScheduleExecutionArg>| {
+                        mocked
+                            .expect_pause_for_recent_blockhash()
+                            .times(1)
+                            .returning(|| ());
+                    },
+                ),
             )),
         );
         goto_end_of_slot_with_scheduler(&bank);
@@ -626,8 +603,7 @@
         let bank = Arc::new(Bank::new_for_tests(&genesis_config));
         let mocked_scheduler = setup_mocked_scheduler_with_extra(
             bank.clone(),
-<<<<<<< HEAD
-            [WaitReason::DroppedFromBankForks].into_iter(),
+            [true].into_iter(),
             Some(
                 |mocked: &mut MockInstalledScheduler<DefaultScheduleExecutionArg>| {
                     mocked
@@ -636,15 +612,6 @@
                         .returning(|(_, _)| ());
                 },
             ),
-=======
-            [true].into_iter(),
-            Some(|mocked: &mut MockInstalledScheduler| {
-                mocked
-                    .expect_schedule_execution()
-                    .times(1)
-                    .returning(|(_, _)| ());
-            }),
->>>>>>> d2b5afc4
         );
 
         let bank = BankWithScheduler::new(bank, Some(mocked_scheduler));
