--- conflicted
+++ resolved
@@ -229,13 +229,10 @@
         self.ledger_path.join("banking_trace")
     }
 
-<<<<<<< HEAD
     pub fn banking_retracer_path(&self) -> PathBuf {
         self.ledger_path.join("banking_retrace")
     }
 
-=======
->>>>>>> 40bbf99c
     /// Opens a Ledger in directory, provides "infinite" window of shreds
     pub fn open(ledger_path: &Path) -> Result<Blockstore> {
         Self::do_open(ledger_path, BlockstoreOptions::default())
