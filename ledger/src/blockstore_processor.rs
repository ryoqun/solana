--- conflicted
+++ resolved
@@ -307,8 +307,6 @@
     })
 }
 
-<<<<<<< HEAD
-=======
 // This fn diverts the code-path into two variants. Both must provide exactly the same set of
 // validations. For this reason, this fn is deliberately inserted into the code path to be called
 // inside process_entries(), so that Bank::prepare_sanitized_batch() has been called on all of
@@ -319,7 +317,6 @@
 // to the nature of individual tx processing. That's another reason of this particular placement of
 // divergent point in the code-path (i.e. not one layer up with its own prepare_sanitized_batch()
 // invocation).
->>>>>>> 950ca5ea
 fn process_batches(
     bank: &BankWithScheduler,
     batches: &[TransactionBatchWithIndexes],
@@ -329,9 +326,6 @@
     log_messages_bytes_limit: Option<usize>,
     prioritization_fee_cache: &PrioritizationFeeCache,
 ) -> Result<()> {
-<<<<<<< HEAD
-    if !bank.has_installed_scheduler() {
-=======
     if bank.has_installed_scheduler() {
         debug!(
             "process_batches()/schedule_batches_for_execution({} batches)",
@@ -343,7 +337,6 @@
         schedule_batches_for_execution(bank, batches);
         Ok(())
     } else {
->>>>>>> 950ca5ea
         debug!(
             "process_batches()/rebatch_and_execute_batches({} batches)",
             batches.len()
@@ -357,46 +350,25 @@
             log_messages_bytes_limit,
             prioritization_fee_cache,
         )
-<<<<<<< HEAD
-    } else {
-        debug!(
-            "process_batches()/schedule_batches_for_execution({} batches)",
-            batches.len()
-        );
-        schedule_batches_for_execution(bank, batches)
-=======
->>>>>>> 950ca5ea
     }
 }
 
 fn schedule_batches_for_execution(
     bank: &BankWithScheduler,
     batches: &[TransactionBatchWithIndexes],
-<<<<<<< HEAD
-) -> Result<()> {
-=======
 ) {
->>>>>>> 950ca5ea
     for TransactionBatchWithIndexes {
         batch,
         transaction_indexes,
     } in batches
     {
         bank.schedule_transaction_executions(
-<<<<<<< HEAD
-            batch.sanitized_transactions(),
-            transaction_indexes.iter(),
-        );
-    }
-    Ok(())
-=======
             batch
                 .sanitized_transactions()
                 .iter()
                 .zip(transaction_indexes.iter()),
         );
     }
->>>>>>> 950ca5ea
 }
 
 fn rebatch_transactions<'a>(
@@ -1971,11 +1943,7 @@
             genesis_utils::{
                 self, create_genesis_config_with_vote_accounts, ValidatorVoteKeypairs,
             },
-<<<<<<< HEAD
             installed_scheduler_pool::{MockInstalledScheduler, MockInstalledSchedulerPool},
-=======
-            installed_scheduler_pool::MockInstalledScheduler,
->>>>>>> 950ca5ea
         },
         solana_sdk::{
             account::{AccountSharedData, WritableAccount},
@@ -4562,7 +4530,6 @@
 
         let mut mocked_scheduler = MockInstalledScheduler::new();
         mocked_scheduler
-<<<<<<< HEAD
             .expect_context()
             .times(1)
             .returning(|| None);
@@ -4582,11 +4549,6 @@
                 .returning(|_| ());
             Arc::new(mocked_pool)
         });
-=======
-            .expect_schedule_execution()
-            .times(txs.len())
-            .returning(|_| ());
->>>>>>> 950ca5ea
         let bank = BankWithScheduler::new(bank, Some(Box::new(mocked_scheduler)));
 
         let batch = bank.prepare_sanitized_batch(&txs);
