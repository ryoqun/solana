--- conflicted
+++ resolved
@@ -1316,11 +1316,7 @@
         &bank_forks,
         &leader_schedule_cache,
         &process_options,
-<<<<<<< HEAD
-        no_transaction_status_sender.as_ref(),
-=======
         transaction_status_sender.as_ref(),
->>>>>>> 0e13dcca
         None,
         &accounts_background_request_sender,
     )
