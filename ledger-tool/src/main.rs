--- conflicted
+++ resolved
@@ -31,22 +31,14 @@
     },
     solana_cli_output::OutputFormat,
     solana_core::{
-<<<<<<< HEAD
-        banking_trace::BankingSimulator,
-=======
         banking_simulation::{BankingSimulator, BankingTraceEvents},
->>>>>>> 1334fb52
         system_monitor_service::{SystemMonitorService, SystemMonitorStatsReportConfig},
         validator::{BlockProductionMethod, BlockVerificationMethod},
     },
     solana_cost_model::{cost_model::CostModel, cost_tracker::CostTracker},
     solana_feature_set::{self as feature_set, FeatureSet},
     solana_ledger::{
-<<<<<<< HEAD
-        blockstore::{banking_trace_path, create_new_ledger, simulate_block_production_marker_path, Blockstore},
-=======
         blockstore::{banking_trace_path, create_new_ledger, Blockstore},
->>>>>>> 1334fb52
         blockstore_options::{AccessType, LedgerColumnOptions},
         blockstore_processor::{
             ProcessSlotCallback, TransactionStatusMessage, TransactionStatusSender,
@@ -92,11 +84,7 @@
     },
     std::{
         collections::{HashMap, HashSet},
-<<<<<<< HEAD
-        ffi::OsStr,
-=======
         ffi::{OsStr, OsString},
->>>>>>> 1334fb52
         fs::{read_dir, File},
         io::{self, Write},
         mem::swap,
@@ -552,19 +540,10 @@
 }
 
 fn load_banking_trace_events_or_exit(ledger_path: &Path) -> BankingTraceEvents {
-<<<<<<< HEAD
-    let file_paths = read_banking_trace_event_file_paths_or_exit(
-        banking_trace_path(&ledger_path),
-    );
-
-    info!("Using: banking trace event files: {file_paths:?}");
-    match BankingTraceEvents::load(file_paths) {
-=======
     let file_paths = read_banking_trace_event_file_paths_or_exit(banking_trace_path(ledger_path));
 
     info!("Using: banking trace event files: {file_paths:?}");
     match BankingTraceEvents::load(&file_paths) {
->>>>>>> 1334fb52
         Ok(banking_trace_events) => banking_trace_events,
         Err(error) => {
             eprintln!("Failed to load banking trace events: {error:?}");
@@ -573,17 +552,7 @@
     }
 }
 
-<<<<<<< HEAD
-fn read_banking_trace_event_file_paths_or_exit(
-    banking_trace_path: PathBuf,
-) -> Vec<PathBuf> {
-    if !banking_trace_path.exists() {
-        eprintln!("Error: ledger doesn't have the banking trace dir: {banking_trace_path:?}");
-        exit(1);
-    }
-=======
 fn read_banking_trace_event_file_paths_or_exit(banking_trace_path: PathBuf) -> Vec<PathBuf> {
->>>>>>> 1334fb52
     info!("Using: banking trace events dir: {banking_trace_path:?}");
 
     let entries = match read_dir(&banking_trace_path) {
@@ -1257,22 +1226,14 @@
                     Arg::with_name("no_block_cost_limits")
                         .long("no-block-cost-limits")
                         .takes_value(false)
-<<<<<<< HEAD
-                        .help("Sets block cost limits to the max"),
-=======
                         .help("Disable block cost limits effectively by setting them to the max"),
->>>>>>> 1334fb52
                 )
                 .arg(
                     Arg::with_name("enable_hash_overrides")
                         .long("enable-hash-overrides")
                         .takes_value(false)
                         .help(
-<<<<<<< HEAD
-                            "Enable to override blockhashes and bank hashes from banking trace \
-=======
                             "Enable override of blockhashes and bank hashes from banking trace \
->>>>>>> 1334fb52
                              event files to correctly verify blocks produced by \
                              the simulate-block-production subcommand",
                         ),
@@ -1545,11 +1506,7 @@
                     Arg::with_name("no_block_cost_limits")
                         .long("no-block-cost-limits")
                         .takes_value(false)
-<<<<<<< HEAD
-                        .help("Sets block cost limits to the max"),
-=======
                         .help("Disable block cost limits effectively by setting them to the max"),
->>>>>>> 1334fb52
                 ),
         )
         .subcommand(
@@ -1828,12 +1785,8 @@
                     let mut process_options = parse_process_options(&ledger_path, arg_matches);
                     if arg_matches.is_present("enable_hash_overrides") {
                         let banking_trace_events = load_banking_trace_events_or_exit(&ledger_path);
-<<<<<<< HEAD
-                        process_options.hash_overrides = Some(banking_trace_events.hash_overrides().clone());
-=======
                         process_options.hash_overrides =
                             Some(banking_trace_events.hash_overrides().clone());
->>>>>>> 1334fb52
                     }
 
                     let (slot_callback, slot_recorder_config) = setup_slot_recording(arg_matches);
@@ -2525,29 +2478,11 @@
                     }
                 }
                 ("simulate-block-production", Some(arg_matches)) => {
-<<<<<<< HEAD
-                    let marker_file = simulate_block_production_marker_path(&ledger_path);
-                    if !marker_file.exists() {
-                        eprintln!(
-                            "simulate-block-production is for development purposes only. \
-                             It's thus a pretty destructive operation on \
-                             the ledger ({ledger_path:?}). \
-                             Create an empty file at {marker_file:?} if this is intentional."
-                        );
-                        exit(1);
-                    }
-
-                    let mut process_options = parse_process_options(&ledger_path, arg_matches);
-
-                    let banking_trace_events = load_banking_trace_events_or_exit(&ledger_path);
-                    process_options.hash_overrides = Some(banking_trace_events.hash_overrides().clone());
-=======
                     let mut process_options = parse_process_options(&ledger_path, arg_matches);
 
                     let banking_trace_events = load_banking_trace_events_or_exit(&ledger_path);
                     process_options.hash_overrides =
                         Some(banking_trace_events.hash_overrides().clone());
->>>>>>> 1334fb52
 
                     let slot = value_t!(arg_matches, "first_simulated_slot", Slot).unwrap();
                     let simulator = BankingSimulator::new(banking_trace_events, slot);
