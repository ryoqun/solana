--- conflicted
+++ resolved
@@ -20,11 +20,8 @@
 histogram = "0.6.9"
 itertools = "0.10.5"
 log = { version = "0.4.17" }
-<<<<<<< HEAD
 rand = "0.7.0"
-=======
 num_cpus = "1.13.1"
->>>>>>> 40bbf99c
 regex = "1"
 serde = { version = "1.0", features = ["derive"] }
 serde_json = "1.0.83"
