--- conflicted
+++ resolved
@@ -13,11 +13,7 @@
 itertools = { workspace = true }
 log = { workspace = true }
 percentage = { workspace = true }
-<<<<<<< HEAD
 rand = { workspace = true }
-solana-accounts-db = { workspace = true }
-=======
->>>>>>> 07955e79
 solana-bpf-loader-program = { workspace = true }
 solana-frozen-abi = { workspace = true }
 solana-frozen-abi-macro = { workspace = true }
