[package]
name = "solana-svm"
description = "Solana SVM"
documentation = "https://docs.rs/solana-svm"
version = { workspace = true }
authors = { workspace = true }
repository = { workspace = true }
homepage = { workspace = true }
license = { workspace = true }
edition = { workspace = true }

[dependencies]
itertools = { workspace = true }
log = { workspace = true }
percentage = { workspace = true }
<<<<<<< HEAD
rand = { workspace = true }
=======
serde = { workspace = true, features = ["derive", "rc"] }
>>>>>>> 0b9c6379
solana-bpf-loader-program = { workspace = true }
solana-frozen-abi = { workspace = true }
solana-frozen-abi-macro = { workspace = true }
solana-loader-v4-program = { workspace = true }
solana-measure = { workspace = true }
solana-metrics = { workspace = true }
solana-program-runtime = { workspace = true }
solana-sdk = { workspace = true }
solana-system-program = { workspace = true }

[lib]
crate-type = ["lib"]
name = "solana_svm"

[dev-dependencies]
bincode = { workspace = true }
libsecp256k1 = { workspace = true }
rand = { workspace = true }
solana-logger = { workspace = true }
solana-sdk = { workspace = true, features = ["dev-context-only-utils"] }

[package.metadata.docs.rs]
targets = ["x86_64-unknown-linux-gnu"]

[build-dependencies]
rustc_version = { workspace = true }

[features]
dev-context-only-utils = []<|MERGE_RESOLUTION|>--- conflicted
+++ resolved
@@ -13,11 +13,8 @@
 itertools = { workspace = true }
 log = { workspace = true }
 percentage = { workspace = true }
-<<<<<<< HEAD
 rand = { workspace = true }
-=======
 serde = { workspace = true, features = ["derive", "rc"] }
->>>>>>> 0b9c6379
 solana-bpf-loader-program = { workspace = true }
 solana-frozen-abi = { workspace = true }
 solana-frozen-abi-macro = { workspace = true }
