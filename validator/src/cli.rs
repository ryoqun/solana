use {
    clap::{crate_description, crate_name, App, AppSettings, Arg, ArgMatches, SubCommand},
    lazy_static::lazy_static,
    log::warn,
    solana_clap_utils::{
        input_validators::{
            is_keypair, is_keypair_or_ask_keyword, is_niceness_adjustment_valid, is_parsable,
            is_pow2, is_pubkey, is_pubkey_or_keypair, is_slot, is_url_or_moniker,
            is_valid_percentage, is_within_range,
        },
        keypair::SKIP_SEED_PHRASE_VALIDATION_ARG,
    },
    solana_core::banking_trace::{DirByteLimit, BANKING_TRACE_DIR_DEFAULT_BYTE_LIMIT},
<<<<<<< HEAD
    solana_faucet::faucet::FAUCET_PORT,
=======
    solana_faucet::faucet::{self, FAUCET_PORT},
>>>>>>> 40bbf99c
    solana_net_utils::{MINIMUM_VALIDATOR_PORT_RANGE_WIDTH, VALIDATOR_PORT_RANGE},
    solana_rpc::{rpc::MAX_REQUEST_BODY_SIZE, rpc_pubsub_service::PubSubConfig},
    solana_rpc_client_api::request::MAX_MULTIPLE_ACCOUNTS,
    solana_runtime::{
        accounts_db::{
            DEFAULT_ACCOUNTS_SHRINK_OPTIMIZE_TOTAL_SPACE, DEFAULT_ACCOUNTS_SHRINK_RATIO,
        },
        hardened_unpack::MAX_GENESIS_ARCHIVE_UNPACKED_SIZE,
        snapshot_utils::{
            SnapshotVersion, DEFAULT_ARCHIVE_COMPRESSION,
            DEFAULT_FULL_SNAPSHOT_ARCHIVE_INTERVAL_SLOTS,
            DEFAULT_INCREMENTAL_SNAPSHOT_ARCHIVE_INTERVAL_SLOTS,
            DEFAULT_MAX_FULL_SNAPSHOT_ARCHIVES_TO_RETAIN,
            DEFAULT_MAX_INCREMENTAL_SNAPSHOT_ARCHIVES_TO_RETAIN, SUPPORTED_ARCHIVE_COMPRESSION,
        },
    },
    solana_sdk::{
        clock::Slot, epoch_schedule::MINIMUM_SLOTS_PER_EPOCH, hash::Hash, quic::QUIC_PORT_OFFSET,
        rpc_port,
    },
    solana_send_transaction_service::send_transaction_service::{
        self, MAX_BATCH_SEND_RATE_MS, MAX_TRANSACTION_BATCH_SIZE,
    },
    solana_tpu_client::tpu_connection_cache::DEFAULT_TPU_CONNECTION_POOL_SIZE,
    std::{path::PathBuf, str::FromStr},
};

const EXCLUDE_KEY: &str = "account-index-exclude-key";
const INCLUDE_KEY: &str = "account-index-include-key";
// The default minimal snapshot download speed (bytes/second)
const DEFAULT_MIN_SNAPSHOT_DOWNLOAD_SPEED: u64 = 10485760;
// The maximum times of snapshot download abort and retry
const MAX_SNAPSHOT_DOWNLOAD_ABORT: u32 = 5;

pub fn app<'a>(version: &'a str, default_args: &'a DefaultArgs) -> App<'a, 'a> {
    return App::new(crate_name!()).about(crate_description!())
        .version(version)
        .setting(AppSettings::VersionlessSubcommands)
        .setting(AppSettings::InferSubcommands)
        .arg(
            Arg::with_name(SKIP_SEED_PHRASE_VALIDATION_ARG.name)
                .long(SKIP_SEED_PHRASE_VALIDATION_ARG.long)
                .help(SKIP_SEED_PHRASE_VALIDATION_ARG.help),
        )
        .arg(
            Arg::with_name("identity")
                .short("i")
                .long("identity")
                .value_name("KEYPAIR")
                .takes_value(true)
                .validator(is_keypair_or_ask_keyword)
                .help("Validator identity keypair"),
        )
        .arg(
            Arg::with_name("authorized_voter_keypairs")
                .long("authorized-voter")
                .value_name("KEYPAIR")
                .takes_value(true)
                .validator(is_keypair_or_ask_keyword)
                .requires("vote_account")
                .multiple(true)
                .help("Include an additional authorized voter keypair. \
                       May be specified multiple times. \
                       [default: the --identity keypair]"),
        )
        .arg(
            Arg::with_name("vote_account")
                .long("vote-account")
                .value_name("ADDRESS")
                .takes_value(true)
                .validator(is_pubkey_or_keypair)
                .requires("identity")
                .help("Validator vote account public key.  \
                       If unspecified voting will be disabled. \
                       The authorized voter for the account must either be the \
                       --identity keypair or with the --authorized-voter argument")
        )
        .arg(
            Arg::with_name("init_complete_file")
                .long("init-complete-file")
                .value_name("FILE")
                .takes_value(true)
                .help("Create this file if it doesn't already exist \
                       once validator initialization is complete"),
        )
        .arg(
            Arg::with_name("ledger_path")
                .short("l")
                .long("ledger")
                .value_name("DIR")
                .takes_value(true)
                .required(true)
                .default_value(&default_args.ledger_path)
                .help("Use DIR as ledger location"),
        )
        .arg(
            Arg::with_name("entrypoint")
                .short("n")
                .long("entrypoint")
                .value_name("HOST:PORT")
                .takes_value(true)
                .multiple(true)
                .validator(solana_net_utils::is_host_port)
                .help("Rendezvous with the cluster at this gossip entrypoint"),
        )
        .arg(
            Arg::with_name("no_snapshot_fetch")
                .long("no-snapshot-fetch")
                .takes_value(false)
                .help("Do not attempt to fetch a snapshot from the cluster, \
                      start from a local snapshot if present"),
        )
        .arg(
            Arg::with_name("no_genesis_fetch")
                .long("no-genesis-fetch")
                .takes_value(false)
                .help("Do not fetch genesis from the cluster"),
        )
        .arg(
            Arg::with_name("no_voting")
                .long("no-voting")
                .takes_value(false)
                .help("Launch validator without voting"),
        )
        .arg(
            Arg::with_name("check_vote_account")
                .long("check-vote-account")
                .takes_value(true)
                .value_name("RPC_URL")
                .requires("entrypoint")
                .conflicts_with_all(&["no_check_vote_account", "no_voting"])
                .help("Sanity check vote account state at startup. The JSON RPC endpoint at RPC_URL must expose `--full-rpc-api`")
        )
        .arg(
            Arg::with_name("restricted_repair_only_mode")
                .long("restricted-repair-only-mode")
                .takes_value(false)
                .help("Do not publish the Gossip, TPU, TVU or Repair Service ports causing \
                       the validator to operate in a limited capacity that reduces its \
                       exposure to the rest of the cluster. \
                       \
                       The --no-voting flag is implicit when this flag is enabled \
                      "),
        )
        .arg(
            Arg::with_name("dev_halt_at_slot")
                .long("dev-halt-at-slot")
                .value_name("SLOT")
                .validator(is_slot)
                .takes_value(true)
                .help("Halt the validator when it reaches the given slot"),
        )
        .arg(
            Arg::with_name("rpc_port")
                .long("rpc-port")
                .value_name("PORT")
                .takes_value(true)
                .validator(port_validator)
                .help("Enable JSON RPC on this port, and the next port for the RPC websocket"),
        )
        .arg(
            Arg::with_name("full_rpc_api")
                .long("--full-rpc-api")
                .conflicts_with("minimal_rpc_api")
                .takes_value(false)
                .help("Expose RPC methods for querying chain state and transaction history"),
        )
        .arg(
            Arg::with_name("obsolete_v1_7_rpc_api")
                .long("--enable-rpc-obsolete_v1_7")
                .takes_value(false)
                .help("Enable the obsolete RPC methods removed in v1.7"),
        )
        .arg(
            Arg::with_name("private_rpc")
                .long("--private-rpc")
                .takes_value(false)
                .help("Do not publish the RPC port for use by others")
        )
        .arg(
            Arg::with_name("no_port_check")
                .long("--no-port-check")
                .takes_value(false)
                .help("Do not perform TCP/UDP reachable port checks at start-up")
        )
        .arg(
            Arg::with_name("enable_rpc_transaction_history")
                .long("enable-rpc-transaction-history")
                .takes_value(false)
                .help("Enable historical transaction info over JSON RPC, \
                       including the 'getConfirmedBlock' API.  \
                       This will cause an increase in disk usage and IOPS"),
        )
        .arg(
            Arg::with_name("enable_rpc_bigtable_ledger_storage")
                .long("enable-rpc-bigtable-ledger-storage")
                .requires("enable_rpc_transaction_history")
                .takes_value(false)
                .help("Fetch historical transaction info from a BigTable instance \
                       as a fallback to local ledger data"),
        )
        .arg(
            Arg::with_name("enable_bigtable_ledger_upload")
                .long("enable-bigtable-ledger-upload")
                .requires("enable_rpc_transaction_history")
                .takes_value(false)
                .help("Upload new confirmed blocks into a BigTable instance"),
        )
        .arg(
            Arg::with_name("enable_extended_tx_metadata_storage")
                .long("enable-extended-tx-metadata-storage")
                .requires("enable_rpc_transaction_history")
                .takes_value(false)
                .help("Include CPI inner instructions, logs, and return data in \
                       the historical transaction info stored"),
        )
        .arg(
            Arg::with_name("rpc_max_multiple_accounts")
                .long("rpc-max-multiple-accounts")
                .value_name("MAX ACCOUNTS")
                .takes_value(true)
                .default_value(&default_args.rpc_max_multiple_accounts)
                .help("Override the default maximum accounts accepted by \
                       the getMultipleAccounts JSON RPC method")
        )
        .arg(
            Arg::with_name("health_check_slot_distance")
                .long("health-check-slot-distance")
                .value_name("SLOT_DISTANCE")
                .takes_value(true)
                .default_value(&default_args.health_check_slot_distance)
                .help("If --known-validators are specified, report this validator healthy \
                       if its latest account hash is no further behind than this number of \
                       slots from the latest known validator account hash. \
                       If no --known-validators are specified, the validator will always \
                       report itself to be healthy")
        )
        .arg(
            Arg::with_name("rpc_faucet_addr")
                .long("rpc-faucet-address")
                .value_name("HOST:PORT")
                .takes_value(true)
                .validator(solana_net_utils::is_host_port)
                .help("Enable the JSON RPC 'requestAirdrop' API with this faucet address."),
        )
        .arg(
            Arg::with_name("account_paths")
                .long("accounts")
                .value_name("PATHS")
                .takes_value(true)
                .multiple(true)
                .help("Comma separated persistent accounts location"),
        )
        .arg(
            Arg::with_name("account_shrink_path")
                .long("account-shrink-path")
                .value_name("PATH")
                .takes_value(true)
                .multiple(true)
                .help("Path to accounts shrink path which can hold a compacted account set."),
        )
        .arg(
            Arg::with_name("snapshots")
                .long("snapshots")
                .value_name("DIR")
                .takes_value(true)
                .help("Use DIR as snapshot location [default: --ledger value]"),
        )
        .arg(
            Arg::with_name("incremental_snapshot_archive_path")
                .long("incremental-snapshot-archive-path")
                .conflicts_with("no-incremental-snapshots")
                .value_name("DIR")
                .takes_value(true)
                .help("Use DIR as separate location for incremental snapshot archives [default: --snapshots value]"),
        )
        .arg(
            Arg::with_name("tower")
                .long("tower")
                .value_name("DIR")
                .takes_value(true)
                .help("Use DIR as file tower storage location [default: --ledger value]"),
        )
        .arg(
            Arg::with_name("tower_storage")
                .long("tower-storage")
                .possible_values(&["file", "etcd"])
                .default_value(&default_args.tower_storage)
                .takes_value(true)
                .help("Where to store the tower"),
        )
        .arg(
            Arg::with_name("etcd_endpoint")
                .long("etcd-endpoint")
                .required_if("tower_storage", "etcd")
                .value_name("HOST:PORT")
                .takes_value(true)
                .multiple(true)
                .validator(solana_net_utils::is_host_port)
                .help("etcd gRPC endpoint to connect with")
        )
        .arg(
            Arg::with_name("etcd_domain_name")
                .long("etcd-domain-name")
                .required_if("tower_storage", "etcd")
                .value_name("DOMAIN")
                .default_value(&default_args.etcd_domain_name)
                .takes_value(true)
                .help("domain name against which to verify the etcd server’s TLS certificate")
        )
        .arg(
            Arg::with_name("etcd_cacert_file")
                .long("etcd-cacert-file")
                .required_if("tower_storage", "etcd")
                .value_name("FILE")
                .takes_value(true)
                .help("verify the TLS certificate of the etcd endpoint using this CA bundle")
        )
        .arg(
            Arg::with_name("etcd_key_file")
                .long("etcd-key-file")
                .required_if("tower_storage", "etcd")
                .value_name("FILE")
                .takes_value(true)
                .help("TLS key file to use when establishing a connection to the etcd endpoint")
        )
        .arg(
            Arg::with_name("etcd_cert_file")
                .long("etcd-cert-file")
                .required_if("tower_storage", "etcd")
                .value_name("FILE")
                .takes_value(true)
                .help("TLS certificate to use when establishing a connection to the etcd endpoint")
        )
        .arg(
            Arg::with_name("gossip_port")
                .long("gossip-port")
                .value_name("PORT")
                .takes_value(true)
                .help("Gossip port number for the validator"),
        )
        .arg(
            Arg::with_name("gossip_host")
                .long("gossip-host")
                .value_name("HOST")
                .takes_value(true)
                .validator(solana_net_utils::is_host)
                .help("Gossip DNS name or IP address for the validator to advertise in gossip \
                       [default: ask --entrypoint, or 127.0.0.1 when --entrypoint is not provided]"),
        )
        .arg(
            Arg::with_name("tpu_host_addr")
                .long("tpu-host-addr")
                .value_name("HOST:PORT")
                .takes_value(true)
                .validator(solana_net_utils::is_host_port)
                .help("Specify TPU address to advertise in gossip [default: ask --entrypoint or localhost\
                    when --entrypoint is not provided]"),
        )
        .arg(
            Arg::with_name("public_rpc_addr")
                .long("public-rpc-address")
                .value_name("HOST:PORT")
                .takes_value(true)
                .conflicts_with("private_rpc")
                .validator(solana_net_utils::is_host_port)
                .help("RPC address for the validator to advertise publicly in gossip. \
                      Useful for validators running behind a load balancer or proxy \
                      [default: use --rpc-bind-address / --rpc-port]"),
        )
        .arg(
            Arg::with_name("dynamic_port_range")
                .long("dynamic-port-range")
                .value_name("MIN_PORT-MAX_PORT")
                .takes_value(true)
                .default_value(&default_args.dynamic_port_range)
                .validator(port_range_validator)
                .help("Range to use for dynamically assigned ports"),
        )
        .arg(
            Arg::with_name("maximum_local_snapshot_age")
                .long("maximum-local-snapshot-age")
                .value_name("NUMBER_OF_SLOTS")
                .takes_value(true)
                .default_value(&default_args.maximum_local_snapshot_age)
                .help("Reuse a local snapshot if it's less than this many \
                       slots behind the highest snapshot available for \
                       download from other validators"),
        )
        .arg(
            Arg::with_name("no_incremental_snapshots")
                .long("no-incremental-snapshots")
                .takes_value(false)
                .help("Disable incremental snapshots")
                .long_help("Disable incremental snapshots by setting this flag. \
                   When enabled, --snapshot-interval-slots will set the \
                   incremental snapshot interval. To set the full snapshot \
                   interval, use --full-snapshot-interval-slots.")
        )
        .arg(
            Arg::with_name("incremental_snapshot_interval_slots")
                .long("incremental-snapshot-interval-slots")
                .alias("snapshot-interval-slots")
                .value_name("NUMBER")
                .takes_value(true)
                .default_value(&default_args.incremental_snapshot_archive_interval_slots)
                .help("Number of slots between generating snapshots, \
                      0 to disable snapshots"),
        )
        .arg(
            Arg::with_name("full_snapshot_interval_slots")
                .long("full-snapshot-interval-slots")
                .value_name("NUMBER")
                .takes_value(true)
                .default_value(&default_args.full_snapshot_archive_interval_slots)
                .help("Number of slots between generating full snapshots")
        )
        .arg(
            Arg::with_name("maximum_full_snapshots_to_retain")
                .long("maximum-full-snapshots-to-retain")
                .alias("maximum-snapshots-to-retain")
                .value_name("NUMBER")
                .takes_value(true)
                .default_value(&default_args.maximum_full_snapshot_archives_to_retain)
                .help("The maximum number of full snapshot archives to hold on to when purging older snapshots.")
        )
        .arg(
            Arg::with_name("maximum_incremental_snapshots_to_retain")
                .long("maximum-incremental-snapshots-to-retain")
                .value_name("NUMBER")
                .takes_value(true)
                .default_value(&default_args.maximum_incremental_snapshot_archives_to_retain)
                .help("The maximum number of incremental snapshot archives to hold on to when purging older snapshots.")
        )
        .arg(
            Arg::with_name("snapshot_packager_niceness_adj")
                .long("snapshot-packager-niceness-adjustment")
                .value_name("ADJUSTMENT")
                .takes_value(true)
                .validator(is_niceness_adjustment_valid)
                .default_value(&default_args.snapshot_packager_niceness_adjustment)
                .help("Add this value to niceness of snapshot packager thread. Negative value \
                      increases priority, positive value decreases priority.")
        )
        .arg(
            Arg::with_name("minimal_snapshot_download_speed")
                .long("minimal-snapshot-download-speed")
                .value_name("MINIMAL_SNAPSHOT_DOWNLOAD_SPEED")
                .takes_value(true)
                .default_value(&default_args.min_snapshot_download_speed)
                .help("The minimal speed of snapshot downloads measured in bytes/second. \
                      If the initial download speed falls below this threshold, the system will \
                      retry the download against a different rpc node."),
        )
        .arg(
            Arg::with_name("maximum_snapshot_download_abort")
                .long("maximum-snapshot-download-abort")
                .value_name("MAXIMUM_SNAPSHOT_DOWNLOAD_ABORT")
                .takes_value(true)
                .default_value(&default_args.max_snapshot_download_abort)
                .help("The maximum number of times to abort and retry when encountering a \
                      slow snapshot download."),
        )
        .arg(
            Arg::with_name("contact_debug_interval")
                .long("contact-debug-interval")
                .value_name("CONTACT_DEBUG_INTERVAL")
                .takes_value(true)
                .default_value(&default_args.contact_debug_interval)
                .help("Milliseconds between printing contact debug from gossip."),
        )
        .arg(
            Arg::with_name("no_poh_speed_test")
                .long("no-poh-speed-test")
                .help("Skip the check for PoH speed."),
        )
        .arg(
            Arg::with_name("no_os_network_limits_test")
                .hidden(true)
                .long("no-os-network-limits-test")
                .help("Skip checks for OS network limits.")
        )
        .arg(
            Arg::with_name("no_os_memory_stats_reporting")
                .long("no-os-memory-stats-reporting")
                .help("Disable reporting of OS memory statistics.")
        )
        .arg(
            Arg::with_name("no_os_network_stats_reporting")
                .long("no-os-network-stats-reporting")
                .help("Disable reporting of OS network statistics.")
        )
        .arg(
            Arg::with_name("no_os_cpu_stats_reporting")
                .long("no-os-cpu-stats-reporting")
                .help("Disable reporting of OS CPU statistics.")
        )
        .arg(
            Arg::with_name("no_os_disk_stats_reporting")
                .long("no-os-disk-stats-reporting")
                .help("Disable reporting of OS disk statistics.")
        )
        .arg(
            Arg::with_name("accounts-hash-interval-slots")
                .long("accounts-hash-interval-slots")
                .value_name("NUMBER")
                .takes_value(true)
                .default_value(&default_args.accounts_hash_interval_slots)
                .help("Number of slots between generating accounts hash.")
                .validator(|val| {
                    if val.eq("0") {
                        Err(String::from("Accounts hash interval cannot be zero"))
                    } else {
                        Ok(())
                    }
                }),
        )
        .arg(
            Arg::with_name("snapshot_version")
                .long("snapshot-version")
                .value_name("SNAPSHOT_VERSION")
                .validator(is_parsable::<SnapshotVersion>)
                .takes_value(true)
                .default_value(default_args.snapshot_version.into())
                .help("Output snapshot version"),
        )
        .arg(
            Arg::with_name("limit_ledger_size")
                .long("limit-ledger-size")
                .value_name("SHRED_COUNT")
                .takes_value(true)
                .min_values(0)
                .max_values(1)
                /* .default_value() intentionally not used here! */
                .help("Keep this amount of shreds in root slots."),
        )
        .arg(
            Arg::with_name("rocksdb_shred_compaction")
                .long("rocksdb-shred-compaction")
                .value_name("ROCKSDB_COMPACTION_STYLE")
                .takes_value(true)
                .possible_values(&["level", "fifo"])
                .default_value(&default_args.rocksdb_shred_compaction)
                .help("Controls how RocksDB compacts shreds. \
                       *WARNING*: You will lose your ledger data when you switch between options. \
                       Possible values are: \
                       'level': stores shreds using RocksDB's default (level) compaction. \
                       'fifo': stores shreds under RocksDB's FIFO compaction. \
                           This option is more efficient on disk-write-bytes of the ledger store."),
        )
        .arg(
            Arg::with_name("rocksdb_fifo_shred_storage_size")
                .long("rocksdb-fifo-shred-storage-size")
                .value_name("SHRED_STORAGE_SIZE_BYTES")
                .takes_value(true)
                .validator(is_parsable::<u64>)
                .help("The shred storage size in bytes. \
                       The suggested value is at least 50% of your ledger storage size. \
                       If this argument is unspecified, we will assign a proper \
                       value based on --limit-ledger-size.  If --limit-ledger-size \
                       is not presented, it means there is no limitation on the ledger \
                       size and thus rocksdb_fifo_shred_storage_size will also be \
                       unbounded."),
        )
        .arg(
            Arg::with_name("rocksdb_ledger_compression")
                .hidden(true)
                .long("rocksdb-ledger-compression")
                .value_name("COMPRESSION_TYPE")
                .takes_value(true)
                .possible_values(&["none", "lz4", "snappy", "zlib"])
                .default_value(&default_args.rocksdb_ledger_compression)
                .help("The compression alrogithm that is used to compress \
                       transaction status data.  \
                       Turning on compression can save ~10% of the ledger size."),
        )
        .arg(
            Arg::with_name("rocksdb_perf_sample_interval")
                .hidden(true)
                .long("rocksdb-perf-sample-interval")
                .value_name("ROCKS_PERF_SAMPLE_INTERVAL")
                .takes_value(true)
                .validator(is_parsable::<usize>)
                .default_value(&default_args.rocksdb_perf_sample_interval)
                .help("Controls how often RocksDB read/write performance sample is collected. \
                       Reads/writes perf samples are collected in 1 / ROCKS_PERF_SAMPLE_INTERVAL sampling rate."),
        )
        .arg(
            Arg::with_name("skip_poh_verify")
                .long("skip-poh-verify")
                .takes_value(false)
                .help("Skip ledger verification at validator bootup"),
        )
        .arg(
            Arg::with_name("cuda")
                .long("cuda")
                .takes_value(false)
                .help("Use CUDA"),
        )
        .arg(
            clap::Arg::with_name("require_tower")
                .long("require-tower")
                .takes_value(false)
                .help("Refuse to start if saved tower state is not found"),
        )
        .arg(
            Arg::with_name("expected_genesis_hash")
                .long("expected-genesis-hash")
                .value_name("HASH")
                .takes_value(true)
                .validator(hash_validator)
                .help("Require the genesis have this hash"),
        )
        .arg(
            Arg::with_name("expected_bank_hash")
                .long("expected-bank-hash")
                .value_name("HASH")
                .takes_value(true)
                .validator(hash_validator)
                .help("When wait-for-supermajority <x>, require the bank at <x> to have this hash"),
        )
        .arg(
            Arg::with_name("expected_shred_version")
                .long("expected-shred-version")
                .value_name("VERSION")
                .takes_value(true)
                .validator(is_parsable::<u16>)
                .help("Require the shred version be this value"),
        )
        .arg(
            Arg::with_name("logfile")
                .short("o")
                .long("log")
                .value_name("FILE")
                .takes_value(true)
                .help("Redirect logging to the specified file, '-' for standard error. \
                       Sending the SIGUSR1 signal to the validator process will cause it \
                       to re-open the log file"),
        )
        .arg(
            Arg::with_name("wait_for_supermajority")
                .long("wait-for-supermajority")
                .requires("expected_bank_hash")
                .value_name("SLOT")
                .validator(is_slot)
                .help("After processing the ledger and the next slot is SLOT, wait until a \
                       supermajority of stake is visible on gossip before starting PoH"),
        )
        .arg(
            Arg::with_name("no_wait_for_vote_to_start_leader")
                .hidden(true)
                .long("no-wait-for-vote-to-start-leader")
                .help("If the validator starts up with no ledger, it will wait to start block
                      production until it sees a vote land in a rooted slot. This prevents
                      double signing. Turn off to risk double signing a block."),
        )
        .arg(
            Arg::with_name("hard_forks")
                .long("hard-fork")
                .value_name("SLOT")
                .validator(is_slot)
                .multiple(true)
                .takes_value(true)
                .help("Add a hard fork at this slot"),
        )
        .arg(
            Arg::with_name("known_validators")
                .alias("trusted-validator")
                .long("known-validator")
                .validator(is_pubkey)
                .value_name("VALIDATOR IDENTITY")
                .multiple(true)
                .takes_value(true)
                .help("A snapshot hash must be published in gossip by this validator to be accepted. \
                       May be specified multiple times. If unspecified any snapshot hash will be accepted"),
        )
        .arg(
            Arg::with_name("debug_key")
                .long("debug-key")
                .validator(is_pubkey)
                .value_name("ADDRESS")
                .multiple(true)
                .takes_value(true)
                .help("Log when transactions are processed which reference a given key."),
        )
        .arg(
            Arg::with_name("only_known_rpc")
                .alias("no-untrusted-rpc")
                .long("only-known-rpc")
                .takes_value(false)
                .requires("known_validators")
                .help("Use the RPC service of known validators only")
        )
        .arg(
            Arg::with_name("repair_validators")
                .long("repair-validator")
                .validator(is_pubkey)
                .value_name("VALIDATOR IDENTITY")
                .multiple(true)
                .takes_value(true)
                .help("A list of validators to request repairs from. If specified, repair will not \
                       request from validators outside this set [default: all validators]")
        )
        .arg(
            Arg::with_name("repair_whitelist")
                .hidden(true)
                .long("repair-whitelist")
                .validator(is_pubkey)
                .value_name("VALIDATOR IDENTITY")
                .multiple(true)
                .takes_value(true)
                .help("A list of validators to prioritize repairs from. If specified, repair requests \
                       from validators in the list will be prioritized over requests from other validators. \
                       [default: all validators]")
        )
        .arg(
            Arg::with_name("gossip_validators")
                .long("gossip-validator")
                .validator(is_pubkey)
                .value_name("VALIDATOR IDENTITY")
                .multiple(true)
                .takes_value(true)
                .help("A list of validators to gossip with.  If specified, gossip \
                      will not push/pull from from validators outside this set. \
                      [default: all validators]")
        )
        .arg(
            Arg::with_name("tpu_coalesce_ms")
                .long("tpu-coalesce-ms")
                .value_name("MILLISECS")
                .takes_value(true)
                .validator(is_parsable::<u64>)
                .help("Milliseconds to wait in the TPU receiver for packet coalescing."),
        )
        .arg(
            Arg::with_name("tpu_use_quic")
                .long("tpu-use-quic")
                .takes_value(false)
                .hidden(true)
                .conflicts_with("tpu_disable_quic")
                .help("Use QUIC to send transactions."),
        )
        .arg(
            Arg::with_name("tpu_disable_quic")
                .long("tpu-disable-quic")
                .takes_value(false)
                .help("Do not use QUIC to send transactions."),
        )
        .arg(
            Arg::with_name("tpu_enable_udp")
                .long("tpu-enable-udp")
                .takes_value(false)
                .help("Enable UDP for receiving/sending transactions."),
        )
        .arg(
            Arg::with_name("tpu_connection_pool_size")
                .long("tpu-connection-pool-size")
                .takes_value(true)
                .default_value(&default_args.tpu_connection_pool_size)
                .validator(is_parsable::<usize>)
                .help("Controls the TPU connection pool size per remote address"),
        )
        .arg(
            Arg::with_name("staked_nodes_overrides")
                .long("staked-nodes-overrides")
                .value_name("PATH")
                .takes_value(true)
                .help("Provide path to a yaml file with custom overrides for stakes of specific
                            identities. Overriding the amount of stake this validator considers
                            as valid for other peers in network. The stake amount is used for calculating
                            number of QUIC streams permitted from the peer and vote packet sender stage.
                            Format of the file: `staked_map_id: {<pubkey>: <SOL stake amount>}"),
        )
        .arg(
            Arg::with_name("bind_address")
                .long("bind-address")
                .value_name("HOST")
                .takes_value(true)
                .validator(solana_net_utils::is_host)
                .default_value(&default_args.bind_address)
                .help("IP address to bind the validator ports"),
        )
        .arg(
            Arg::with_name("rpc_bind_address")
                .long("rpc-bind-address")
                .value_name("HOST")
                .takes_value(true)
                .validator(solana_net_utils::is_host)
                .help("IP address to bind the RPC port [default: 127.0.0.1 if --private-rpc is present, otherwise use --bind-address]"),
        )
        .arg(
            Arg::with_name("rpc_threads")
                .long("rpc-threads")
                .value_name("NUMBER")
                .validator(is_parsable::<usize>)
                .takes_value(true)
                .default_value(&default_args.rpc_threads)
                .help("Number of threads to use for servicing RPC requests"),
        )
        .arg(
            Arg::with_name("rpc_niceness_adj")
                .long("rpc-niceness-adjustment")
                .value_name("ADJUSTMENT")
                .takes_value(true)
                .validator(is_niceness_adjustment_valid)
                .default_value(&default_args.rpc_niceness_adjustment)
                .help("Add this value to niceness of RPC threads. Negative value \
                      increases priority, positive value decreases priority.")
        )
        .arg(
            Arg::with_name("rpc_bigtable_timeout")
                .long("rpc-bigtable-timeout")
                .value_name("SECONDS")
                .validator(is_parsable::<u64>)
                .takes_value(true)
                .default_value(&default_args.rpc_bigtable_timeout)
                .help("Number of seconds before timing out RPC requests backed by BigTable"),
        )
        .arg(
            Arg::with_name("rpc_bigtable_instance_name")
                .long("rpc-bigtable-instance-name")
                .takes_value(true)
                .value_name("INSTANCE_NAME")
                .default_value(&default_args.rpc_bigtable_instance_name)
                .help("Name of the Bigtable instance to upload to")
        )
        .arg(
            Arg::with_name("rpc_bigtable_app_profile_id")
                .long("rpc-bigtable-app-profile-id")
                .takes_value(true)
                .value_name("APP_PROFILE_ID")
                .default_value(&default_args.rpc_bigtable_app_profile_id)
                .help("Bigtable application profile id to use in requests")
        )
        .arg(
            Arg::with_name("rpc_pubsub_worker_threads")
                .long("rpc-pubsub-worker-threads")
                .takes_value(true)
                .value_name("NUMBER")
                .validator(is_parsable::<usize>)
                .default_value(&default_args.rpc_pubsub_worker_threads)
                .help("PubSub worker threads"),
        )
        .arg(
            Arg::with_name("rpc_pubsub_enable_block_subscription")
                .long("rpc-pubsub-enable-block-subscription")
                .requires("enable_rpc_transaction_history")
                .takes_value(false)
                .help("Enable the unstable RPC PubSub `blockSubscribe` subscription"),
        )
        .arg(
            Arg::with_name("rpc_pubsub_enable_vote_subscription")
                .long("rpc-pubsub-enable-vote-subscription")
                .takes_value(false)
                .help("Enable the unstable RPC PubSub `voteSubscribe` subscription"),
        )
        .arg(
            Arg::with_name("rpc_pubsub_max_connections")
                .long("rpc-pubsub-max-connections")
                .value_name("NUMBER")
                .takes_value(true)
                .validator(is_parsable::<usize>)
                .hidden(true)
                .help("The maximum number of connections that RPC PubSub will support. \
                       This is a hard limit and no new connections beyond this limit can \
                       be made until an old connection is dropped. (Obsolete)"),
        )
        .arg(
            Arg::with_name("rpc_pubsub_max_fragment_size")
                .long("rpc-pubsub-max-fragment-size")
                .value_name("BYTES")
                .takes_value(true)
                .validator(is_parsable::<usize>)
                .hidden(true)
                .help("The maximum length in bytes of acceptable incoming frames. Messages longer \
                       than this will be rejected. (Obsolete)"),
        )
        .arg(
            Arg::with_name("rpc_pubsub_max_in_buffer_capacity")
                .long("rpc-pubsub-max-in-buffer-capacity")
                .value_name("BYTES")
                .takes_value(true)
                .validator(is_parsable::<usize>)
                .hidden(true)
                .help("The maximum size in bytes to which the incoming websocket buffer can grow. \
                      (Obsolete)"),
        )
        .arg(
            Arg::with_name("rpc_pubsub_max_out_buffer_capacity")
                .long("rpc-pubsub-max-out-buffer-capacity")
                .value_name("BYTES")
                .takes_value(true)
                .validator(is_parsable::<usize>)
                .hidden(true)
                .help("The maximum size in bytes to which the outgoing websocket buffer can grow. \
                       (Obsolete)"),
        )
        .arg(
            Arg::with_name("rpc_pubsub_max_active_subscriptions")
                .long("rpc-pubsub-max-active-subscriptions")
                .takes_value(true)
                .value_name("NUMBER")
                .validator(is_parsable::<usize>)
                .default_value(&default_args.rpc_pubsub_max_active_subscriptions)
                .help("The maximum number of active subscriptions that RPC PubSub will accept \
                       across all connections."),
        )
        .arg(
            Arg::with_name("rpc_pubsub_queue_capacity_items")
                .long("rpc-pubsub-queue-capacity-items")
                .takes_value(true)
                .value_name("NUMBER")
                .validator(is_parsable::<usize>)
                .default_value(&default_args.rpc_pubsub_queue_capacity_items)
                .help("The maximum number of notifications that RPC PubSub will store \
                       across all connections."),
        )
        .arg(
            Arg::with_name("rpc_pubsub_queue_capacity_bytes")
                .long("rpc-pubsub-queue-capacity-bytes")
                .takes_value(true)
                .value_name("BYTES")
                .validator(is_parsable::<usize>)
                .default_value(&default_args.rpc_pubsub_queue_capacity_bytes)
                .help("The maximum total size of notifications that RPC PubSub will store \
                       across all connections."),
        )
        .arg(
            Arg::with_name("rpc_pubsub_notification_threads")
                .long("rpc-pubsub-notification-threads")
                .requires("full_rpc_api")
                .takes_value(true)
                .value_name("NUM_THREADS")
                .validator(is_parsable::<usize>)
                .help("The maximum number of threads that RPC PubSub will use \
                       for generating notifications. 0 will disable RPC PubSub notifications"),
        )
        .arg(
            Arg::with_name("rpc_send_transaction_retry_ms")
                .long("rpc-send-retry-ms")
                .value_name("MILLISECS")
                .takes_value(true)
                .validator(is_parsable::<u64>)
                .default_value(&default_args.rpc_send_transaction_retry_ms)
                .help("The rate at which transactions sent via rpc service are retried."),
        )
        .arg(
            Arg::with_name("rpc_send_transaction_batch_ms")
                .long("rpc-send-batch-ms")
                .value_name("MILLISECS")
                .hidden(true)
                .takes_value(true)
                .validator(|s| is_within_range(s, 1, MAX_BATCH_SEND_RATE_MS))
                .default_value(&default_args.rpc_send_transaction_batch_ms)
                .help("The rate at which transactions sent via rpc service are sent in batch."),
        )
        .arg(
            Arg::with_name("rpc_send_transaction_leader_forward_count")
                .long("rpc-send-leader-count")
                .value_name("NUMBER")
                .takes_value(true)
                .validator(is_parsable::<u64>)
                .default_value(&default_args.rpc_send_transaction_leader_forward_count)
                .help("The number of upcoming leaders to which to forward transactions sent via rpc service."),
        )
        .arg(
            Arg::with_name("rpc_send_transaction_default_max_retries")
                .long("rpc-send-default-max-retries")
                .value_name("NUMBER")
                .takes_value(true)
                .validator(is_parsable::<usize>)
                .help("The maximum number of transaction broadcast retries when unspecified by the request, otherwise retried until expiration."),
        )
        .arg(
            Arg::with_name("rpc_send_transaction_service_max_retries")
                .long("rpc-send-service-max-retries")
                .value_name("NUMBER")
                .takes_value(true)
                .validator(is_parsable::<usize>)
                .default_value(&default_args.rpc_send_transaction_service_max_retries)
                .help("The maximum number of transaction broadcast retries, regardless of requested value."),
        )
        .arg(
            Arg::with_name("rpc_send_transaction_batch_size")
                .long("rpc-send-batch-size")
                .value_name("NUMBER")
                .hidden(true)
                .takes_value(true)
                .validator(|s| is_within_range(s, 1, MAX_TRANSACTION_BATCH_SIZE))
                .default_value(&default_args.rpc_send_transaction_batch_size)
                .help("The size of transactions to be sent in batch."),
        )
        .arg(
            Arg::with_name("rpc_scan_and_fix_roots")
                .long("rpc-scan-and-fix-roots")
                .takes_value(false)
                .requires("enable_rpc_transaction_history")
                .help("Verifies blockstore roots on boot and fixes any gaps"),
        )
        .arg(
            Arg::with_name("rpc_max_request_body_size")
                .long("rpc-max-request-body-size")
                .value_name("BYTES")
                .takes_value(true)
                .validator(is_parsable::<usize>)
                .default_value(&default_args.rpc_max_request_body_size)
                .help("The maximum request body size accepted by rpc service"),
        )
        .arg(
            Arg::with_name("enable_accountsdb_repl")
                .long("enable-accountsdb-repl")
                .takes_value(false)
                .hidden(true)
                .help("Enable AccountsDb Replication"),
        )
        .arg(
            Arg::with_name("accountsdb_repl_bind_address")
                .long("accountsdb-repl-bind-address")
                .value_name("HOST")
                .takes_value(true)
                .validator(solana_net_utils::is_host)
                .hidden(true)
                .help("IP address to bind the AccountsDb Replication port [default: use --bind-address]"),
        )
        .arg(
            Arg::with_name("accountsdb_repl_port")
                .long("accountsdb-repl-port")
                .value_name("PORT")
                .takes_value(true)
                .validator(port_validator)
                .hidden(true)
                .help("Enable AccountsDb Replication Service on this port"),
        )
        .arg(
            Arg::with_name("accountsdb_repl_threads")
                .long("accountsdb-repl-threads")
                .value_name("NUMBER")
                .validator(is_parsable::<usize>)
                .takes_value(true)
                .default_value(&default_args.accountsdb_repl_threads)
                .hidden(true)
                .help("Number of threads to use for servicing AccountsDb Replication requests"),
        )
        .arg(
            Arg::with_name("geyser_plugin_config")
                .long("geyser-plugin-config")
                .alias("accountsdb-plugin-config")
                .value_name("FILE")
                .takes_value(true)
                .multiple(true)
                .help("Specify the configuration file for the Geyser plugin."),
        )
        .arg(
            Arg::with_name("halt_on_known_validators_accounts_hash_mismatch")
                .alias("halt-on-trusted-validators-accounts-hash-mismatch")
                .long("halt-on-known-validators-accounts-hash-mismatch")
                .requires("known_validators")
                .takes_value(false)
                .help("Abort the validator if a bank hash mismatch is detected within known validator set"),
        )
        .arg(
            Arg::with_name("snapshot_archive_format")
                .long("snapshot-archive-format")
                .alias("snapshot-compression") // Legacy name used by Solana v1.5.x and older
                .possible_values(SUPPORTED_ARCHIVE_COMPRESSION)
                .default_value(&default_args.snapshot_archive_format)
                .value_name("ARCHIVE_TYPE")
                .takes_value(true)
                .help("Snapshot archive format to use."),
        )
        .arg(
            Arg::with_name("max_genesis_archive_unpacked_size")
                .long("max-genesis-archive-unpacked-size")
                .value_name("NUMBER")
                .takes_value(true)
                .default_value(&default_args.genesis_archive_unpacked_size)
                .help(
                    "maximum total uncompressed file size of downloaded genesis archive",
                ),
        )
        .arg(
            Arg::with_name("wal_recovery_mode")
                .long("wal-recovery-mode")
                .value_name("MODE")
                .takes_value(true)
                .possible_values(&[
                    "tolerate_corrupted_tail_records",
                    "absolute_consistency",
                    "point_in_time",
                    "skip_any_corrupted_record"])
                .help(
                    "Mode to recovery the ledger db write ahead log."
                ),
        )
        .arg(
            Arg::with_name("no_bpf_jit")
                .long("no-bpf-jit")
                .takes_value(false)
                .help("Disable the just-in-time compiler and instead use the interpreter for SBF"),
        )
        .arg(
            Arg::with_name("poh_pinned_cpu_core")
                .hidden(true)
                .long("experimental-poh-pinned-cpu-core")
                .takes_value(true)
                .value_name("CPU_CORE_INDEX")
                .validator(|s| {
                    let core_index = usize::from_str(&s).map_err(|e| e.to_string())?;
                    let max_index = core_affinity::get_core_ids().map(|cids| cids.len() - 1).unwrap_or(0);
                    if core_index > max_index {
                        return Err(format!("core index must be in the range [0, {max_index}]"));
                    }
                    Ok(())
                })
                .help("EXPERIMENTAL: Specify which CPU core PoH is pinned to"),
        )
        .arg(
            Arg::with_name("poh_hashes_per_batch")
                .hidden(true)
                .long("poh-hashes-per-batch")
                .takes_value(true)
                .value_name("NUM")
                .help("Specify hashes per batch in PoH service"),
        )
        .arg(
            Arg::with_name("process_ledger_before_services")
                .long("process-ledger-before-services")
                .hidden(true)
                .help("Process the local ledger fully before starting networking services")
        )
        .arg(
            Arg::with_name("account_indexes")
                .long("account-index")
                .takes_value(true)
                .multiple(true)
                .possible_values(&["program-id", "spl-token-owner", "spl-token-mint"])
                .value_name("INDEX")
                .help("Enable an accounts index, indexed by the selected account field"),
        )
        .arg(
            Arg::with_name("account_index_exclude_key")
                .long(EXCLUDE_KEY)
                .takes_value(true)
                .validator(is_pubkey)
                .multiple(true)
                .value_name("KEY")
                .help("When account indexes are enabled, exclude this key from the index."),
        )
        .arg(
            Arg::with_name("account_index_include_key")
                .long(INCLUDE_KEY)
                .takes_value(true)
                .validator(is_pubkey)
                .conflicts_with("account_index_exclude_key")
                .multiple(true)
                .value_name("KEY")
                .help("When account indexes are enabled, only include specific keys in the index. This overrides --account-index-exclude-key."),
        )
        .arg(
            Arg::with_name("accounts_db_verify_refcounts")
                .long("accounts-db-verify-refcounts")
                .help("Debug option to scan all append vecs and verify account index refcounts prior to clean")
                .hidden(true)
        )
        .arg(
            Arg::with_name("accounts_db_skip_shrink")
                .long("accounts-db-skip-shrink")
                .help("Enables faster starting of validators by skipping shrink. \
                      This option is for use during testing."),
        )
        .arg(
            Arg::with_name("accounts_db_ancient_append_vecs")
                .long("accounts-db-ancient-append-vecs")
                .value_name("SLOT-OFFSET")
                .validator(is_parsable::<i64>)
                .takes_value(true)
                .help("AppendVecs that are older than (slots_per_epoch - SLOT-OFFSET) are squashed together.")
                .hidden(true),
        )
        .arg(
            Arg::with_name("accounts_db_cache_limit_mb")
                .long("accounts-db-cache-limit-mb")
                .value_name("MEGABYTES")
                .validator(is_parsable::<u64>)
                .takes_value(true)
                .help("How large the write cache for account data can become. If this is exceeded, the cache is flushed more aggressively."),
        )
        .arg(
            Arg::with_name("accounts_index_scan_results_limit_mb")
                .long("accounts-index-scan-results-limit-mb")
                .value_name("MEGABYTES")
                .validator(is_parsable::<usize>)
                .takes_value(true)
                .help("How large accumulated results from an accounts index scan can become. If this is exceeded, the scan aborts."),
        )
        .arg(
            Arg::with_name("accounts_index_memory_limit_mb")
                .long("accounts-index-memory-limit-mb")
                .value_name("MEGABYTES")
                .validator(is_parsable::<usize>)
                .takes_value(true)
                .help("How much memory the accounts index can consume. If this is exceeded, some account index entries will be stored on disk."),
        )
        .arg(
            Arg::with_name("disable_accounts_disk_index")
                .long("disable-accounts-disk-index")
                .help("Disable the disk-based accounts index if it is enabled by default.")
                .conflicts_with("accounts_index_memory_limit_mb")
        )
        .arg(
            Arg::with_name("accounts_index_bins")
                .long("accounts-index-bins")
                .value_name("BINS")
                .validator(is_pow2)
                .takes_value(true)
                .help("Number of bins to divide the accounts index into"),
        )
        .arg(
            Arg::with_name("accounts_index_path")
                .long("accounts-index-path")
                .value_name("PATH")
                .takes_value(true)
                .multiple(true)
                .help("Persistent accounts-index location. \
                       May be specified multiple times. \
                       [default: [ledger]/accounts_index]"),
        )
        .arg(Arg::with_name("accounts_filler_count")
            .long("accounts-filler-count")
            .value_name("COUNT")
            .validator(is_parsable::<usize>)
            .takes_value(true)
            .default_value(&default_args.accounts_filler_count)
            .help("How many accounts to add to stress the system. Accounts are ignored in operations related to correctness."))
        .arg(Arg::with_name("accounts_filler_size")
            .long("accounts-filler-size")
            .value_name("BYTES")
            .validator(is_parsable::<usize>)
            .takes_value(true)
            .default_value(&default_args.accounts_filler_size)
            .requires("accounts_filler_count")
            .help("Size per filler account in bytes."))
        .arg(
            Arg::with_name("accounts_db_test_hash_calculation")
                .long("accounts-db-test-hash-calculation")
                .help("Enables testing of hash calculation using stores in \
                      AccountsHashVerifier. This has a computational cost."),
        )
        .arg(
            Arg::with_name("accounts_shrink_optimize_total_space")
                .long("accounts-shrink-optimize-total-space")
                .takes_value(true)
                .value_name("BOOLEAN")
                .default_value(&default_args.accounts_shrink_optimize_total_space)
                .help("When this is set to true, the system will shrink the most \
                       sparse accounts and when the overall shrink ratio is above \
                       the specified accounts-shrink-ratio, the shrink will stop and \
                       it will skip all other less sparse accounts."),
        )
        .arg(
            Arg::with_name("accounts_shrink_ratio")
                .long("accounts-shrink-ratio")
                .takes_value(true)
                .value_name("RATIO")
                .default_value(&default_args.accounts_shrink_ratio)
                .help("Specifies the shrink ratio for the accounts to be shrunk. \
                       The shrink ratio is defined as the ratio of the bytes alive over the  \
                       total bytes used. If the account's shrink ratio is less than this ratio \
                       it becomes a candidate for shrinking. The value must between 0. and 1.0 \
                       inclusive."),
        )
        .arg(
            Arg::with_name("allow_private_addr")
                .long("allow-private-addr")
                .takes_value(false)
                .help("Allow contacting private ip addresses")
                .hidden(true),
        )
        .arg(
            Arg::with_name("log_messages_bytes_limit")
                .long("log-messages-bytes-limit")
                .takes_value(true)
                .validator(is_parsable::<usize>)
                .value_name("BYTES")
                .help("Maximum number of bytes written to the program log before truncation")
        )
        .arg(
            Arg::with_name("replay_slots_concurrently")
                .long("replay-slots-concurrently")
                .help("Allow concurrent replay of slots on different forks")
        )
        .arg(
            Arg::with_name("banking_trace_dir_byte_limit")
                // expose friendly alternative name to cli than internal
                // implementation-oriented one
                .long("enable-banking-trace")
                .value_name("BYTES")
                .validator(is_parsable::<DirByteLimit>)
                .takes_value(true)
                // Firstly, zero limit value causes tracer to be disabled
                // altogether, intuitively. On the other hand, this non-zero
                // default doesn't enable banking tracer unless this flag is
                // explicitly given, similar to --limit-ledger-size.
                // see configure_banking_trace_dir_byte_limit() for this.
                .default_value(&default_args.banking_trace_dir_byte_limit)
                .help("Write trace files for simulate-leader-blocks, retaining \
                       up to the default or specified total bytes in the \
                       ledger")
        )
        .args(&get_deprecated_arguments())
        .after_help("The default subcommand is run")
        .subcommand(
            SubCommand::with_name("exit")
                .about("Send an exit request to the validator")
                .arg(
                    Arg::with_name("force")
                        .short("f")
                        .long("force")
                        .takes_value(false)
                        .help("Request the validator exit immediately instead of waiting for a restart window")
                )
                .arg(
                    Arg::with_name("monitor")
                        .short("m")
                        .long("monitor")
                        .takes_value(false)
                        .help("Monitor the validator after sending the exit request")
                )
                .arg(
                    Arg::with_name("min_idle_time")
                        .long("min-idle-time")
                        .takes_value(true)
                        .validator(is_parsable::<usize>)
                        .value_name("MINUTES")
                        .default_value(&default_args.exit_min_idle_time)
                        .help("Minimum time that the validator should not be leader before restarting")
                )
                .arg(
                    Arg::with_name("max_delinquent_stake")
                        .long("max-delinquent-stake")
                        .takes_value(true)
                        .validator(is_valid_percentage)
                        .default_value(&default_args.exit_max_delinquent_stake)
                        .value_name("PERCENT")
                        .help("The maximum delinquent stake % permitted for an exit")
                )
                .arg(
                    Arg::with_name("skip_new_snapshot_check")
                        .long("skip-new-snapshot-check")
                        .help("Skip check for a new snapshot")
                )
        )
        .subcommand(
            SubCommand::with_name("authorized-voter")
                .about("Adjust the validator authorized voters")
                .setting(AppSettings::SubcommandRequiredElseHelp)
                .setting(AppSettings::InferSubcommands)
                .subcommand(
                    SubCommand::with_name("add")
                        .about("Add an authorized voter")
                        .arg(
                            Arg::with_name("authorized_voter_keypair")
                                .index(1)
                                .value_name("KEYPAIR")
                                .required(false)
                                .takes_value(true)
                                .validator(is_keypair)
                                .help("Path to keypair of the authorized voter to add \
                               [default: read JSON keypair from stdin]"),
                        )
                        .after_help("Note: the new authorized voter only applies to the \
                             currently running validator instance")
                )
                .subcommand(
                    SubCommand::with_name("remove-all")
                        .about("Remove all authorized voters")
                        .after_help("Note: the removal only applies to the \
                             currently running validator instance")
                )
        )
        .subcommand(
            SubCommand::with_name("contact-info")
                .about("Display the validator's contact info")
                .arg(
                    Arg::with_name("output")
                        .long("output")
                        .takes_value(true)
                        .value_name("MODE")
                        .possible_values(&["json", "json-compact"])
                        .help("Output display mode")
                )
        )
        .subcommand(
            SubCommand::with_name("repair-whitelist")
                .about("Manage the validator's repair protocol whitelist")
                .setting(AppSettings::SubcommandRequiredElseHelp)
                .setting(AppSettings::InferSubcommands)
                .subcommand(
                    SubCommand::with_name("get")
                        .about("Display the validator's repair protocol whitelist")
                        .arg(
                            Arg::with_name("output")
                                .long("output")
                                .takes_value(true)
                                .value_name("MODE")
                                .possible_values(&["json", "json-compact"])
                                .help("Output display mode")
                        )
                )
                .subcommand(
                    SubCommand::with_name("set")
                        .about("Set the validator's repair protocol whitelist")
                        .setting(AppSettings::ArgRequiredElseHelp)
                        .arg(
                            Arg::with_name("whitelist")
                            .long("whitelist")
                            .validator(is_pubkey)
                            .value_name("VALIDATOR IDENTITY")
                            .multiple(true)
                            .takes_value(true)
                            .help("Set the validator's repair protocol whitelist")
                        )
                        .after_help("Note: repair protocol whitelist changes only apply to the currently \
                                    running validator instance")
                )
                .subcommand(
                    SubCommand::with_name("remove-all")
                        .about("Clear the validator's repair protocol whitelist")
                        .after_help("Note: repair protocol whitelist changes only apply to the currently \
                                    running validator instance")
                )
        )
        .subcommand(
            SubCommand::with_name("init")
                .about("Initialize the ledger directory then exit")
        )
        .subcommand(
            SubCommand::with_name("monitor")
                .about("Monitor the validator")
        )
        .subcommand(
            SubCommand::with_name("run")
                .about("Run the validator")
        )
        .subcommand(
            SubCommand::with_name("set-identity")
                .about("Set the validator identity")
                .arg(
                    Arg::with_name("identity")
                        .index(1)
                        .value_name("KEYPAIR")
                        .required(false)
                        .takes_value(true)
                        .validator(is_keypair)
                        .help("Path to validator identity keypair \
                           [default: read JSON keypair from stdin]")
                )
                .arg(
                    clap::Arg::with_name("require_tower")
                        .long("require-tower")
                        .takes_value(false)
                        .help("Refuse to set the validator identity if saved tower state is not found"),
                )
                .after_help("Note: the new identity only applies to the \
                         currently running validator instance")
        )
        .subcommand(
            SubCommand::with_name("set-log-filter")
                .about("Adjust the validator log filter")
                .arg(
                    Arg::with_name("filter")
                        .takes_value(true)
                        .index(1)
                        .help("New filter using the same format as the RUST_LOG environment variable")
                )
                .after_help("Note: the new filter only applies to the currently running validator instance")
        )
        .subcommand(
            SubCommand::with_name("staked-nodes-overrides")
                .about("Overrides stakes of specific node identities.")
                .arg(
                    Arg::with_name("path")
                        .value_name("PATH")
                        .takes_value(true)
                        .required(true)
                        .help("Provide path to a file with custom overrides for stakes of specific validator identities."),
                )
                .after_help("Note: the new staked nodes overrides only applies to the \
                         currently running validator instance")
        )
        .subcommand(
            SubCommand::with_name("wait-for-restart-window")
                .about("Monitor the validator for a good time to restart")
                .arg(
                    Arg::with_name("min_idle_time")
                        .long("min-idle-time")
                        .takes_value(true)
                        .validator(is_parsable::<usize>)
                        .value_name("MINUTES")
                        .default_value(&default_args.wait_for_restart_window_min_idle_time)
                        .help("Minimum time that the validator should not be leader before restarting")
                )
                .arg(
                    Arg::with_name("identity")
                        .long("identity")
                        .value_name("ADDRESS")
                        .takes_value(true)
                        .validator(is_pubkey_or_keypair)
                        .help("Validator identity to monitor [default: your validator]")
                )
                .arg(
                    Arg::with_name("max_delinquent_stake")
                        .long("max-delinquent-stake")
                        .takes_value(true)
                        .validator(is_valid_percentage)
                        .default_value(&default_args.wait_for_restart_window_max_delinquent_stake)
                        .value_name("PERCENT")
                        .help("The maximum delinquent stake % permitted for a restart")
                )
                .arg(
                    Arg::with_name("skip_new_snapshot_check")
                        .long("skip-new-snapshot-check")
                        .help("Skip check for a new snapshot")
                )
                .after_help("Note: If this command exits with a non-zero status \
                         then this not a good time for a restart")
        );
}

// Helper to add arguments that are no longer used but are being kept around to
// avoid breaking validator startup commands
fn get_deprecated_arguments() -> Vec<Arg<'static, 'static>> {
    vec![
        Arg::with_name("accounts_db_caching_enabled")
            .long("accounts-db-caching-enabled")
            .hidden(true),
        Arg::with_name("accounts_db_index_hashing")
            .long("accounts-db-index-hashing")
            .help(
                "Enables the use of the index in hash calculation in \
                   AccountsHashVerifier/Accounts Background Service.",
            )
            .hidden(true),
        Arg::with_name("no_accounts_db_index_hashing")
            .long("no-accounts-db-index-hashing")
            .help(
                "This is obsolete. See --accounts-db-index-hashing. \
                   Disables the use of the index in hash calculation in \
                   AccountsHashVerifier/Accounts Background Service.",
            )
            .hidden(true),
        Arg::with_name("bpf_jit")
            .long("bpf-jit")
            .hidden(true)
            .takes_value(false)
            .conflicts_with("no_bpf_jit"),
        Arg::with_name("disable_quic_servers")
            .long("disable-quic-servers")
            .takes_value(false)
            .hidden(true),
        Arg::with_name("enable_quic_servers")
            .hidden(true)
            .long("enable-quic-servers"),
        Arg::with_name("enable_cpi_and_log_storage")
            .long("enable-cpi-and-log-storage")
            .requires("enable_rpc_transaction_history")
            .takes_value(false)
            .hidden(true)
            .help(
                "Deprecated, please use \"enable-extended-tx-metadata-storage\". \
                   Include CPI inner instructions, logs and return data in \
                   the historical transaction info stored",
            ),
        Arg::with_name("incremental_snapshots")
            .long("incremental-snapshots")
            .takes_value(false)
            .hidden(true)
            .conflicts_with("no_incremental_snapshots")
            .help("Enable incremental snapshots")
            .long_help(
                "Enable incremental snapshots by setting this flag. \
                   When enabled, --snapshot-interval-slots will set the \
                   incremental snapshot interval. To set the full snapshot \
                   interval, use --full-snapshot-interval-slots.",
            ),
        Arg::with_name("minimal_rpc_api")
            .long("--minimal-rpc-api")
            .takes_value(false)
            .hidden(true)
            .help("Only expose the RPC methods required to serve snapshots to other nodes"),
        Arg::with_name("no_check_vote_account")
            .long("no-check-vote-account")
            .takes_value(false)
            .conflicts_with("no_voting")
            .requires("entrypoint")
            .hidden(true)
            .help("Skip the RPC vote account sanity check"),
        Arg::with_name("no_rocksdb_compaction")
            .long("no-rocksdb-compaction")
            .hidden(true)
            .takes_value(false)
            .help("Disable manual compaction of the ledger database (this is ignored)."),
        Arg::with_name("rocksdb_compaction_interval")
            .long("rocksdb-compaction-interval-slots")
            .hidden(true)
            .value_name("ROCKSDB_COMPACTION_INTERVAL_SLOTS")
            .takes_value(true)
            .help("Number of slots between compacting ledger"),
        Arg::with_name("rocksdb_max_compaction_jitter")
            .long("rocksdb-max-compaction-jitter-slots")
            .hidden(true)
            .value_name("ROCKSDB_MAX_COMPACTION_JITTER_SLOTS")
            .takes_value(true)
            .help("Introduce jitter into the compaction to offset compaction operation"),
    ]
}

pub fn warn_for_deprecated_arguments(matches: &ArgMatches) {
    for (arg, help) in DEPRECATED_ARGS_AND_HELP.iter() {
        if matches.is_present(arg) {
            warn!(
                "{}",
                format!("--{arg} is deprecated. {help}").replace('_', "-")
            );
        }
    }
}

pub struct DefaultArgs {
    pub bind_address: String,
    pub dynamic_port_range: String,
    pub ledger_path: String,

    pub genesis_archive_unpacked_size: String,
    pub health_check_slot_distance: String,
    pub tower_storage: String,
    pub etcd_domain_name: String,
    pub send_transaction_service_config: send_transaction_service::Config,

    pub rpc_max_multiple_accounts: String,
    pub rpc_pubsub_max_active_subscriptions: String,
    pub rpc_pubsub_queue_capacity_items: String,
    pub rpc_pubsub_queue_capacity_bytes: String,
    pub rpc_send_transaction_retry_ms: String,
    pub rpc_send_transaction_batch_ms: String,
    pub rpc_send_transaction_leader_forward_count: String,
    pub rpc_send_transaction_service_max_retries: String,
    pub rpc_send_transaction_batch_size: String,
    pub rpc_threads: String,
    pub rpc_niceness_adjustment: String,
    pub rpc_bigtable_timeout: String,
    pub rpc_bigtable_instance_name: String,
    pub rpc_bigtable_app_profile_id: String,
    pub rpc_max_request_body_size: String,
    pub rpc_pubsub_worker_threads: String,

    pub maximum_local_snapshot_age: String,
    pub maximum_full_snapshot_archives_to_retain: String,
    pub maximum_incremental_snapshot_archives_to_retain: String,
    pub snapshot_packager_niceness_adjustment: String,
    pub full_snapshot_archive_interval_slots: String,
    pub incremental_snapshot_archive_interval_slots: String,
    pub min_snapshot_download_speed: String,
    pub max_snapshot_download_abort: String,

    pub contact_debug_interval: String,

    pub accounts_hash_interval_slots: String,
    pub accounts_filler_count: String,
    pub accounts_filler_size: String,
    pub accountsdb_repl_threads: String,

    pub snapshot_version: SnapshotVersion,
    pub snapshot_archive_format: String,

    pub rocksdb_shred_compaction: String,
    pub rocksdb_ledger_compression: String,
    pub rocksdb_perf_sample_interval: String,

    pub accounts_shrink_optimize_total_space: String,
    pub accounts_shrink_ratio: String,
    pub tpu_connection_pool_size: String,

    // Exit subcommand
    pub exit_min_idle_time: String,
    pub exit_max_delinquent_stake: String,

    // Wait subcommand
    pub wait_for_restart_window_min_idle_time: String,
    pub wait_for_restart_window_max_delinquent_stake: String,

    pub banking_trace_dir_byte_limit: String,
}

impl DefaultArgs {
    pub fn new() -> Self {
        let default_send_transaction_service_config = send_transaction_service::Config::default();

        DefaultArgs {
            bind_address: "0.0.0.0".to_string(),
            ledger_path: "ledger".to_string(),
            dynamic_port_range: format!("{}-{}", VALIDATOR_PORT_RANGE.0, VALIDATOR_PORT_RANGE.1),
            maximum_local_snapshot_age: "2500".to_string(),
            genesis_archive_unpacked_size: MAX_GENESIS_ARCHIVE_UNPACKED_SIZE.to_string(),
            rpc_max_multiple_accounts: MAX_MULTIPLE_ACCOUNTS.to_string(),
            health_check_slot_distance: "150".to_string(),
            tower_storage: "file".to_string(),
            etcd_domain_name: "localhost".to_string(),
            rpc_pubsub_max_active_subscriptions: PubSubConfig::default()
                .max_active_subscriptions
                .to_string(),
            rpc_pubsub_queue_capacity_items: PubSubConfig::default()
                .queue_capacity_items
                .to_string(),
            rpc_pubsub_queue_capacity_bytes: PubSubConfig::default()
                .queue_capacity_bytes
                .to_string(),
            send_transaction_service_config: send_transaction_service::Config::default(),
            rpc_send_transaction_retry_ms: default_send_transaction_service_config
                .retry_rate_ms
                .to_string(),
            rpc_send_transaction_batch_ms: default_send_transaction_service_config
                .batch_send_rate_ms
                .to_string(),
            rpc_send_transaction_leader_forward_count: default_send_transaction_service_config
                .leader_forward_count
                .to_string(),
            rpc_send_transaction_service_max_retries: default_send_transaction_service_config
                .service_max_retries
                .to_string(),
            rpc_send_transaction_batch_size: default_send_transaction_service_config
                .batch_size
                .to_string(),
            rpc_threads: num_cpus::get().to_string(),
            rpc_niceness_adjustment: "0".to_string(),
            rpc_bigtable_timeout: "30".to_string(),
            rpc_bigtable_instance_name: solana_storage_bigtable::DEFAULT_INSTANCE_NAME.to_string(),
            rpc_bigtable_app_profile_id: solana_storage_bigtable::DEFAULT_APP_PROFILE_ID
                .to_string(),
            rpc_pubsub_worker_threads: "4".to_string(),
            accountsdb_repl_threads: num_cpus::get().to_string(),
            accounts_filler_count: "0".to_string(),
            accounts_filler_size: "0".to_string(),
            maximum_full_snapshot_archives_to_retain: DEFAULT_MAX_FULL_SNAPSHOT_ARCHIVES_TO_RETAIN
                .to_string(),
            maximum_incremental_snapshot_archives_to_retain:
                DEFAULT_MAX_INCREMENTAL_SNAPSHOT_ARCHIVES_TO_RETAIN.to_string(),
            snapshot_packager_niceness_adjustment: "0".to_string(),
            full_snapshot_archive_interval_slots: DEFAULT_FULL_SNAPSHOT_ARCHIVE_INTERVAL_SLOTS
                .to_string(),
            incremental_snapshot_archive_interval_slots:
                DEFAULT_INCREMENTAL_SNAPSHOT_ARCHIVE_INTERVAL_SLOTS.to_string(),
            min_snapshot_download_speed: DEFAULT_MIN_SNAPSHOT_DOWNLOAD_SPEED.to_string(),
            max_snapshot_download_abort: MAX_SNAPSHOT_DOWNLOAD_ABORT.to_string(),
            snapshot_archive_format: DEFAULT_ARCHIVE_COMPRESSION.to_string(),
            contact_debug_interval: "120000".to_string(),
            accounts_hash_interval_slots: "100".to_string(),
            snapshot_version: SnapshotVersion::default(),
            rocksdb_shred_compaction: "level".to_string(),
            rocksdb_ledger_compression: "none".to_string(),
            rocksdb_perf_sample_interval: "0".to_string(),
            accounts_shrink_optimize_total_space: DEFAULT_ACCOUNTS_SHRINK_OPTIMIZE_TOTAL_SPACE
                .to_string(),
            accounts_shrink_ratio: DEFAULT_ACCOUNTS_SHRINK_RATIO.to_string(),
            tpu_connection_pool_size: DEFAULT_TPU_CONNECTION_POOL_SIZE.to_string(),
            rpc_max_request_body_size: MAX_REQUEST_BODY_SIZE.to_string(),
            exit_min_idle_time: "10".to_string(),
            exit_max_delinquent_stake: "5".to_string(),
            wait_for_restart_window_min_idle_time: "10".to_string(),
            wait_for_restart_window_max_delinquent_stake: "5".to_string(),
            banking_trace_dir_byte_limit: BANKING_TRACE_DIR_DEFAULT_BYTE_LIMIT.to_string(),
        }
    }
}

impl Default for DefaultArgs {
    fn default() -> Self {
        Self::new()
    }
}

pub fn port_validator(port: String) -> Result<(), String> {
    port.parse::<u16>()
        .map(|_| ())
        .map_err(|e| format!("{e:?}"))
}

pub fn port_range_validator(port_range: String) -> Result<(), String> {
    if let Some((start, end)) = solana_net_utils::parse_port_range(&port_range) {
        if end - start < MINIMUM_VALIDATOR_PORT_RANGE_WIDTH {
            Err(format!(
                "Port range is too small.  Try --dynamic-port-range {}-{}",
                start,
                start + MINIMUM_VALIDATOR_PORT_RANGE_WIDTH
            ))
        } else if end.checked_add(QUIC_PORT_OFFSET).is_none() {
            Err("Invalid dynamic_port_range.".to_string())
        } else {
            Ok(())
        }
    } else {
        Err("Invalid port range".to_string())
    }
}

fn hash_validator(hash: String) -> Result<(), String> {
    Hash::from_str(&hash)
        .map(|_| ())
        .map_err(|e| format!("{e:?}"))
}

lazy_static! {
    static ref DEPRECATED_ARGS_AND_HELP: Vec<(&'static str, &'static str)> = vec![
        ("accounts_db_caching_enabled", ""),
        (
            "accounts_db_index_hashing",
            "The accounts hash is only calculated without using the index.",
        ),
        (
            "no_accounts_db_index_hashing",
            "The accounts hash is only calculated without using the index.",
        ),
        ("bpf_jit", ""),
        (
            "disable_quic_servers",
            "The quic server cannot be disabled.",
        ),
        (
            "enable_quic_servers",
            "The quic server is now enabled by default.",
        ),
        (
            "enable_cpi_and_log_storage",
            "Please use --enable-extended-tx-metadata-storage instead.",
        ),
        ("incremental_snapshots", ""),
        ("minimal_rpc_api", ""),
        (
            "no_check_vote_account",
            "Vote account sanity checks are no longer performed by default.",
        ),
        ("no_rocksdb_compaction", ""),
        ("rocksdb_compaction_interval", ""),
        ("rocksdb_max_compaction_jitter", ""),
    ];
}

/// Test validator

pub fn test_app<'a>(version: &'a str, default_args: &'a DefaultTestArgs) -> App<'a, 'a> {
    return App::new("solana-test-validator")
        .about("Test Validator")
        .version(version)
        .arg({
            let arg = Arg::with_name("config_file")
                .short("C")
                .long("config")
                .value_name("PATH")
                .takes_value(true)
                .help("Configuration file to use");
            if let Some(ref config_file) = *solana_cli_config::CONFIG_FILE {
                arg.default_value(config_file)
            } else {
                arg
            }
        })
        .arg(
            Arg::with_name("json_rpc_url")
                .short("u")
                .long("url")
                .value_name("URL_OR_MONIKER")
                .takes_value(true)
                .validator(is_url_or_moniker)
                .help(
                    "URL for Solana's JSON RPC or moniker (or their first letter): \
                   [mainnet-beta, testnet, devnet, localhost]",
                ),
        )
        .arg(
            Arg::with_name("mint_address")
                .long("mint")
                .value_name("PUBKEY")
                .validator(is_pubkey)
                .takes_value(true)
                .help(
                    "Address of the mint account that will receive tokens \
                       created at genesis.  If the ledger already exists then \
                       this parameter is silently ignored [default: client keypair]",
                ),
        )
        .arg(
            Arg::with_name("ledger_path")
                .short("l")
                .long("ledger")
                .value_name("DIR")
                .takes_value(true)
                .required(true)
                .default_value("test-ledger")
                .help("Use DIR as ledger location"),
        )
        .arg(
            Arg::with_name("reset")
                .short("r")
                .long("reset")
                .takes_value(false)
                .help(
                    "Reset the ledger to genesis if it exists. \
                       By default the validator will resume an existing ledger (if present)",
                ),
        )
        .arg(
            Arg::with_name("quiet")
                .short("q")
                .long("quiet")
                .takes_value(false)
                .conflicts_with("log")
                .help("Quiet mode: suppress normal output"),
        )
        .arg(
            Arg::with_name("log")
                .long("log")
                .takes_value(false)
                .conflicts_with("quiet")
                .help("Log mode: stream the validator log"),
        )
        .arg(
            Arg::with_name("account_indexes")
                .long("account-index")
                .takes_value(true)
                .multiple(true)
                .possible_values(&["program-id", "spl-token-owner", "spl-token-mint"])
                .value_name("INDEX")
                .help("Enable an accounts index, indexed by the selected account field"),
        )
        .arg(
            Arg::with_name("faucet_port")
                .long("faucet-port")
                .value_name("PORT")
                .takes_value(true)
                .default_value(&default_args.faucet_port)
                .validator(port_validator)
                .help("Enable the faucet on this port"),
        )
        .arg(
            Arg::with_name("rpc_port")
                .long("rpc-port")
                .value_name("PORT")
                .takes_value(true)
                .default_value(&default_args.rpc_port)
                .validator(port_validator)
                .help("Enable JSON RPC on this port, and the next port for the RPC websocket"),
        )
        .arg(
            Arg::with_name("enable_rpc_bigtable_ledger_storage")
                .long("enable-rpc-bigtable-ledger-storage")
                .takes_value(false)
                .hidden(true)
                .help("Fetch historical transaction info from a BigTable instance \
                       as a fallback to local ledger data"),
        )
        .arg(
            Arg::with_name("rpc_bigtable_instance")
                .long("rpc-bigtable-instance")
                .value_name("INSTANCE_NAME")
                .takes_value(true)
                .hidden(true)
                .default_value("solana-ledger")
                .help("Name of BigTable instance to target"),
        )
        .arg(
            Arg::with_name("rpc_bigtable_app_profile_id")
                .long("rpc-bigtable-app-profile-id")
                .value_name("APP_PROFILE_ID")
                .takes_value(true)
                .hidden(true)
                .default_value(solana_storage_bigtable::DEFAULT_APP_PROFILE_ID)
                .help("Application profile id to use in Bigtable requests")
        )
        .arg(
            Arg::with_name("rpc_pubsub_enable_vote_subscription")
                .long("rpc-pubsub-enable-vote-subscription")
                .takes_value(false)
                .help("Enable the unstable RPC PubSub `voteSubscribe` subscription"),
        )
        .arg(
            Arg::with_name("bpf_program")
                .long("bpf-program")
                .value_names(&["ADDRESS_OR_KEYPAIR", "SBF_PROGRAM.SO"])
                .takes_value(true)
                .number_of_values(2)
                .multiple(true)
                .help(
                    "Add a SBF program to the genesis configuration. \
                       If the ledger already exists then this parameter is silently ignored. \
                       First argument can be a pubkey string or path to a keypair",
                ),
        )
        .arg(
            Arg::with_name("account")
                .long("account")
                .value_names(&["ADDRESS", "DUMP.JSON"])
                .takes_value(true)
                .number_of_values(2)
                .allow_hyphen_values(true)
                .multiple(true)
                .help(
                    "Load an account from the provided JSON file (see `solana account --help` on how to dump \
                        an account to file). Files are searched for relatively to CWD and tests/fixtures. \
                        If ADDRESS is omitted via the `-` placeholder, the one in the file will be used. \
                        If the ledger already exists then this parameter is silently ignored",
                ),
        )
        .arg(
            Arg::with_name("account_dir")
                .long("account-dir")
                .value_name("DIRECTORY")
                .validator(|value| {
                    value
                        .parse::<PathBuf>()
                        .map_err(|err| format!("error parsing '{value}': {err}"))
                        .and_then(|path| {
                            if path.exists() && path.is_dir() {
                                Ok(())
                            } else {
                                Err(format!("path does not exist or is not a directory: {value}"))
                            }
                        })
                })
                .takes_value(true)
                .multiple(true)
                .help(
                    "Load all the accounts from the JSON files found in the specified DIRECTORY \
                        (see also the `--account` flag). \
                        If the ledger already exists then this parameter is silently ignored",
                ),
        )
        .arg(
            Arg::with_name("no_bpf_jit")
                .long("no-bpf-jit")
                .takes_value(false)
                .help("Disable the just-in-time compiler and instead use the interpreter for SBF. Windows always disables JIT."),
        )
        .arg(
            Arg::with_name("ticks_per_slot")
                .long("ticks-per-slot")
                .value_name("TICKS")
                .validator(is_parsable::<u64>)
                .takes_value(true)
                .help("The number of ticks in a slot"),
        )
        .arg(
            Arg::with_name("slots_per_epoch")
                .long("slots-per-epoch")
                .value_name("SLOTS")
                .validator(|value| {
                    value
                        .parse::<Slot>()
                        .map_err(|err| format!("error parsing '{value}': {err}"))
                        .and_then(|slot| {
                            if slot < MINIMUM_SLOTS_PER_EPOCH {
                                Err(format!("value must be >= {MINIMUM_SLOTS_PER_EPOCH}"))
                            } else {
                                Ok(())
                            }
                        })
                })
                .takes_value(true)
                .help(
                    "Override the number of slots in an epoch. \
                       If the ledger already exists then this parameter is silently ignored",
                ),
        )
        .arg(
            Arg::with_name("gossip_port")
                .long("gossip-port")
                .value_name("PORT")
                .takes_value(true)
                .help("Gossip port number for the validator"),
        )
        .arg(
            Arg::with_name("gossip_host")
                .long("gossip-host")
                .value_name("HOST")
                .takes_value(true)
                .validator(solana_net_utils::is_host)
                .help(
                    "Gossip DNS name or IP address for the validator to advertise in gossip \
                       [default: 127.0.0.1]",
                ),
        )
        .arg(
            Arg::with_name("dynamic_port_range")
                .long("dynamic-port-range")
                .value_name("MIN_PORT-MAX_PORT")
                .takes_value(true)
                .validator(port_range_validator)
                .help(
                    "Range to use for dynamically assigned ports \
                    [default: 1024-65535]",
                ),
        )
        .arg(
            Arg::with_name("bind_address")
                .long("bind-address")
                .value_name("HOST")
                .takes_value(true)
                .validator(solana_net_utils::is_host)
                .default_value("0.0.0.0")
                .help("IP address to bind the validator ports [default: 0.0.0.0]"),
        )
        .arg(
            Arg::with_name("clone_account")
                .long("clone")
                .short("c")
                .value_name("ADDRESS")
                .takes_value(true)
                .validator(is_pubkey_or_keypair)
                .multiple(true)
                .requires("json_rpc_url")
                .help(
                    "Copy an account from the cluster referenced by the --url argument the \
                     genesis configuration. \
                     If the ledger already exists then this parameter is silently ignored",
                ),
        )
        .arg(
            Arg::with_name("maybe_clone_account")
                .long("maybe-clone")
                .value_name("ADDRESS")
                .takes_value(true)
                .validator(is_pubkey_or_keypair)
                .multiple(true)
                .requires("json_rpc_url")
                .help(
                    "Copy an account from the cluster referenced by the --url argument, \
                     skipping it if it doesn't exist. \
                     If the ledger already exists then this parameter is silently ignored",
                ),
        )
        .arg(
            Arg::with_name("warp_slot")
                .required(false)
                .long("warp-slot")
                .short("w")
                .takes_value(true)
                .value_name("WARP_SLOT")
                .validator(is_slot)
                .min_values(0)
                .max_values(1)
                .help(
                    "Warp the ledger to WARP_SLOT after starting the validator. \
                        If no slot is provided then the current slot of the cluster \
                        referenced by the --url argument will be used",
                ),
        )
        .arg(
            Arg::with_name("limit_ledger_size")
                .long("limit-ledger-size")
                .value_name("SHRED_COUNT")
                .takes_value(true)
                .default_value(default_args.limit_ledger_size.as_str())
                .help("Keep this amount of shreds in root slots."),
        )
        .arg(
            Arg::with_name("faucet_sol")
                .long("faucet-sol")
                .takes_value(true)
                .value_name("SOL")
                .default_value(default_args.faucet_sol.as_str())
                .help(
                    "Give the faucet address this much SOL in genesis. \
                     If the ledger already exists then this parameter is silently ignored",
                ),
        )
        .arg(
            Arg::with_name("faucet_time_slice_secs")
                .long("faucet-time-slice-secs")
                .takes_value(true)
                .value_name("SECS")
                .default_value(default_args.faucet_time_slice_secs.as_str())
                .help(
                    "Time slice (in secs) over which to limit faucet requests",
                ),
        )
        .arg(
            Arg::with_name("faucet_per_time_sol_cap")
                .long("faucet-per-time-sol-cap")
                .takes_value(true)
                .value_name("SOL")
                .min_values(0)
                .max_values(1)
                .help(
                    "Per-time slice limit for faucet requests, in SOL",
                ),
        )
        .arg(
            Arg::with_name("faucet_per_request_sol_cap")
                .long("faucet-per-request-sol-cap")
                .takes_value(true)
                .value_name("SOL")
                .min_values(0)
                .max_values(1)
                .help(
                    "Per-request limit for faucet requests, in SOL",
                ),
        )
        .arg(
            Arg::with_name("geyser_plugin_config")
                .long("geyser-plugin-config")
                .alias("accountsdb-plugin-config")
                .value_name("FILE")
                .takes_value(true)
                .multiple(true)
                .help("Specify the configuration file for the Geyser plugin."),
        )
        .arg(
            Arg::with_name("deactivate_feature")
                .long("deactivate-feature")
                .takes_value(true)
                .value_name("FEATURE_PUBKEY")
                .validator(is_pubkey)
                .multiple(true)
                .help("deactivate this feature in genesis.")
        )
        .arg(
            Arg::with_name("compute_unit_limit")
                .long("compute-unit-limit")
                .alias("max-compute-units")
                .value_name("COMPUTE_UNITS")
                .validator(is_parsable::<u64>)
                .takes_value(true)
                .help("Override the runtime's compute unit limit per transaction")
        )
        .arg(
            Arg::with_name("log_messages_bytes_limit")
                .long("log-messages-bytes-limit")
                .value_name("BYTES")
                .validator(is_parsable::<usize>)
                .takes_value(true)
                .help("Maximum number of bytes written to the program log before truncation")
        )
        .arg(
            Arg::with_name("transaction_account_lock_limit")
                .long("transaction-account-lock-limit")
                .value_name("NUM_ACCOUNTS")
                .validator(is_parsable::<u64>)
                .takes_value(true)
                .help("Override the runtime's account lock limit per transaction")
        );
}

pub struct DefaultTestArgs {
    pub rpc_port: String,
    pub faucet_port: String,
    pub limit_ledger_size: String,
    pub faucet_sol: String,
    pub faucet_time_slice_secs: String,
}

impl DefaultTestArgs {
    pub fn new() -> Self {
        DefaultTestArgs {
            rpc_port: rpc_port::DEFAULT_RPC_PORT.to_string(),
            faucet_port: FAUCET_PORT.to_string(),
            /* 10,000 was derived empirically by watching the size
             * of the rocksdb/ directory self-limit itself to the
             * 40MB-150MB range when running `solana-test-validator`
             */
            limit_ledger_size: 10_000.to_string(),
            faucet_sol: (1_000_000.).to_string(),
            faucet_time_slice_secs: (faucet::TIME_SLICE).to_string(),
        }
    }
}

impl Default for DefaultTestArgs {
    fn default() -> Self {
        Self::new()
    }
}<|MERGE_RESOLUTION|>--- conflicted
+++ resolved
@@ -11,11 +11,7 @@
         keypair::SKIP_SEED_PHRASE_VALIDATION_ARG,
     },
     solana_core::banking_trace::{DirByteLimit, BANKING_TRACE_DIR_DEFAULT_BYTE_LIMIT},
-<<<<<<< HEAD
-    solana_faucet::faucet::FAUCET_PORT,
-=======
     solana_faucet::faucet::{self, FAUCET_PORT},
->>>>>>> 40bbf99c
     solana_net_utils::{MINIMUM_VALIDATOR_PORT_RANGE_WIDTH, VALIDATOR_PORT_RANGE},
     solana_rpc::{rpc::MAX_REQUEST_BODY_SIZE, rpc_pubsub_service::PubSubConfig},
     solana_rpc_client_api::request::MAX_MULTIPLE_ACCOUNTS,
