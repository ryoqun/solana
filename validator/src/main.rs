--- conflicted
+++ resolved
@@ -14,14 +14,10 @@
         system_monitor_service::SystemMonitorService,
         tower_storage,
         tpu::DEFAULT_TPU_COALESCE_MS,
-<<<<<<< HEAD
-        validator::{is_snapshot_config_valid, BankingBackend, ReplayingBackend, Validator, ValidatorConfig, ValidatorStartProgress},
-=======
         validator::{
             is_snapshot_config_valid, BlockProductionMethod, BlockVerificationMethod, Validator,
             ValidatorConfig, ValidatorStartProgress,
         },
->>>>>>> 0291e8c7
     },
     solana_gossip::{cluster_info::Node, legacy_contact_info::LegacyContactInfo as ContactInfo},
     solana_ledger::blockstore_options::{
@@ -1533,16 +1529,6 @@
     }
 
     configure_banking_trace_dir_byte_limit(&mut validator_config, &matches);
-<<<<<<< HEAD
-    validator_config.replaying_backend = matches
-        .value_of("replaying_backend")
-        .map(ReplayingBackend::from)
-        .unwrap();
-    validator_config.banking_backend = matches
-        .value_of("banking_backend")
-        .map(BankingBackend::from)
-        .unwrap();
-=======
     validator_config.block_verification_method = value_t!(
         matches,
         "block_verification_method",
@@ -1555,7 +1541,6 @@
         BlockProductionMethod
     )
     .unwrap_or_default();
->>>>>>> 0291e8c7
 
     validator_config.ledger_column_options = LedgerColumnOptions {
         compression_type: match matches.value_of("rocksdb_ledger_compression") {
