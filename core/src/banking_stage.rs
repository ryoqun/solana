--- conflicted
+++ resolved
@@ -8,15 +8,11 @@
         packet_receiver::PacketReceiver,
     },
     crate::{
-<<<<<<< HEAD
-        banking_trace::{BankingPacketReceiver, BankingTracer, TracerThread},
-=======
         banking_trace::BankingPacketReceiver,
->>>>>>> 40bbf99c
         forward_packet_batches_by_accounts::ForwardPacketBatchesByAccounts,
         immutable_deserialized_packet::ImmutableDeserializedPacket,
         latest_unprocessed_votes::{LatestUnprocessedVotes, VoteSource},
-        leader_slot_banking_stage_metrics::{LeaderSlotMetricsTracker, ProcessTransactionsSummary},
+        leader_slot_banking_stage_metrics::{LeaderSlotMetricsTracker, MetricsTrackerAction, ProcessTransactionsSummary},
         leader_slot_banking_stage_timing_metrics::{
             LeaderExecuteAndCommitTimings, RecordTransactionsTimings,
         },
@@ -353,7 +349,6 @@
 /// Stores the stage's thread handle and output receiver.
 pub struct BankingStage {
     bank_thread_hdls: Vec<JoinHandle<()>>,
-    tracer_thread_hdl: TracerThread,
 }
 
 #[derive(Debug, Clone)]
@@ -386,7 +381,6 @@
         log_messages_bytes_limit: Option<usize>,
         connection_cache: Arc<ConnectionCache>,
         bank_forks: Arc<RwLock<BankForks>>,
-        banking_tracer: Arc<BankingTracer>,
     ) -> Self {
         Self::new_num_threads(
             cluster_info,
@@ -400,7 +394,6 @@
             log_messages_bytes_limit,
             connection_cache,
             bank_forks,
-            banking_tracer,
         )
     }
 
@@ -417,7 +410,6 @@
         log_messages_bytes_limit: Option<usize>,
         connection_cache: Arc<ConnectionCache>,
         bank_forks: Arc<RwLock<BankForks>>,
-        banking_tracer: Arc<BankingTracer>,
     ) -> Self {
         assert!(num_threads >= MIN_TOTAL_THREADS);
         // Single thread to generate entries from many banks.
@@ -482,7 +474,6 @@
                 let data_budget = data_budget.clone();
                 let connection_cache = connection_cache.clone();
                 let bank_forks = bank_forks.clone();
-                let banking_tracer = banking_tracer.clone();
                 let thread_name = format!("solBanknStgTx{i:02}");
                 Builder::new()
                     .name(thread_name.clone())
@@ -500,7 +491,6 @@
                             connection_cache,
                             &bank_forks,
                             unprocessed_transaction_storage,
-                            banking_tracer,
                         );
                         info!("banking thread ended: {}!", thread_name);
                     })
@@ -508,10 +498,7 @@
             })
             .collect();
 
-        Self {
-            bank_thread_hdls,
-            tracer_thread_hdl: banking_tracer.take_tracer_thread_join_handle(),
-        }
+        Self { bank_thread_hdls }
     }
 
     /// Forwards all valid, unprocessed packets in the buffer, up to a rate limit. Returns
@@ -753,83 +740,6 @@
             .fetch_add(consumed_buffered_packets_count, Ordering::Relaxed);
     }
 
-<<<<<<< HEAD
-    fn consume_or_forward_packets(
-        my_pubkey: &Pubkey,
-        leader_pubkey: Option<Pubkey>,
-        bank_start: Option<BankStart>,
-        would_be_leader: bool,
-        would_be_leader_shortly: bool,
-    ) -> BufferedPacketsDecision {
-        // If has active bank, then immediately process buffered packets
-        // otherwise, based on leader schedule to either forward or hold packets
-        if let Some(bank_start) = bank_start {
-            // If the bank is available, this node is the leader
-            BufferedPacketsDecision::Consume(bank_start)
-        } else if would_be_leader_shortly {
-            // If the node will be the leader soon, hold the packets for now
-            BufferedPacketsDecision::Hold
-        } else if would_be_leader {
-            // Node will be leader within ~20 slots, hold the transactions in
-            // case it is the only node which produces an accepted slot.
-            BufferedPacketsDecision::Forward
-        } else if let Some(x) = leader_pubkey {
-            if x != *my_pubkey {
-                // If the current node is not the leader, forward the buffered packets
-                BufferedPacketsDecision::Forward
-            } else {
-                // If the current node is the leader, return the buffered packets as is
-                BufferedPacketsDecision::Hold
-            }
-        } else {
-            // We don't know the leader. Hold the packets for now
-            BufferedPacketsDecision::Hold
-        }
-    }
-
-    fn make_consume_or_forward_decision(
-        my_pubkey: &Pubkey,
-        poh_recorder: &RwLock<PohRecorder>,
-        slot_metrics_tracker: &mut LeaderSlotMetricsTracker,
-        unprocessed_transaction_count: usize,
-    ) -> (MetricsTrackerAction, BufferedPacketsDecision) {
-        let details = {
-            let poh = poh_recorder.read().unwrap();
-            let bank_start = poh
-                .bank_start()
-                .filter(|bank_start| bank_start.should_working_bank_still_be_processing_txs());
-            (
-                poh.leader_after_n_slots(FORWARD_TRANSACTIONS_TO_LEADER_AT_SLOT_OFFSET),
-                bank_start,
-                poh.would_be_leader(HOLD_TRANSACTIONS_SLOT_OFFSET * DEFAULT_TICKS_PER_SLOT),
-                poh.would_be_leader(
-                    (FORWARD_TRANSACTIONS_TO_LEADER_AT_SLOT_OFFSET - 1) * DEFAULT_TICKS_PER_SLOT,
-                ),
-                poh.slot(),
-            )
-        };
-        trace!("make_consume_or_forward_decision_details: {} {:?}", my_pubkey, details);
-        let (leader_at_slot_offset, bank_start, would_be_leader, would_be_leader_shortly, _) = details; 
-
-        slot_metrics_tracker.refresh_unprocessed_transaction_count(unprocessed_transaction_count);
-        let check_boundary = slot_metrics_tracker.check_leader_slot_boundary(&bank_start);
-        let decision = Self::consume_or_forward_packets(
-            my_pubkey,
-            leader_at_slot_offset,
-            bank_start,
-            would_be_leader,
-            would_be_leader_shortly,
-        );
-        trace!("make_consume_or_forward_decision_result: {:?}", decision);
-
-        (
-            check_boundary,
-            decision,
-        )
-    }
-
-=======
->>>>>>> 40bbf99c
     #[allow(clippy::too_many_arguments)]
     fn process_buffered_packets(
         my_pubkey: &Pubkey,
@@ -849,24 +759,15 @@
         tracer_packet_stats: &mut TracerPacketStats,
         bank_forks: &Arc<RwLock<BankForks>>,
         packet_deserializer: &mut PacketDeserializer,
-        banking_tracer: Arc<BankingTracer>,
     ) {
         if unprocessed_transaction_storage.should_not_process() {
             return;
         }
         let ((metrics_action, decision), make_decision_time) =
-<<<<<<< HEAD
-            measure!(Self::make_consume_or_forward_decision(
-                my_pubkey,
-                poh_recorder,
-                slot_metrics_tracker,
-                unprocessed_transaction_storage.len(),
-=======
             measure!(DecisionMaker::make_consume_or_forward_decision(
                 my_pubkey,
                 poh_recorder,
                 slot_metrics_tracker
->>>>>>> 40bbf99c
             ));
         slot_metrics_tracker.increment_make_decision_us(make_decision_time.as_us());
 
@@ -919,7 +820,7 @@
                 while let Ok(aaa) = packet_deserializer.packet_batch_receiver.recv_timeout(recv_timeout) {
                     for pp in &aaa.0 {
                         // over-provision
-                        let mut task_id = banking_tracer.bulk_assign_task_ids(pp.len());
+                        let mut task_id = 3; //banking_tracer.bulk_assign_task_ids(pp.len());
 
                         let indexes = PacketDeserializer::generate_packet_indexes(&pp);
                         for p in PacketDeserializer::deserialize_packets(&pp, &indexes) {
@@ -1111,7 +1012,6 @@
         connection_cache: Arc<ConnectionCache>,
         bank_forks: &Arc<RwLock<BankForks>>,
         mut unprocessed_transaction_storage: UnprocessedTransactionStorage,
-        banking_tracer: Arc<BankingTracer>,
     ) {
         let recorder = poh_recorder.read().unwrap().recorder();
         let socket = UdpSocket::bind("0.0.0.0:0").unwrap();
@@ -1119,7 +1019,7 @@
         let mut tracer_packet_stats = TracerPacketStats::new(id);
         let qos_service = QosService::new(id);
 
-        let mut slot_metrics_tracker = LeaderSlotMetricsTracker::new(id, banking_tracer.clone());
+        let mut slot_metrics_tracker = LeaderSlotMetricsTracker::new(id);
         let mut last_metrics_update = Instant::now();
 
         let my_pubkey = cluster_info.id();
@@ -1145,7 +1045,6 @@
                         &mut tracer_packet_stats,
                         bank_forks,
                         packet_deserializer,
-                        banking_tracer.clone(),
                     ),
                     "process_buffered_packets",
                 );
@@ -1903,55 +1802,7 @@
         for bank_thread_hdl in self.bank_thread_hdls {
             bank_thread_hdl.join()?;
         }
-        if let Some(tracer_thread_hdl) = self.tracer_thread_hdl {
-            if let Err(tracer_result) = tracer_thread_hdl.join()? {
-                error!("tracer thread error: {:?}", tracer_result);
-            }
-        }
         Ok(())
-    }
-}
-
-<<<<<<< HEAD
-pub(crate) fn next_leader_tpu(
-    cluster_info: &ClusterInfo,
-    poh_recorder: &RwLock<PohRecorder>,
-) -> Option<(Pubkey, std::net::SocketAddr)> {
-    next_leader_x(cluster_info, poh_recorder, |leader| leader.tpu)
-}
-
-fn next_leader_tpu_forwards(
-    cluster_info: &ClusterInfo,
-    poh_recorder: &RwLock<PohRecorder>,
-) -> Option<(Pubkey, std::net::SocketAddr)> {
-    next_leader_x(cluster_info, poh_recorder, |leader| leader.tpu_forwards)
-}
-
-pub(crate) fn next_leader_tpu_vote(
-    cluster_info: &ClusterInfo,
-    poh_recorder: &RwLock<PohRecorder>,
-) -> Option<(Pubkey, std::net::SocketAddr)> {
-    next_leader_x(cluster_info, poh_recorder, |leader| leader.tpu_vote)
-}
-
-fn next_leader_x<F>(
-    cluster_info: &ClusterInfo,
-    poh_recorder: &RwLock<PohRecorder>,
-    port_selector: F,
-) -> Option<(Pubkey, std::net::SocketAddr)>
-where
-    F: FnOnce(&ContactInfo) -> SocketAddr,
-{
-    let leader_pubkey = poh_recorder
-        .read()
-        .unwrap()
-        .leader_after_n_slots(FORWARD_TRANSACTIONS_TO_LEADER_AT_SLOT_OFFSET);
-    if let Some(leader_pubkey) = leader_pubkey {
-        cluster_info
-            .lookup_contact_info(&leader_pubkey, port_selector)
-            .map(|addr| (leader_pubkey, addr))
-    } else {
-        None
     }
 }
 
@@ -1975,20 +1826,14 @@
     });
 }
 
-=======
->>>>>>> 40bbf99c
 #[cfg(test)]
 mod tests {
     use {
         super::*,
-<<<<<<< HEAD
-        crate::{banking_trace::BankingPacketBatch, unprocessed_packet_batches},
-=======
         crate::{
             banking_trace::{BankingPacketBatch, BankingTracer},
             unprocessed_packet_batches,
         },
->>>>>>> 40bbf99c
         crossbeam_channel::{unbounded, Receiver},
         solana_address_lookup_table_program::state::{AddressLookupTable, LookupTableMeta},
         solana_entry::entry::{next_entry, next_versioned_entry, Entry, EntrySlice},
@@ -2065,16 +1910,9 @@
             );
             let (exit, poh_recorder, poh_service, _entry_receiever) =
                 create_test_recorder(&bank, &blockstore, None, None);
-<<<<<<< HEAD
-
-            let cluster_info = new_test_cluster_info(Node::new_localhost().info);
-            let cluster_info = Arc::new(cluster_info);
-            let (replay_vote_sender, _repaly_vote_receiver) = unbounded();
-=======
             let (_, cluster_info) = new_test_cluster_info(/*keypair:*/ None);
             let cluster_info = Arc::new(cluster_info);
             let (replay_vote_sender, _replay_vote_receiver) = unbounded();
->>>>>>> 40bbf99c
 
             let banking_stage = BankingStage::new(
                 &cluster_info,
@@ -2087,7 +1925,6 @@
                 None,
                 Arc::new(ConnectionCache::default()),
                 bank_forks,
-                banking_tracer,
             );
             drop(non_vote_sender);
             drop(tpu_vote_sender);
@@ -2113,15 +1950,9 @@
         let start_hash = bank.last_blockhash();
         let banking_tracer = BankingTracer::new_disabled();
         let (non_vote_sender, non_vote_receiver) = banking_tracer.create_channel_non_vote();
-<<<<<<< HEAD
-        let (gossip_vote_sender, gossip_vote_receiver) =
-            banking_tracer.create_channel_gossip_vote();
-        let (tpu_vote_sender, tpu_vote_receiver) = banking_tracer.create_channel_tpu_vote();
-=======
         let (tpu_vote_sender, tpu_vote_receiver) = banking_tracer.create_channel_tpu_vote();
         let (gossip_vote_sender, gossip_vote_receiver) =
             banking_tracer.create_channel_gossip_vote();
->>>>>>> 40bbf99c
         let ledger_path = get_tmp_ledger_path_auto_delete!();
         {
             let blockstore = Arc::new(
@@ -2136,11 +1967,7 @@
                 create_test_recorder(&bank, &blockstore, Some(poh_config), None);
             let (_, cluster_info) = new_test_cluster_info(/*keypair:*/ None);
             let cluster_info = Arc::new(cluster_info);
-<<<<<<< HEAD
-            let (replay_vote_sender, _repaly_vote_receiver) = unbounded();
-=======
             let (replay_vote_sender, _replay_vote_receiver) = unbounded();
->>>>>>> 40bbf99c
 
             let banking_stage = BankingStage::new(
                 &cluster_info,
@@ -2153,7 +1980,6 @@
                 None,
                 Arc::new(ConnectionCache::default()),
                 bank_forks,
-                banking_tracer,
             );
             trace!("sending bank");
             drop(non_vote_sender);
@@ -2202,15 +2028,9 @@
         let start_hash = bank.last_blockhash();
         let banking_tracer = BankingTracer::new_disabled();
         let (non_vote_sender, non_vote_receiver) = banking_tracer.create_channel_non_vote();
-<<<<<<< HEAD
-        let (gossip_vote_sender, gossip_vote_receiver) =
-            banking_tracer.create_channel_gossip_vote();
-        let (tpu_vote_sender, tpu_vote_receiver) = banking_tracer.create_channel_tpu_vote();
-=======
         let (tpu_vote_sender, tpu_vote_receiver) = banking_tracer.create_channel_tpu_vote();
         let (gossip_vote_sender, gossip_vote_receiver) =
             banking_tracer.create_channel_gossip_vote();
->>>>>>> 40bbf99c
         let ledger_path = get_tmp_ledger_path_auto_delete!();
         {
             let blockstore = Arc::new(
@@ -2227,11 +2047,7 @@
                 create_test_recorder(&bank, &blockstore, Some(poh_config), None);
             let (_, cluster_info) = new_test_cluster_info(/*keypair:*/ None);
             let cluster_info = Arc::new(cluster_info);
-<<<<<<< HEAD
-            let (replay_vote_sender, _repaly_vote_receiver) = unbounded();
-=======
             let (replay_vote_sender, _replay_vote_receiver) = unbounded();
->>>>>>> 40bbf99c
 
             let banking_stage = BankingStage::new(
                 &cluster_info,
@@ -2244,7 +2060,6 @@
                 None,
                 Arc::new(ConnectionCache::default()),
                 bank_forks,
-                banking_tracer,
             );
 
             // fund another account so we can send 2 good transactions in a single batch.
@@ -2373,11 +2188,7 @@
             banking_tracer.create_channel_gossip_vote();
         let ledger_path = get_tmp_ledger_path_auto_delete!();
         {
-<<<<<<< HEAD
-            let (replay_vote_sender, _repaly_vote_receiver) = unbounded();
-=======
             let (replay_vote_sender, _replay_vote_receiver) = unbounded();
->>>>>>> 40bbf99c
 
             let entry_receiver = {
                 // start a banking_stage to eat verified receiver
@@ -2410,7 +2221,6 @@
                     None,
                     Arc::new(ConnectionCache::default()),
                     bank_forks,
-                    banking_tracer,
                 );
 
                 // wait for banking_stage to eat the packets
@@ -2632,11 +2442,7 @@
             let poh_simulator = simulate_poh(record_receiver, &poh_recorder);
 
             poh_recorder.write().unwrap().set_bank(&bank, false);
-<<<<<<< HEAD
-            let (replay_vote_sender, _repaly_vote_receiver) = unbounded();
-=======
             let (replay_vote_sender, _replay_vote_receiver) = unbounded();
->>>>>>> 40bbf99c
 
             let process_transactions_batch_output = BankingStage::process_and_record_transactions(
                 &bank,
@@ -2773,11 +2579,7 @@
             let poh_simulator = simulate_poh(record_receiver, &poh_recorder);
 
             poh_recorder.write().unwrap().set_bank(&bank, false);
-<<<<<<< HEAD
-            let (replay_vote_sender, _repaly_vote_receiver) = unbounded();
-=======
             let (replay_vote_sender, _replay_vote_receiver) = unbounded();
->>>>>>> 40bbf99c
 
             let process_transactions_batch_output = BankingStage::process_and_record_transactions(
                 &bank,
@@ -2851,11 +2653,7 @@
             let poh_simulator = simulate_poh(record_receiver, &poh_recorder);
 
             poh_recorder.write().unwrap().set_bank(&bank, false);
-<<<<<<< HEAD
-            let (replay_vote_sender, _repaly_vote_receiver) = unbounded();
-=======
             let (replay_vote_sender, _replay_vote_receiver) = unbounded();
->>>>>>> 40bbf99c
 
             let qos_service = QosService::new(1);
 
@@ -3010,11 +2808,7 @@
 
             let poh_simulator = simulate_poh(record_receiver, &poh_recorder);
 
-<<<<<<< HEAD
-            let (replay_vote_sender, _repaly_vote_receiver) = unbounded();
-=======
             let (replay_vote_sender, _replay_vote_receiver) = unbounded();
->>>>>>> 40bbf99c
 
             let process_transactions_batch_output = BankingStage::process_and_record_transactions(
                 &bank,
@@ -3092,11 +2886,7 @@
 
             let poh_simulator = simulate_poh(record_receiver, &Arc::new(RwLock::new(poh_recorder)));
 
-<<<<<<< HEAD
-            let (replay_vote_sender, _repaly_vote_receiver) = unbounded();
-=======
             let (replay_vote_sender, _replay_vote_receiver) = unbounded();
->>>>>>> 40bbf99c
 
             let process_transactions_summary = BankingStage::process_transactions(
                 &bank,
@@ -3163,11 +2953,7 @@
 
         let poh_simulator = simulate_poh(record_receiver, &poh_recorder);
 
-<<<<<<< HEAD
-        let (replay_vote_sender, _repaly_vote_receiver) = unbounded();
-=======
         let (replay_vote_sender, _replay_vote_receiver) = unbounded();
->>>>>>> 40bbf99c
 
         let process_transactions_summary = BankingStage::process_transactions(
             &bank,
@@ -3395,11 +3181,7 @@
                 &Arc::new(AtomicBool::new(false)),
             );
 
-<<<<<<< HEAD
-            let (replay_vote_sender, _repaly_vote_receiver) = unbounded();
-=======
             let (replay_vote_sender, _replay_vote_receiver) = unbounded();
->>>>>>> 40bbf99c
 
             let _ = BankingStage::process_and_record_transactions(
                 &bank,
@@ -3568,11 +3350,7 @@
                 &Arc::new(AtomicBool::new(false)),
             );
 
-<<<<<<< HEAD
-            let (replay_vote_sender, _repaly_vote_receiver) = unbounded();
-=======
             let (replay_vote_sender, _replay_vote_receiver) = unbounded();
->>>>>>> 40bbf99c
 
             let _ = BankingStage::process_and_record_transactions(
                 &bank,
@@ -3693,11 +3471,7 @@
                     ThreadType::Transactions,
                 );
 
-<<<<<<< HEAD
-            let (replay_vote_sender, _repaly_vote_receiver) = unbounded();
-=======
             let (replay_vote_sender, _replay_vote_receiver) = unbounded();
->>>>>>> 40bbf99c
 
             // When the working bank in poh_recorder is None, no packets should be processed (consume will not be called)
             assert!(!poh_recorder.read().unwrap().has_bank());
@@ -3755,11 +3529,7 @@
                     ThreadType::Transactions,
                 );
 
-<<<<<<< HEAD
-            let (replay_vote_sender, _repaly_vote_receiver) = unbounded();
-=======
             let (replay_vote_sender, _replay_vote_receiver) = unbounded();
->>>>>>> 40bbf99c
 
             // When the working bank in poh_recorder is None, no packets should be processed
             assert!(!poh_recorder.read().unwrap().has_bank());
@@ -3810,11 +3580,7 @@
             let poh_recorder_ = poh_recorder.clone();
             let recorder = poh_recorder_.read().unwrap().recorder();
             let bank_start = poh_recorder.read().unwrap().bank_start().unwrap();
-<<<<<<< HEAD
-            let (replay_vote_sender, _repaly_vote_receiver) = unbounded();
-=======
             let (replay_vote_sender, _replay_vote_receiver) = unbounded();
->>>>>>> 40bbf99c
             // Start up thread to process the banks
             let t_consume = Builder::new()
                 .name("consume-buffered-packets".to_string())
@@ -4132,11 +3898,7 @@
                 create_test_recorder(&bank, &blockstore, Some(poh_config), None);
             let (_, cluster_info) = new_test_cluster_info(/*keypair:*/ None);
             let cluster_info = Arc::new(cluster_info);
-<<<<<<< HEAD
-            let (replay_vote_sender, _repaly_vote_receiver) = unbounded();
-=======
             let (replay_vote_sender, _replay_vote_receiver) = unbounded();
->>>>>>> 40bbf99c
 
             let banking_stage = BankingStage::new(
                 &cluster_info,
@@ -4149,7 +3911,6 @@
                 None,
                 Arc::new(ConnectionCache::default()),
                 bank_forks,
-                banking_tracer,
             );
 
             let keypairs = (0..100).map(|_| Keypair::new()).collect_vec();
