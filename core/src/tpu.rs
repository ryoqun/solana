--- conflicted
+++ resolved
@@ -4,11 +4,7 @@
 use {
     crate::{
         banking_stage::BankingStage,
-<<<<<<< HEAD
-        banking_trace::BankingTracer,
-=======
         banking_trace::{BankingTracer, TracerThread},
->>>>>>> 40bbf99c
         broadcast_stage::{BroadcastStage, BroadcastStageType, RetransmitSlotsReceiver},
         cluster_info_vote_listener::{
             ClusterInfoVoteListener, GossipDuplicateConfirmedSlotsSender,
@@ -105,10 +101,7 @@
         staked_nodes: &Arc<RwLock<StakedNodes>>,
         shared_staked_nodes_overrides: Arc<RwLock<HashMap<Pubkey, u64>>>,
         banking_tracer: Arc<BankingTracer>,
-<<<<<<< HEAD
-=======
         tracer_thread_hdl: TracerThread,
->>>>>>> 40bbf99c
         tpu_enable_udp: bool,
     ) -> Self {
         let TpuSockets {
@@ -165,11 +158,7 @@
             "Vote",
         );
 
-<<<<<<< HEAD
-        let (verified_sender, verified_receiver) = banking_tracer.create_channel_non_vote();
-=======
         let (non_vote_sender, non_vote_receiver) = banking_tracer.create_channel_non_vote();
->>>>>>> 40bbf99c
 
         let stats = Arc::new(StreamStats::default());
         let (_, tpu_quic_t) = spawn_server(
@@ -207,12 +196,7 @@
             SigVerifyStage::new(find_packet_sender_stake_receiver, verifier, "tpu-verifier")
         };
 
-<<<<<<< HEAD
-        let (verified_tpu_vote_packets_sender, verified_tpu_vote_packets_receiver) =
-            banking_tracer.create_channel_tpu_vote();
-=======
         let (tpu_vote_sender, tpu_vote_receiver) = banking_tracer.create_channel_tpu_vote();
->>>>>>> 40bbf99c
 
         let vote_sigverify_stage = {
             let verifier = TransactionSigVerifier::new_reject_non_vote(tpu_vote_sender);
@@ -223,11 +207,7 @@
             )
         };
 
-<<<<<<< HEAD
-        let (verified_gossip_vote_packets_sender, verified_gossip_vote_packets_receiver) =
-=======
         let (gossip_vote_sender, gossip_vote_receiver) =
->>>>>>> 40bbf99c
             banking_tracer.create_channel_gossip_vote();
         let cluster_info_vote_listener = ClusterInfoVoteListener::new(
             exit.clone(),
@@ -256,7 +236,6 @@
             log_messages_bytes_limit,
             connection_cache.clone(),
             bank_forks.clone(),
-            banking_tracer,
         );
 
         let broadcast_stage = broadcast_type.new_broadcast_stage(
