--- conflicted
+++ resolved
@@ -124,53 +124,12 @@
 const MAX_COMPLETED_DATA_SETS_IN_CHANNEL: usize = 100_000;
 const WAIT_FOR_SUPERMAJORITY_THRESHOLD_PERCENT: u64 = 80;
 
-<<<<<<< HEAD
-pub const DEFAULT_REPLAYING_BACKEND: &str = "blockstore-processor";
-pub const DEFAULT_BANKING_BACKEND: &str = "multi-iterator";
-
-pub enum ReplayingBackend {
-    BlockstoreProcessor,
-    UnifiedScheduler,
-}
-
-impl Default for ReplayingBackend {
-    fn default() -> Self {
-        Self::from(DEFAULT_REPLAYING_BACKEND)
-    }
-}
-
-impl From<&str> for ReplayingBackend {
-    fn from(string: &str) -> Self {
-        match string {
-            "blockstore-processor" => Self::BlockstoreProcessor, 
-            "unified-scheduler" => Self::UnifiedScheduler,
-            bad_backend => panic!("Invalid replaying backend: {bad_backend}"),
-        }
-    }
-}
-
-pub enum BankingBackend {
-    MultiIterator,
-}
-
-impl Default for BankingBackend {
-    fn default() -> Self {
-        Self::from(DEFAULT_BANKING_BACKEND)
-    }
-}
-
-impl From<&str> for BankingBackend {
-    fn from(string: &str) -> Self {
-        match string {
-            "multi-iterator" => Self::MultiIterator, 
-            bad_backend => panic!("Invalid banking backend: {bad_backend}"),
-        }
-=======
 #[derive(Clone, EnumString, EnumVariantNames, Default, IntoStaticStr, Display)]
 #[strum(serialize_all = "kebab-case")]
 pub enum BlockVerificationMethod {
     #[default]
     BlockstoreProcessor,
+    UnifiedScheduler,
 }
 
 impl BlockVerificationMethod {
@@ -211,7 +170,6 @@
         };
 
         &MESSAGE
->>>>>>> 0291e8c7
     }
 }
 
@@ -278,13 +236,8 @@
     pub runtime_config: RuntimeConfig,
     pub replay_slots_concurrently: bool,
     pub banking_trace_dir_byte_limit: banking_trace::DirByteLimit,
-<<<<<<< HEAD
-    pub replaying_backend: ReplayingBackend,
-    pub banking_backend: BankingBackend,
-=======
     pub block_verification_method: BlockVerificationMethod,
     pub block_production_method: BlockProductionMethod,
->>>>>>> 0291e8c7
 }
 
 impl Default for ValidatorConfig {
@@ -349,13 +302,8 @@
             runtime_config: RuntimeConfig::default(),
             replay_slots_concurrently: false,
             banking_trace_dir_byte_limit: 0,
-<<<<<<< HEAD
-            replaying_backend: ReplayingBackend::default(),
-            banking_backend: BankingBackend::default(),
-=======
             block_verification_method: BlockVerificationMethod::default(),
             block_production_method: BlockProductionMethod::default(),
->>>>>>> 0291e8c7
         }
     }
 }
@@ -801,7 +749,7 @@
         );
 
         let (replay_vote_sender, replay_vote_receiver) = unbounded();
-        if matches!(&config.replaying_backend, ReplayingBackend::UnifiedScheduler) {
+        if matches!(&config.block_verification_method, BlockVerificationMethod::UnifiedScheduler) {
             use solana_scheduler_pool::{
                 SchedulerPool,
             };
