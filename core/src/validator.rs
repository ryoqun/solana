//! The `validator` module hosts all the validator microservices.

pub use solana_perf::report_target_features;
use {
    crate::{
        accounts_hash_verifier::AccountsHashVerifier,
        banking_trace::{self, BankingTracer},
        broadcast_stage::BroadcastStageType,
        cache_block_meta_service::{CacheBlockMetaSender, CacheBlockMetaService},
        cluster_info_vote_listener::VoteTracker,
        completed_data_sets_service::CompletedDataSetsService,
        consensus::{reconcile_blockstore_roots_with_external_source, ExternalRootSource, Tower},
        ledger_metric_report_service::LedgerMetricReportService,
        poh_timing_report_service::PohTimingReportService,
        rewards_recorder_service::{RewardsRecorderSender, RewardsRecorderService},
        sample_performance_service::SamplePerformanceService,
        serve_repair::ServeRepair,
        serve_repair_service::ServeRepairService,
        sigverify,
        snapshot_packager_service::SnapshotPackagerService,
        stats_reporter_service::StatsReporterService,
        system_monitor_service::{
            verify_net_stats_access, SystemMonitorService, SystemMonitorStatsReportConfig,
        },
        tower_storage::TowerStorage,
        tpu::{Tpu, TpuSockets, DEFAULT_TPU_COALESCE_MS},
        tvu::{Tvu, TvuConfig, TvuSockets},
    },
    crossbeam_channel::{bounded, unbounded, Receiver},
    rand::{thread_rng, Rng},
    solana_client::connection_cache::ConnectionCache,
    solana_entry::poh::compute_hash_time_ns,
    solana_geyser_plugin_manager::geyser_plugin_service::GeyserPluginService,
    solana_gossip::{
        cluster_info::{
            ClusterInfo, Node, DEFAULT_CONTACT_DEBUG_INTERVAL_MILLIS,
            DEFAULT_CONTACT_SAVE_INTERVAL_MILLIS,
        },
        crds_gossip_pull::CRDS_GOSSIP_PULL_CRDS_TIMEOUT_MS,
        gossip_service::GossipService,
        legacy_contact_info::LegacyContactInfo as ContactInfo,
    },
    solana_ledger::{
        bank_forks_utils,
        blockstore::{
            Blockstore, BlockstoreError, BlockstoreSignals, CompletedSlotsReceiver, PurgeType,
        },
        blockstore_options::{BlockstoreOptions, BlockstoreRecoveryMode, LedgerColumnOptions},
        blockstore_processor::{self, TransactionStatusSender},
        leader_schedule::FixedSchedule,
        leader_schedule_cache::LeaderScheduleCache,
    },
    solana_measure::measure::Measure,
    solana_metrics::{datapoint_info, poh_timing_point::PohTimingSender},
    solana_poh::{
        poh_recorder::PohRecorder,
        poh_service::{self, PohService},
    },
    solana_rpc::{
        max_slots::MaxSlots,
        optimistically_confirmed_bank_tracker::{
            OptimisticallyConfirmedBank, OptimisticallyConfirmedBankTracker,
        },
        rpc::JsonRpcConfig,
        rpc_completed_slots_service::RpcCompletedSlotsService,
        rpc_pubsub_service::{PubSubConfig, PubSubService},
        rpc_service::JsonRpcService,
        rpc_subscriptions::RpcSubscriptions,
        transaction_notifier_interface::TransactionNotifierLock,
        transaction_status_service::TransactionStatusService,
    },
    solana_runtime::{
        accounts_background_service::{
            AbsRequestHandlers, AbsRequestSender, AccountsBackgroundService, DroppedSlotsReceiver,
            PrunedBanksRequestHandler, SnapshotRequestHandler,
        },
        accounts_db::{AccountShrinkThreshold, AccountsDbConfig},
        accounts_index::AccountSecondaryIndexes,
        accounts_update_notifier_interface::AccountsUpdateNotifier,
        bank::Bank,
        bank_forks::BankForks,
        commitment::BlockCommitmentCache,
        hardened_unpack::{open_genesis_config, MAX_GENESIS_ARCHIVE_UNPACKED_SIZE},
        prioritization_fee_cache::PrioritizationFeeCache,
        runtime_config::RuntimeConfig,
        snapshot_archive_info::SnapshotArchiveInfoGetter,
        snapshot_config::SnapshotConfig,
        snapshot_hash::StartingSnapshotHashes,
        snapshot_utils::{self, move_and_async_delete_path},
    },
    solana_sdk::{
        clock::Slot,
        epoch_schedule::MAX_LEADER_SCHEDULE_EPOCH_OFFSET,
        exit::Exit,
        genesis_config::GenesisConfig,
        hash::Hash,
        pubkey::Pubkey,
        shred_version::compute_shred_version,
        signature::{Keypair, Signer},
        timing::timestamp,
    },
    solana_send_transaction_service::send_transaction_service,
    solana_streamer::{socket::SocketAddrSpace, streamer::StakedNodes},
    solana_vote_program::vote_state,
    std::{
        collections::{HashMap, HashSet},
        net::SocketAddr,
        path::{Path, PathBuf},
        sync::{
            atomic::{AtomicBool, AtomicU64, Ordering},
            Arc, RwLock,
        },
        thread::{sleep, Builder, JoinHandle},
        time::{Duration, Instant},
    },
};

const MAX_COMPLETED_DATA_SETS_IN_CHANNEL: usize = 100_000;
const WAIT_FOR_SUPERMAJORITY_THRESHOLD_PERCENT: u64 = 80;

pub const DEFAULT_REPLAYING_BACKEND: &str = "blockstore-processor";
pub const DEFAULT_BANKING_BACKEND: &str = "multi-iterator";

pub enum ReplayingBackend {
    BlockstoreProcessor,
    UnifiedScheduler,
}

impl Default for ReplayingBackend {
    fn default() -> Self {
        Self::from(DEFAULT_REPLAYING_BACKEND)
    }
}

impl From<&str> for ReplayingBackend {
    fn from(string: &str) -> Self {
        match string {
            "blockstore-processor" => Self::BlockstoreProcessor, 
            "unified-scheduler" => Self::UnifiedScheduler,
            bad_backend => panic!("Invalid replaying backend: {bad_backend}"),
        }
    }
}

pub enum BankingBackend {
    MultiIterator,
}

impl Default for BankingBackend {
    fn default() -> Self {
        Self::from(DEFAULT_BANKING_BACKEND)
    }
}

impl From<&str> for BankingBackend {
    fn from(string: &str) -> Self {
        match string {
            "multi-iterator" => Self::MultiIterator, 
            bad_backend => panic!("Invalid banking backend: {bad_backend}"),
        }
    }
}

pub struct ValidatorConfig {
    pub halt_at_slot: Option<Slot>,
    pub expected_genesis_hash: Option<Hash>,
    pub expected_bank_hash: Option<Hash>,
    pub expected_shred_version: Option<u16>,
    pub voting_disabled: bool,
    pub account_paths: Vec<PathBuf>,
    pub account_shrink_paths: Option<Vec<PathBuf>>,
    pub rpc_config: JsonRpcConfig,
    pub geyser_plugin_config_files: Option<Vec<PathBuf>>,
    pub rpc_addrs: Option<(SocketAddr, SocketAddr)>, // (JsonRpc, JsonRpcPubSub)
    pub pubsub_config: PubSubConfig,
    pub snapshot_config: SnapshotConfig,
    pub max_ledger_shreds: Option<u64>,
    pub broadcast_stage_type: BroadcastStageType,
    pub turbine_disabled: Arc<AtomicBool>,
    pub enforce_ulimit_nofile: bool,
    pub fixed_leader_schedule: Option<FixedSchedule>,
    pub wait_for_supermajority: Option<Slot>,
    pub new_hard_forks: Option<Vec<Slot>>,
    pub known_validators: Option<HashSet<Pubkey>>, // None = trust all
    pub repair_validators: Option<HashSet<Pubkey>>, // None = repair from all
    pub repair_whitelist: Arc<RwLock<HashSet<Pubkey>>>, // Empty = repair with all
    pub gossip_validators: Option<HashSet<Pubkey>>, // None = gossip with all
    pub halt_on_known_validators_accounts_hash_mismatch: bool,
    pub accounts_hash_fault_injection_slots: u64, // 0 = no fault injection
    pub accounts_hash_interval_slots: u64,
    pub max_genesis_archive_unpacked_size: u64,
    pub wal_recovery_mode: Option<BlockstoreRecoveryMode>,
    pub poh_verify: bool, // Perform PoH verification during blockstore processing at boo
    pub require_tower: bool,
    pub tower_storage: Arc<dyn TowerStorage>,
    pub debug_keys: Option<Arc<HashSet<Pubkey>>>,
    pub contact_debug_interval: u64,
    pub contact_save_interval: u64,
    pub send_transaction_service_config: send_transaction_service::Config,
    pub no_poh_speed_test: bool,
    pub no_os_memory_stats_reporting: bool,
    pub no_os_network_stats_reporting: bool,
    pub no_os_cpu_stats_reporting: bool,
    pub no_os_disk_stats_reporting: bool,
    pub poh_pinned_cpu_core: usize,
    pub poh_hashes_per_batch: u64,
    pub process_ledger_before_services: bool,
    pub account_indexes: AccountSecondaryIndexes,
    pub accounts_db_config: Option<AccountsDbConfig>,
    pub warp_slot: Option<Slot>,
    pub accounts_db_test_hash_calculation: bool,
    pub accounts_db_skip_shrink: bool,
    pub tpu_coalesce_ms: u64,
    pub staked_nodes_overrides: Arc<RwLock<HashMap<Pubkey, u64>>>,
    pub validator_exit: Arc<RwLock<Exit>>,
    pub no_wait_for_vote_to_start_leader: bool,
    pub accounts_shrink_ratio: AccountShrinkThreshold,
    pub wait_to_vote_slot: Option<Slot>,
    pub ledger_column_options: LedgerColumnOptions,
    pub runtime_config: RuntimeConfig,
    pub replay_slots_concurrently: bool,
    pub banking_trace_dir_byte_limit: banking_trace::DirByteLimit,
    pub replaying_backend: ReplayingBackend,
    pub banking_backend: BankingBackend,
}

impl Default for ValidatorConfig {
    fn default() -> Self {
        Self {
            halt_at_slot: None,
            expected_genesis_hash: None,
            expected_bank_hash: None,
            expected_shred_version: None,
            voting_disabled: false,
            max_ledger_shreds: None,
            account_paths: Vec::new(),
            account_shrink_paths: None,
            rpc_config: JsonRpcConfig::default(),
            geyser_plugin_config_files: None,
            rpc_addrs: None,
            pubsub_config: PubSubConfig::default(),
            snapshot_config: SnapshotConfig::new_load_only(),
            broadcast_stage_type: BroadcastStageType::Standard,
            turbine_disabled: Arc::<AtomicBool>::default(),
            enforce_ulimit_nofile: true,
            fixed_leader_schedule: None,
            wait_for_supermajority: None,
            new_hard_forks: None,
            known_validators: None,
            repair_validators: None,
            repair_whitelist: Arc::new(RwLock::new(HashSet::default())),
            gossip_validators: None,
            halt_on_known_validators_accounts_hash_mismatch: false,
            accounts_hash_fault_injection_slots: 0,
            accounts_hash_interval_slots: std::u64::MAX,
            max_genesis_archive_unpacked_size: MAX_GENESIS_ARCHIVE_UNPACKED_SIZE,
            wal_recovery_mode: None,
            poh_verify: true,
            require_tower: false,
            tower_storage: Arc::new(crate::tower_storage::NullTowerStorage::default()),
            debug_keys: None,
            contact_debug_interval: DEFAULT_CONTACT_DEBUG_INTERVAL_MILLIS,
            contact_save_interval: DEFAULT_CONTACT_SAVE_INTERVAL_MILLIS,
            send_transaction_service_config: send_transaction_service::Config::default(),
            no_poh_speed_test: true,
            no_os_memory_stats_reporting: true,
            no_os_network_stats_reporting: true,
            no_os_cpu_stats_reporting: true,
            no_os_disk_stats_reporting: true,
            poh_pinned_cpu_core: poh_service::DEFAULT_PINNED_CPU_CORE,
            poh_hashes_per_batch: poh_service::DEFAULT_HASHES_PER_BATCH,
            process_ledger_before_services: false,
            account_indexes: AccountSecondaryIndexes::default(),
            warp_slot: None,
            accounts_db_test_hash_calculation: false,
            accounts_db_skip_shrink: false,
            tpu_coalesce_ms: DEFAULT_TPU_COALESCE_MS,
            staked_nodes_overrides: Arc::new(RwLock::new(HashMap::new())),
            validator_exit: Arc::new(RwLock::new(Exit::default())),
            no_wait_for_vote_to_start_leader: true,
            accounts_shrink_ratio: AccountShrinkThreshold::default(),
            accounts_db_config: None,
            wait_to_vote_slot: None,
            ledger_column_options: LedgerColumnOptions::default(),
            runtime_config: RuntimeConfig::default(),
            replay_slots_concurrently: false,
            banking_trace_dir_byte_limit: 0,
            replaying_backend: ReplayingBackend::default(),
            banking_backend: BankingBackend::default(),
        }
    }
}

impl ValidatorConfig {
    pub fn default_for_test() -> Self {
        Self {
            enforce_ulimit_nofile: false,
            rpc_config: JsonRpcConfig::default_for_test(),
            ..Self::default()
        }
    }

    pub fn enable_default_rpc_block_subscribe(&mut self) {
        let pubsub_config = PubSubConfig {
            enable_block_subscription: true,
            ..PubSubConfig::default()
        };
        let rpc_config = JsonRpcConfig {
            enable_rpc_transaction_history: true,
            ..JsonRpcConfig::default_for_test()
        };

        self.pubsub_config = pubsub_config;
        self.rpc_config = rpc_config;
    }
}

// `ValidatorStartProgress` contains status information that is surfaced to the node operator over
// the admin RPC channel to help them to follow the general progress of node startup without
// having to watch log messages.
#[derive(Debug, Clone, Copy, Serialize, Deserialize, PartialEq, Eq)]
pub enum ValidatorStartProgress {
    Initializing, // Catch all, default state
    SearchingForRpcService,
    DownloadingSnapshot {
        slot: Slot,
        rpc_addr: SocketAddr,
    },
    CleaningBlockStore,
    CleaningAccounts,
    LoadingLedger,
    ProcessingLedger {
        slot: Slot,
        max_slot: Slot,
    },
    StartingServices,
    Halted, // Validator halted due to `--dev-halt-at-slot` argument
    WaitingForSupermajority {
        slot: Slot,
        gossip_stake_percent: u64,
    },

    // `Running` is the terminal state once the validator fully starts and all services are
    // operational
    Running,
}

impl Default for ValidatorStartProgress {
    fn default() -> Self {
        Self::Initializing
    }
}

struct BlockstoreRootScan {
    thread: Option<JoinHandle<Result<(), BlockstoreError>>>,
}

impl BlockstoreRootScan {
    fn new(config: &ValidatorConfig, blockstore: &Arc<Blockstore>, exit: &Arc<AtomicBool>) -> Self {
        let thread = if config.rpc_addrs.is_some()
            && config.rpc_config.enable_rpc_transaction_history
            && config.rpc_config.rpc_scan_and_fix_roots
        {
            let blockstore = blockstore.clone();
            let exit = exit.clone();
            Some(
                Builder::new()
                    .name("solBStoreRtScan".to_string())
                    .spawn(move || blockstore.scan_and_fix_roots(&exit))
                    .unwrap(),
            )
        } else {
            None
        };
        Self { thread }
    }

    fn join(self) {
        if let Some(blockstore_root_scan) = self.thread {
            if let Err(err) = blockstore_root_scan.join() {
                warn!("blockstore_root_scan failed to join {:?}", err);
            }
        }
    }
}

#[derive(Default)]
struct TransactionHistoryServices {
    transaction_status_sender: Option<TransactionStatusSender>,
    transaction_status_service: Option<TransactionStatusService>,
    max_complete_transaction_status_slot: Arc<AtomicU64>,
    rewards_recorder_sender: Option<RewardsRecorderSender>,
    rewards_recorder_service: Option<RewardsRecorderService>,
    cache_block_meta_sender: Option<CacheBlockMetaSender>,
    cache_block_meta_service: Option<CacheBlockMetaService>,
}

pub struct Validator {
    validator_exit: Arc<RwLock<Exit>>,
    json_rpc_service: Option<JsonRpcService>,
    pubsub_service: Option<PubSubService>,
    rpc_completed_slots_service: JoinHandle<()>,
    optimistically_confirmed_bank_tracker: Option<OptimisticallyConfirmedBankTracker>,
    transaction_status_service: Option<TransactionStatusService>,
    rewards_recorder_service: Option<RewardsRecorderService>,
    cache_block_meta_service: Option<CacheBlockMetaService>,
    system_monitor_service: Option<SystemMonitorService>,
    sample_performance_service: Option<SamplePerformanceService>,
    poh_timing_report_service: PohTimingReportService,
    stats_reporter_service: StatsReporterService,
    gossip_service: GossipService,
    serve_repair_service: ServeRepairService,
    completed_data_sets_service: CompletedDataSetsService,
    snapshot_packager_service: Option<SnapshotPackagerService>,
    poh_recorder: Arc<RwLock<PohRecorder>>,
    poh_service: PohService,
    tpu: Tpu,
    tvu: Tvu,
    ip_echo_server: Option<solana_net_utils::IpEchoServer>,
    pub cluster_info: Arc<ClusterInfo>,
    pub bank_forks: Arc<RwLock<BankForks>>,
    pub blockstore: Arc<Blockstore>,
    geyser_plugin_service: Option<GeyserPluginService>,
    ledger_metric_report_service: LedgerMetricReportService,
    accounts_background_service: AccountsBackgroundService,
    accounts_hash_verifier: AccountsHashVerifier,
}

impl Validator {
    #[allow(clippy::too_many_arguments)]
    pub fn new(
        mut node: Node,
        identity_keypair: Arc<Keypair>,
        ledger_path: &Path,
        vote_account: &Pubkey,
        authorized_voter_keypairs: Arc<RwLock<Vec<Arc<Keypair>>>>,
        cluster_entrypoints: Vec<ContactInfo>,
        config: &ValidatorConfig,
        should_check_duplicate_instance: bool,
        start_progress: Arc<RwLock<ValidatorStartProgress>>,
        socket_addr_space: SocketAddrSpace,
        use_quic: bool,
        tpu_connection_pool_size: usize,
        tpu_enable_udp: bool,
    ) -> Result<Self, String> {
        let id = identity_keypair.pubkey();
        assert_eq!(&id, node.info.pubkey());

        warn!("identity: {}", id);
        warn!("vote account: {}", vote_account);

        if !config.no_os_network_stats_reporting {
            if let Err(e) = verify_net_stats_access() {
                return Err(format!("Failed to access Network stats: {e}",));
            }
        }

        let mut bank_notification_senders = Vec::new();

        let geyser_plugin_service =
            if let Some(geyser_plugin_config_files) = &config.geyser_plugin_config_files {
                let (confirmed_bank_sender, confirmed_bank_receiver) = unbounded();
                bank_notification_senders.push(confirmed_bank_sender);
                let result =
                    GeyserPluginService::new(confirmed_bank_receiver, geyser_plugin_config_files);
                match result {
                    Ok(geyser_plugin_service) => Some(geyser_plugin_service),
                    Err(err) => {
                        return Err(format!("Failed to load the Geyser plugin: {err:?}"));
                    }
                }
            } else {
                None
            };

        if config.voting_disabled {
            warn!("voting disabled");
            authorized_voter_keypairs.write().unwrap().clear();
        } else {
            for authorized_voter_keypair in authorized_voter_keypairs.read().unwrap().iter() {
                warn!("authorized voter: {}", authorized_voter_keypair.pubkey());
            }
        }

        for cluster_entrypoint in &cluster_entrypoints {
            info!("entrypoint: {:?}", cluster_entrypoint);
        }

        if rayon::ThreadPoolBuilder::new()
            .thread_name(|i| format!("solRayonGlob{i:02}"))
            .build_global()
            .is_err()
        {
            warn!("Rayon global thread pool already initialized");
        }

        if solana_perf::perf_libs::api().is_some() {
            info!("Initializing sigverify, this could take a while...");
        } else {
            info!("Initializing sigverify...");
        }
        sigverify::init();
        info!("Done.");

        if !ledger_path.is_dir() {
            return Err(format!(
                "ledger directory does not exist or is not accessible: {ledger_path:?}"
            ));
        }

        if let Some(shred_version) = config.expected_shred_version {
            if let Some(wait_for_supermajority_slot) = config.wait_for_supermajority {
                *start_progress.write().unwrap() = ValidatorStartProgress::CleaningBlockStore;
                backup_and_clear_blockstore(
                    ledger_path,
                    wait_for_supermajority_slot + 1,
                    shred_version,
                );
            }
        }

        info!("Cleaning accounts paths..");
        *start_progress.write().unwrap() = ValidatorStartProgress::CleaningAccounts;
        let mut start = Measure::start("clean_accounts_paths");
        cleanup_accounts_paths(config);
        start.stop();
        info!("done. {}", start);

        let exit = Arc::new(AtomicBool::new(false));
        {
            let exit = exit.clone();
            config
                .validator_exit
                .write()
                .unwrap()
                .register_exit(Box::new(move || exit.store(true, Ordering::Relaxed)));
        }

        let accounts_update_notifier = geyser_plugin_service
            .as_ref()
            .and_then(|geyser_plugin_service| geyser_plugin_service.get_accounts_update_notifier());

        let transaction_notifier = geyser_plugin_service
            .as_ref()
            .and_then(|geyser_plugin_service| geyser_plugin_service.get_transaction_notifier());

        let block_metadata_notifier = geyser_plugin_service
            .as_ref()
            .and_then(|geyser_plugin_service| geyser_plugin_service.get_block_metadata_notifier());

        info!(
            "Geyser plugin: accounts_update_notifier: {} transaction_notifier: {}",
            accounts_update_notifier.is_some(),
            transaction_notifier.is_some()
        );

        let system_monitor_service = Some(SystemMonitorService::new(
            Arc::clone(&exit),
            SystemMonitorStatsReportConfig {
                report_os_memory_stats: !config.no_os_memory_stats_reporting,
                report_os_network_stats: !config.no_os_network_stats_reporting,
                report_os_cpu_stats: !config.no_os_cpu_stats_reporting,
                report_os_disk_stats: !config.no_os_disk_stats_reporting,
            },
        ));

        let (poh_timing_point_sender, poh_timing_point_receiver) = unbounded();
        let poh_timing_report_service =
            PohTimingReportService::new(poh_timing_point_receiver, &exit);

        let (
            genesis_config,
            bank_forks,
            blockstore,
            original_blockstore_root,
            ledger_signal_receiver,
            completed_slots_receiver,
            leader_schedule_cache,
            starting_snapshot_hashes,
            TransactionHistoryServices {
                transaction_status_sender,
                transaction_status_service,
                max_complete_transaction_status_slot,
                rewards_recorder_sender,
                rewards_recorder_service,
                cache_block_meta_sender,
                cache_block_meta_service,
            },
            blockstore_process_options,
            blockstore_root_scan,
            pruned_banks_receiver,
        ) = load_blockstore(
            config,
            ledger_path,
            &exit,
            &start_progress,
            accounts_update_notifier,
            transaction_notifier,
            Some(poh_timing_point_sender.clone()),
        )?;

        node.info.set_wallclock(timestamp());
        node.info.set_shred_version(compute_shred_version(
            &genesis_config.hash(),
            Some(
                &bank_forks
                    .read()
                    .unwrap()
                    .working_bank()
                    .hard_forks()
                    .read()
                    .unwrap(),
            ),
        ));

        Self::print_node_info(&node);

        if let Some(expected_shred_version) = config.expected_shred_version {
            if expected_shred_version != node.info.shred_version() {
                return Err(format!(
                    "shred version mismatch: expected {} found: {}",
                    expected_shred_version,
                    node.info.shred_version(),
                ));
            }
        }

        let mut cluster_info = ClusterInfo::new(
            node.info.clone(),
            identity_keypair.clone(),
            socket_addr_space,
        );
        cluster_info.set_contact_debug_interval(config.contact_debug_interval);
        cluster_info.set_entrypoints(cluster_entrypoints);
        cluster_info.restore_contact_info(ledger_path, config.contact_save_interval);
        let cluster_info = Arc::new(cluster_info);

        assert!(is_snapshot_config_valid(
            &config.snapshot_config,
            config.accounts_hash_interval_slots,
        ));

        let (snapshot_package_sender, snapshot_packager_service) =
            if config.snapshot_config.should_generate_snapshots() {
                // filler accounts make snapshots invalid for use
                // so, do not publish that we have snapshots
                let enable_gossip_push = config
                    .accounts_db_config
                    .as_ref()
                    .map(|config| config.filler_accounts_config.count == 0)
                    .unwrap_or(true);
                let (snapshot_package_sender, snapshot_package_receiver) =
                    crossbeam_channel::unbounded();
                let snapshot_packager_service = SnapshotPackagerService::new(
                    snapshot_package_sender.clone(),
                    snapshot_package_receiver,
                    starting_snapshot_hashes,
                    &exit,
                    &cluster_info,
                    config.snapshot_config.clone(),
                    enable_gossip_push,
                );
                (
                    Some(snapshot_package_sender),
                    Some(snapshot_packager_service),
                )
            } else {
                (None, None)
            };

        let (accounts_package_sender, accounts_package_receiver) = crossbeam_channel::unbounded();
        let accounts_hash_verifier = AccountsHashVerifier::new(
            accounts_package_sender.clone(),
            accounts_package_receiver,
            snapshot_package_sender,
            &exit,
            &cluster_info,
            config.known_validators.clone(),
            config.halt_on_known_validators_accounts_hash_mismatch,
            config.accounts_hash_fault_injection_slots,
            config.snapshot_config.clone(),
        );

        let (snapshot_request_sender, snapshot_request_receiver) = unbounded();
        let accounts_background_request_sender =
            AbsRequestSender::new(snapshot_request_sender.clone());
        let snapshot_request_handler = SnapshotRequestHandler {
            snapshot_config: config.snapshot_config.clone(),
            snapshot_request_sender,
            snapshot_request_receiver,
            accounts_package_sender,
        };
        let pruned_banks_request_handler = PrunedBanksRequestHandler {
            pruned_banks_receiver,
        };
        let last_full_snapshot_slot = starting_snapshot_hashes.map(|x| x.full.hash.0);
        let accounts_background_service = AccountsBackgroundService::new(
            bank_forks.clone(),
            &exit,
            AbsRequestHandlers {
                snapshot_request_handler,
                pruned_banks_request_handler,
            },
            config.accounts_db_test_hash_calculation,
            last_full_snapshot_slot,
        );

        let (replay_vote_sender, replay_vote_receiver) = unbounded();
        if matches!(&config.replaying_backend, ReplayingBackend::UnifiedScheduler) {
            use solana_scheduler_pool::{
                SchedulerPool,
            };
            let scheduler_pool = SchedulerPool::new_boxed(None, config.runtime_config.log_messages_bytes_limit, transaction_status_sender.clone(), Some(replay_vote_sender.clone()));
            bank_forks.write().unwrap().install_scheduler_pool(scheduler_pool, false);
        } else {
            info!("not installing scheduler pool...");
        }

        let leader_schedule_cache = Arc::new(leader_schedule_cache);
        let mut process_blockstore = ProcessBlockStore::new(
            &id,
            vote_account,
            &start_progress,
            &blockstore,
            original_blockstore_root,
            &bank_forks,
            &leader_schedule_cache,
            &blockstore_process_options,
            transaction_status_sender.as_ref(),
            cache_block_meta_sender.clone(),
            blockstore_root_scan,
            accounts_background_request_sender.clone(),
            config,
        );

        maybe_warp_slot(
            config,
            &mut process_blockstore,
            ledger_path,
            &bank_forks,
            &leader_schedule_cache,
            &accounts_background_request_sender,
        )?;

        if config.process_ledger_before_services {
            process_blockstore.process()?;
        }
        *start_progress.write().unwrap() = ValidatorStartProgress::StartingServices;

        let sample_performance_service =
            if config.rpc_addrs.is_some() && config.rpc_config.enable_rpc_transaction_history {
                Some(SamplePerformanceService::new(
                    &bank_forks,
                    &blockstore,
                    &exit,
                ))
            } else {
                None
            };

        let mut block_commitment_cache = BlockCommitmentCache::default();
        let bank_forks_guard = bank_forks.read().unwrap();
        block_commitment_cache.initialize_slots(
            bank_forks_guard.working_bank().slot(),
            bank_forks_guard.root(),
        );
        drop(bank_forks_guard);
        let block_commitment_cache = Arc::new(RwLock::new(block_commitment_cache));

        let optimistically_confirmed_bank =
            OptimisticallyConfirmedBank::locked_from_bank_forks_root(&bank_forks);

        let rpc_subscriptions = Arc::new(RpcSubscriptions::new_with_config(
            &exit,
            max_complete_transaction_status_slot.clone(),
            blockstore.clone(),
            bank_forks.clone(),
            block_commitment_cache.clone(),
            optimistically_confirmed_bank.clone(),
            &config.pubsub_config,
            None,
        ));

        let max_slots = Arc::new(MaxSlots::default());
        let (completed_data_sets_sender, completed_data_sets_receiver) =
            bounded(MAX_COMPLETED_DATA_SETS_IN_CHANNEL);
        let completed_data_sets_service = CompletedDataSetsService::new(
            completed_data_sets_receiver,
            blockstore.clone(),
            rpc_subscriptions.clone(),
            &exit,
            max_slots.clone(),
        );

        let startup_verification_complete;
        let (poh_recorder, entry_receiver, record_receiver) = {
            let bank = &bank_forks.read().unwrap().working_bank();
            startup_verification_complete = Arc::clone(bank.get_startup_verification_complete());
            PohRecorder::new_with_clear_signal(
                bank.tick_height(),
                bank.last_blockhash(),
                bank.clone(),
                None,
                bank.ticks_per_slot(),
                &id,
                &blockstore,
                blockstore.get_new_shred_signal(0),
                &leader_schedule_cache,
                &genesis_config.poh_config,
                Some(poh_timing_point_sender),
                exit.clone(),
            )
        };
        let poh_recorder = Arc::new(RwLock::new(poh_recorder));

        let staked_nodes = Arc::new(RwLock::new(StakedNodes::default()));

        let connection_cache = match use_quic {
            true => {
                let connection_cache = ConnectionCache::new_with_client_options(
                    tpu_connection_pool_size,
                    None,
                    Some((
                        &identity_keypair,
                        node.info
                            .tpu()
                            .expect("Operator must spin up node with valid TPU address")
                            .ip(),
                    )),
                    Some((&staked_nodes, &identity_keypair.pubkey())),
                );
                Arc::new(connection_cache)
            }
            false => Arc::new(ConnectionCache::with_udp(tpu_connection_pool_size)),
        };

        // block min prioritization fee cache should be readable by RPC, and writable by validator
        // (for now, by replay stage)
        let prioritization_fee_cache = Arc::new(PrioritizationFeeCache::default());

        let rpc_override_health_check = Arc::new(AtomicBool::new(false));
        let (
            json_rpc_service,
            pubsub_service,
            optimistically_confirmed_bank_tracker,
            bank_notification_sender,
        ) = if let Some((rpc_addr, rpc_pubsub_addr)) = config.rpc_addrs {
            assert_eq!(
                node.info
                    .rpc()
                    .map(|addr| socket_addr_space.check(&addr))
                    .ok(),
                node.info
                    .rpc_pubsub()
                    .map(|addr| socket_addr_space.check(&addr))
                    .ok()
            );
            let (bank_notification_sender, bank_notification_receiver) = unbounded();
            let confirmed_bank_subscribers = if !bank_notification_senders.is_empty() {
                Some(Arc::new(RwLock::new(bank_notification_senders)))
            } else {
                None
            };

            let json_rpc_service = JsonRpcService::new(
                rpc_addr,
                config.rpc_config.clone(),
                Some(config.snapshot_config.clone()),
                bank_forks.clone(),
                block_commitment_cache.clone(),
                blockstore.clone(),
                cluster_info.clone(),
                Some(poh_recorder.clone()),
                genesis_config.hash(),
                ledger_path,
                config.validator_exit.clone(),
                config.known_validators.clone(),
                rpc_override_health_check.clone(),
                startup_verification_complete,
                optimistically_confirmed_bank.clone(),
                config.send_transaction_service_config.clone(),
                max_slots.clone(),
                leader_schedule_cache.clone(),
                connection_cache.clone(),
                max_complete_transaction_status_slot,
                prioritization_fee_cache.clone(),
            )?;

            (
                Some(json_rpc_service),
                if !config.rpc_config.full_api {
                    None
                } else {
                    let (trigger, pubsub_service) = PubSubService::new(
                        config.pubsub_config.clone(),
                        &rpc_subscriptions,
                        rpc_pubsub_addr,
                    );
                    config
                        .validator_exit
                        .write()
                        .unwrap()
                        .register_exit(Box::new(move || trigger.cancel()));

                    Some(pubsub_service)
                },
                Some(OptimisticallyConfirmedBankTracker::new(
                    bank_notification_receiver,
                    &exit,
                    bank_forks.clone(),
                    optimistically_confirmed_bank,
                    rpc_subscriptions.clone(),
                    confirmed_bank_subscribers,
                )),
                Some(bank_notification_sender),
            )
        } else {
            (None, None, None, None)
        };

        if config.halt_at_slot.is_some() {
            // Simulate a confirmed root to avoid RPC errors with CommitmentConfig::finalized() and
            // to ensure RPC endpoints like getConfirmedBlock, which require a confirmed root, work
            block_commitment_cache
                .write()
                .unwrap()
                .set_highest_confirmed_root(bank_forks.read().unwrap().root());

            // Park with the RPC service running, ready for inspection!
            warn!("Validator halted");
            *start_progress.write().unwrap() = ValidatorStartProgress::Halted;
            std::thread::park();
        }
        let ip_echo_server = match node.sockets.ip_echo {
            None => None,
            Some(tcp_listener) => Some(solana_net_utils::ip_echo_server(
                tcp_listener,
                Some(node.info.shred_version()),
            )),
        };

        let (stats_reporter_sender, stats_reporter_receiver) = unbounded();

        let stats_reporter_service = StatsReporterService::new(stats_reporter_receiver, &exit);

        let gossip_service = GossipService::new(
            &cluster_info,
            Some(bank_forks.clone()),
            node.sockets.gossip,
            config.gossip_validators.clone(),
            should_check_duplicate_instance,
            Some(stats_reporter_sender.clone()),
            &exit,
        );
        let serve_repair = ServeRepair::new(
            cluster_info.clone(),
            bank_forks.clone(),
            config.repair_whitelist.clone(),
        );
        let serve_repair_service = ServeRepairService::new(
            serve_repair,
            blockstore.clone(),
            node.sockets.serve_repair,
            socket_addr_space,
            stats_reporter_sender,
            exit.clone(),
        );

        let waited_for_supermajority = match wait_for_supermajority(
            config,
            Some(&mut process_blockstore),
            &bank_forks,
            &cluster_info,
            rpc_override_health_check,
            &start_progress,
        ) {
            Ok(waited) => waited,
            Err(e) => return Err(format!("wait_for_supermajority failed: {e:?}")),
        };

        let ledger_metric_report_service =
            LedgerMetricReportService::new(blockstore.clone(), &exit);

        let wait_for_vote_to_start_leader =
            !waited_for_supermajority && !config.no_wait_for_vote_to_start_leader;

        let poh_service = PohService::new(
            poh_recorder.clone(),
            &genesis_config.poh_config,
            &exit,
            bank_forks.read().unwrap().root_bank().ticks_per_slot(),
            config.poh_pinned_cpu_core,
            config.poh_hashes_per_batch,
            record_receiver,
        );
        assert_eq!(
            blockstore.get_new_shred_signals_len(),
            1,
            "New shred signal for the TVU should be the same as the clear bank signal."
        );

        let vote_tracker = Arc::<VoteTracker>::default();

        let (retransmit_slots_sender, retransmit_slots_receiver) = unbounded();
        let (verified_vote_sender, verified_vote_receiver) = unbounded();
        let (gossip_verified_vote_hash_sender, gossip_verified_vote_hash_receiver) = unbounded();
        let (cluster_confirmed_slot_sender, cluster_confirmed_slot_receiver) = unbounded();

        let rpc_completed_slots_service = RpcCompletedSlotsService::spawn(
            completed_slots_receiver,
            rpc_subscriptions.clone(),
            exit.clone(),
        );

        let (banking_tracer, tracer_thread) =
            BankingTracer::new((config.banking_trace_dir_byte_limit > 0).then_some((
                &blockstore.banking_trace_path(),
                exit.clone(),
                config.banking_trace_dir_byte_limit,
            )))
            .map_err(|err| format!("{} [{:?}]", &err, &err))?;
        if banking_tracer.is_enabled() {
            info!(
                "Enabled banking tracer (dir_byte_limit: {})",
                config.banking_trace_dir_byte_limit
            );
        } else {
            info!("Disabled banking tracer");
        }

        let tvu = Tvu::new(
            vote_account,
            authorized_voter_keypairs,
            &bank_forks,
            &cluster_info,
            TvuSockets {
                repair: node.sockets.repair,
                retransmit: node.sockets.retransmit_sockets,
                fetch: node.sockets.tvu,
                forwards: node.sockets.tvu_forwards,
                ancestor_hashes_requests: node.sockets.ancestor_hashes_requests,
            },
            blockstore.clone(),
            ledger_signal_receiver,
            &rpc_subscriptions,
            &poh_recorder,
            Some(process_blockstore),
            config.tower_storage.clone(),
            &leader_schedule_cache,
            &exit,
            block_commitment_cache,
            config.turbine_disabled.clone(),
            transaction_status_sender.clone(),
            rewards_recorder_sender,
            cache_block_meta_sender,
            vote_tracker.clone(),
            retransmit_slots_sender,
            gossip_verified_vote_hash_receiver,
            verified_vote_receiver,
            replay_vote_sender.clone(),
            completed_data_sets_sender,
            bank_notification_sender.clone(),
            cluster_confirmed_slot_receiver,
            TvuConfig {
                max_ledger_shreds: config.max_ledger_shreds,
                shred_version: node.info.shred_version(),
                repair_validators: config.repair_validators.clone(),
                repair_whitelist: config.repair_whitelist.clone(),
                wait_for_vote_to_start_leader,
                replay_slots_concurrently: config.replay_slots_concurrently,
            },
            &max_slots,
            block_metadata_notifier,
            config.wait_to_vote_slot,
            accounts_background_request_sender,
            config.runtime_config.log_messages_bytes_limit,
            &connection_cache,
            &prioritization_fee_cache,
            banking_tracer.clone(),
        )?;

        let tpu = Tpu::new(
            &cluster_info,
            &poh_recorder,
            entry_receiver,
            retransmit_slots_receiver,
            TpuSockets {
                transactions: node.sockets.tpu,
                transaction_forwards: node.sockets.tpu_forwards,
                vote: node.sockets.tpu_vote,
                broadcast: node.sockets.broadcast,
                transactions_quic: node.sockets.tpu_quic,
                transactions_forwards_quic: node.sockets.tpu_forwards_quic,
            },
            &rpc_subscriptions,
            transaction_status_sender,
            &blockstore,
            &config.broadcast_stage_type,
            &exit,
            node.info.shred_version(),
            vote_tracker,
            bank_forks.clone(),
            verified_vote_sender,
            gossip_verified_vote_hash_sender,
            replay_vote_receiver,
            replay_vote_sender,
            bank_notification_sender,
            config.tpu_coalesce_ms,
            cluster_confirmed_slot_sender,
            &connection_cache,
            &identity_keypair,
            config.runtime_config.log_messages_bytes_limit,
            &staked_nodes,
            config.staked_nodes_overrides.clone(),
            banking_tracer,
            tracer_thread,
            tpu_enable_udp,
        );

        datapoint_info!(
            "validator-new",
            ("id", id.to_string(), String),
            ("version", solana_version::version!(), String)
        );

        *start_progress.write().unwrap() = ValidatorStartProgress::Running;
        Ok(Self {
            stats_reporter_service,
            gossip_service,
            serve_repair_service,
            json_rpc_service,
            pubsub_service,
            rpc_completed_slots_service,
            optimistically_confirmed_bank_tracker,
            transaction_status_service,
            rewards_recorder_service,
            cache_block_meta_service,
            system_monitor_service,
            sample_performance_service,
            poh_timing_report_service,
            snapshot_packager_service,
            completed_data_sets_service,
            tpu,
            tvu,
            poh_service,
            poh_recorder,
            ip_echo_server,
            validator_exit: config.validator_exit.clone(),
            cluster_info,
            bank_forks,
            blockstore,
            geyser_plugin_service,
            ledger_metric_report_service,
            accounts_background_service,
            accounts_hash_verifier,
        })
    }

    // Used for notifying many nodes in parallel to exit
    pub fn exit(&mut self) {
        self.validator_exit.write().unwrap().exit();

        // drop all signals in blockstore
        self.blockstore.drop_signal();
    }

    pub fn close(mut self) {
        self.exit();
        self.join();
    }

    fn print_node_info(node: &Node) {
        info!("{:?}", node.info);
        info!(
            "local gossip address: {}",
            node.sockets.gossip.local_addr().unwrap()
        );
        info!(
            "local broadcast address: {}",
            node.sockets
                .broadcast
                .first()
                .unwrap()
                .local_addr()
                .unwrap()
        );
        info!(
            "local repair address: {}",
            node.sockets.repair.local_addr().unwrap()
        );
        info!(
            "local retransmit address: {}",
            node.sockets.retransmit_sockets[0].local_addr().unwrap()
        );
    }

    pub fn join(self) {
        drop(self.bank_forks);
        drop(self.cluster_info);

        self.poh_service.join().expect("poh_service");
        drop(self.poh_recorder);

        if let Some(json_rpc_service) = self.json_rpc_service {
            json_rpc_service.join().expect("rpc_service");
        }

        if let Some(pubsub_service) = self.pubsub_service {
            pubsub_service.join().expect("pubsub_service");
        }

        self.rpc_completed_slots_service
            .join()
            .expect("rpc_completed_slots_service");

        if let Some(optimistically_confirmed_bank_tracker) =
            self.optimistically_confirmed_bank_tracker
        {
            optimistically_confirmed_bank_tracker
                .join()
                .expect("optimistically_confirmed_bank_tracker");
        }

        if let Some(transaction_status_service) = self.transaction_status_service {
            transaction_status_service
                .join()
                .expect("transaction_status_service");
        }

        if let Some(rewards_recorder_service) = self.rewards_recorder_service {
            rewards_recorder_service
                .join()
                .expect("rewards_recorder_service");
        }

        if let Some(cache_block_meta_service) = self.cache_block_meta_service {
            cache_block_meta_service
                .join()
                .expect("cache_block_meta_service");
        }

        if let Some(system_monitor_service) = self.system_monitor_service {
            system_monitor_service
                .join()
                .expect("system_monitor_service");
        }

        if let Some(sample_performance_service) = self.sample_performance_service {
            sample_performance_service
                .join()
                .expect("sample_performance_service");
        }

        if let Some(s) = self.snapshot_packager_service {
            s.join().expect("snapshot_packager_service");
        }

        self.gossip_service.join().expect("gossip_service");
        self.serve_repair_service
            .join()
            .expect("serve_repair_service");
        self.stats_reporter_service
            .join()
            .expect("stats_reporter_service");
        self.ledger_metric_report_service
            .join()
            .expect("ledger_metric_report_service");
        self.accounts_background_service
            .join()
            .expect("accounts_background_service");
        self.accounts_hash_verifier
            .join()
            .expect("accounts_hash_verifier");
        self.tpu.join().expect("tpu");
        self.tvu.join().expect("tvu");
        self.completed_data_sets_service
            .join()
            .expect("completed_data_sets_service");
        if let Some(ip_echo_server) = self.ip_echo_server {
            ip_echo_server.shutdown_background();
        }

        if let Some(geyser_plugin_service) = self.geyser_plugin_service {
            geyser_plugin_service.join().expect("geyser_plugin_service");
        }

        self.poh_timing_report_service
            .join()
            .expect("poh_timing_report_service");
    }
}

fn active_vote_account_exists_in_bank(bank: &Arc<Bank>, vote_account: &Pubkey) -> bool {
    if let Some(account) = &bank.get_account(vote_account) {
        if let Some(vote_state) = vote_state::from(account) {
            return !vote_state.votes.is_empty();
        }
    }
    false
}

fn check_poh_speed(
    genesis_config: &GenesisConfig,
    maybe_hash_samples: Option<u64>,
) -> Result<(), String> {
    if let Some(hashes_per_tick) = genesis_config.hashes_per_tick() {
        let ticks_per_slot = genesis_config.ticks_per_slot();
        let hashes_per_slot = hashes_per_tick * ticks_per_slot;

        let hash_samples = maybe_hash_samples.unwrap_or(hashes_per_slot);
        let hash_time_ns = compute_hash_time_ns(hash_samples);

        let my_ns_per_slot = (hash_time_ns * hashes_per_slot) / hash_samples;
        debug!("computed: ns_per_slot: {}", my_ns_per_slot);
        let target_ns_per_slot = genesis_config.ns_per_slot() as u64;
        debug!(
            "cluster ns_per_hash: {}ns ns_per_slot: {}",
            target_ns_per_slot / hashes_per_slot,
            target_ns_per_slot
        );
        if my_ns_per_slot < target_ns_per_slot {
            let extra_ns = target_ns_per_slot - my_ns_per_slot;
            info!("PoH speed check: Will sleep {}ns per slot.", extra_ns);
        } else {
            return Err(format!(
                "PoH is slower than cluster target tick rate! mine: {my_ns_per_slot} cluster: {target_ns_per_slot}.",
            ));
        }
    }
    Ok(())
}

fn maybe_cluster_restart_with_hard_fork(config: &ValidatorConfig, root_slot: Slot) -> Option<Slot> {
    // detect cluster restart (hard fork) indirectly via wait_for_supermajority...
    if let Some(wait_slot_for_supermajority) = config.wait_for_supermajority {
        if wait_slot_for_supermajority == root_slot {
            return Some(wait_slot_for_supermajority);
        }
    }

    None
}

fn post_process_restored_tower(
    restored_tower: crate::consensus::Result<Tower>,
    validator_identity: &Pubkey,
    vote_account: &Pubkey,
    config: &ValidatorConfig,
    bank_forks: &BankForks,
) -> Result<Tower, String> {
    let mut should_require_tower = config.require_tower;

    let restored_tower = restored_tower.and_then(|tower| {
        let root_bank = bank_forks.root_bank();
        let slot_history = root_bank.get_slot_history();
        // make sure tower isn't corrupted first before the following hard fork check
        let tower = tower.adjust_lockouts_after_replay(root_bank.slot(), &slot_history);

        if let Some(hard_fork_restart_slot) =
            maybe_cluster_restart_with_hard_fork(config, root_bank.slot())
        {
            // intentionally fail to restore tower; we're supposedly in a new hard fork; past
            // out-of-chain vote state doesn't make sense at all
            // what if --wait-for-supermajority again if the validator restarted?
            let message =
                format!("Hard fork is detected; discarding tower restoration result: {tower:?}");
            datapoint_error!("tower_error", ("error", message, String),);
            error!("{}", message);

            // unconditionally relax tower requirement so that we can always restore tower
            // from root bank.
            should_require_tower = false;
            return Err(crate::consensus::TowerError::HardFork(
                hard_fork_restart_slot,
            ));
        }

        if let Some(warp_slot) = config.warp_slot {
            // unconditionally relax tower requirement so that we can always restore tower
            // from root bank after the warp
            should_require_tower = false;
            return Err(crate::consensus::TowerError::HardFork(warp_slot));
        }

        tower
    });

    let restored_tower = match restored_tower {
        Ok(tower) => tower,
        Err(err) => {
            let voting_has_been_active =
                active_vote_account_exists_in_bank(&bank_forks.working_bank(), vote_account);
            if !err.is_file_missing() {
                datapoint_error!(
                    "tower_error",
                    ("error", format!("Unable to restore tower: {err}"), String),
                );
            }
            if should_require_tower && voting_has_been_active {
                return Err(format!(
                    "Requested mandatory tower restore failed: {err}. \
                     And there is an existing vote_account containing actual votes. \
                     Aborting due to possible conflicting duplicate votes"
                ));
            }
            if err.is_file_missing() && !voting_has_been_active {
                // Currently, don't protect against spoofed snapshots with no tower at all
                info!(
                    "Ignoring expected failed tower restore because this is the initial \
                      validator start with the vote account..."
                );
            } else {
                error!(
                    "Rebuilding a new tower from the latest vote account due to failed tower restore: {}",
                    err
                );
            }

            Tower::new_from_bankforks(bank_forks, validator_identity, vote_account)
        }
    };

    Ok(restored_tower)
}

#[allow(clippy::type_complexity)]
fn load_blockstore(
    config: &ValidatorConfig,
    ledger_path: &Path,
    exit: &Arc<AtomicBool>,
    start_progress: &Arc<RwLock<ValidatorStartProgress>>,
    accounts_update_notifier: Option<AccountsUpdateNotifier>,
    transaction_notifier: Option<TransactionNotifierLock>,
    poh_timing_point_sender: Option<PohTimingSender>,
) -> Result<
    (
        GenesisConfig,
        Arc<RwLock<BankForks>>,
        Arc<Blockstore>,
        Slot,
        Receiver<bool>,
        CompletedSlotsReceiver,
        LeaderScheduleCache,
        Option<StartingSnapshotHashes>,
        TransactionHistoryServices,
        blockstore_processor::ProcessOptions,
        BlockstoreRootScan,
        DroppedSlotsReceiver,
    ),
    String,
> {
    info!("loading ledger from {:?}...", ledger_path);
    *start_progress.write().unwrap() = ValidatorStartProgress::LoadingLedger;
    let genesis_config = open_genesis_config(ledger_path, config.max_genesis_archive_unpacked_size);

    // This needs to be limited otherwise the state in the VoteAccount data
    // grows too large
    let leader_schedule_slot_offset = genesis_config.epoch_schedule.leader_schedule_slot_offset;
    let slots_per_epoch = genesis_config.epoch_schedule.slots_per_epoch;
    let leader_epoch_offset = (leader_schedule_slot_offset + slots_per_epoch - 1) / slots_per_epoch;
    assert!(leader_epoch_offset <= MAX_LEADER_SCHEDULE_EPOCH_OFFSET);

    let genesis_hash = genesis_config.hash();
    info!("genesis hash: {}", genesis_hash);

    if let Some(expected_genesis_hash) = config.expected_genesis_hash {
        if genesis_hash != expected_genesis_hash {
            return Err(format!(
                "genesis hash mismatch: hash={genesis_hash} expected={expected_genesis_hash}. Delete the ledger directory to continue: {ledger_path:?}",
            ));
        }
    }

    if !config.no_poh_speed_test {
        check_poh_speed(&genesis_config, None)?;
    }

    let BlockstoreSignals {
        mut blockstore,
        ledger_signal_receiver,
        completed_slots_receiver,
        ..
    } = Blockstore::open_with_signal(
        ledger_path,
        BlockstoreOptions {
            recovery_mode: config.wal_recovery_mode.clone(),
            column_options: config.ledger_column_options.clone(),
            enforce_ulimit_nofile: config.enforce_ulimit_nofile,
            ..BlockstoreOptions::default()
        },
    )
    .expect("Failed to open ledger database");
    blockstore.shred_timing_point_sender = poh_timing_point_sender;
    // following boot sequence (esp BankForks) could set root. so stash the original value
    // of blockstore root away here as soon as possible.
    let original_blockstore_root = blockstore.last_root();

    let blockstore = Arc::new(blockstore);
    let blockstore_root_scan = BlockstoreRootScan::new(config, &blockstore, exit);
    let halt_at_slot = config
        .halt_at_slot
        .or_else(|| blockstore.highest_slot().unwrap_or(None));

    let process_options = blockstore_processor::ProcessOptions {
        poh_verify: config.poh_verify,
        halt_at_slot,
        new_hard_forks: config.new_hard_forks.clone(),
        debug_keys: config.debug_keys.clone(),
        account_indexes: config.account_indexes.clone(),
        accounts_db_config: config.accounts_db_config.clone(),
        shrink_ratio: config.accounts_shrink_ratio,
        accounts_db_test_hash_calculation: config.accounts_db_test_hash_calculation,
        accounts_db_skip_shrink: config.accounts_db_skip_shrink,
        runtime_config: config.runtime_config.clone(),
        ..blockstore_processor::ProcessOptions::default()
    };

    let enable_rpc_transaction_history =
        config.rpc_addrs.is_some() && config.rpc_config.enable_rpc_transaction_history;
    let is_plugin_transaction_history_required = transaction_notifier.as_ref().is_some();
    let transaction_history_services =
        if enable_rpc_transaction_history || is_plugin_transaction_history_required {
            initialize_rpc_transaction_history_services(
                blockstore.clone(),
                exit,
                enable_rpc_transaction_history,
                config.rpc_config.enable_extended_tx_metadata_storage,
                transaction_notifier,
            )
        } else {
            TransactionHistoryServices::default()
        };

    let (bank_forks, mut leader_schedule_cache, starting_snapshot_hashes) =
        bank_forks_utils::load_bank_forks(
            &genesis_config,
            &blockstore,
            config.account_paths.clone(),
            config.account_shrink_paths.clone(),
            Some(&config.snapshot_config),
            &process_options,
            transaction_history_services
                .cache_block_meta_sender
                .as_ref(),
            accounts_update_notifier,
            exit,
        );

    // Before replay starts, set the callbacks in each of the banks in BankForks so that
    // all dropped banks come through the `pruned_banks_receiver` channel. This way all bank
    // drop behavior can be safely synchronized with any other ongoing accounts activity like
    // cache flush, clean, shrink, as long as the same thread performing those activities also
    // is processing the dropped banks from the `pruned_banks_receiver` channel.
    let pruned_banks_receiver =
        AccountsBackgroundService::setup_bank_drop_callback(bank_forks.clone());
    {
        let hard_forks: Vec<_> = bank_forks
            .read()
            .unwrap()
            .working_bank()
            .hard_forks()
            .read()
            .unwrap()
            .iter()
            .copied()
            .collect();
        if !hard_forks.is_empty() {
            info!("Hard forks: {:?}", hard_forks);
        }
    }

    leader_schedule_cache.set_fixed_leader_schedule(config.fixed_leader_schedule.clone());
    {
        let mut bank_forks = bank_forks.write().unwrap();
        bank_forks.set_snapshot_config(Some(config.snapshot_config.clone()));
        bank_forks.set_accounts_hash_interval_slots(config.accounts_hash_interval_slots);
        if let Some(ref shrink_paths) = config.account_shrink_paths {
            bank_forks
                .working_bank()
                .set_shrink_paths(shrink_paths.clone());
        }
    }

    Ok((
        genesis_config,
        bank_forks,
        blockstore,
        original_blockstore_root,
        ledger_signal_receiver,
        completed_slots_receiver,
        leader_schedule_cache,
        starting_snapshot_hashes,
        transaction_history_services,
        process_options,
        blockstore_root_scan,
        pruned_banks_receiver,
    ))
}

pub struct ProcessBlockStore<'a> {
    id: &'a Pubkey,
    vote_account: &'a Pubkey,
    start_progress: &'a Arc<RwLock<ValidatorStartProgress>>,
    blockstore: &'a Blockstore,
    original_blockstore_root: Slot,
    bank_forks: &'a Arc<RwLock<BankForks>>,
    leader_schedule_cache: &'a LeaderScheduleCache,
    process_options: &'a blockstore_processor::ProcessOptions,
    transaction_status_sender: Option<&'a TransactionStatusSender>,
    cache_block_meta_sender: Option<CacheBlockMetaSender>,
    blockstore_root_scan: Option<BlockstoreRootScan>,
    accounts_background_request_sender: AbsRequestSender,
    config: &'a ValidatorConfig,
    tower: Option<Tower>,
}

impl<'a> ProcessBlockStore<'a> {
    #[allow(clippy::too_many_arguments)]
    fn new(
        id: &'a Pubkey,
        vote_account: &'a Pubkey,
        start_progress: &'a Arc<RwLock<ValidatorStartProgress>>,
        blockstore: &'a Blockstore,
        original_blockstore_root: Slot,
        bank_forks: &'a Arc<RwLock<BankForks>>,
        leader_schedule_cache: &'a LeaderScheduleCache,
        process_options: &'a blockstore_processor::ProcessOptions,
        transaction_status_sender: Option<&'a TransactionStatusSender>,
        cache_block_meta_sender: Option<CacheBlockMetaSender>,
        blockstore_root_scan: BlockstoreRootScan,
        accounts_background_request_sender: AbsRequestSender,
        config: &'a ValidatorConfig,
    ) -> Self {
        Self {
            id,
            vote_account,
            start_progress,
            blockstore,
            original_blockstore_root,
            bank_forks,
            leader_schedule_cache,
            process_options,
            transaction_status_sender,
            cache_block_meta_sender,
            blockstore_root_scan: Some(blockstore_root_scan),
            accounts_background_request_sender,
            config,
            tower: None,
        }
    }

    pub(crate) fn process(&mut self) -> Result<(), String> {
        if self.tower.is_none() {
            let previous_start_process = *self.start_progress.read().unwrap();
            *self.start_progress.write().unwrap() = ValidatorStartProgress::LoadingLedger;

            let exit = Arc::new(AtomicBool::new(false));
            if let Ok(Some(max_slot)) = self.blockstore.highest_slot() {
                let bank_forks = self.bank_forks.clone();
                let exit = exit.clone();
                let start_progress = self.start_progress.clone();

                let _ = Builder::new()
                    .name("solRptLdgrStat".to_string())
                    .spawn(move || {
                        while !exit.load(Ordering::Relaxed) {
                            let slot = bank_forks.read().unwrap().working_bank().slot();
                            *start_progress.write().unwrap() =
                                ValidatorStartProgress::ProcessingLedger { slot, max_slot };
                            sleep(Duration::from_secs(2));
                        }
                    })
                    .unwrap();
            }
            if let Err(e) = blockstore_processor::process_blockstore_from_root(
                self.blockstore,
                self.bank_forks,
                self.leader_schedule_cache,
                self.process_options,
                self.transaction_status_sender,
                self.cache_block_meta_sender.as_ref(),
                &self.accounts_background_request_sender,
            ) {
                exit.store(true, Ordering::Relaxed);
                return Err(format!("Failed to load ledger: {e:?}"));
            }

            exit.store(true, Ordering::Relaxed);

            if let Some(blockstore_root_scan) = self.blockstore_root_scan.take() {
                blockstore_root_scan.join();
            }

            self.tower = Some({
                let restored_tower = Tower::restore(self.config.tower_storage.as_ref(), self.id);
                if let Ok(tower) = &restored_tower {
                    // reconciliation attempt 1 of 2 with tower
                    if let Err(e) = reconcile_blockstore_roots_with_external_source(
                        ExternalRootSource::Tower(tower.root()),
                        self.blockstore,
                        &mut self.original_blockstore_root,
                    ) {
                        return Err(format!("Failed to reconcile blockstore with tower: {e:?}"));
                    }
                }

                post_process_restored_tower(
                    restored_tower,
                    self.id,
                    self.vote_account,
                    self.config,
                    &self.bank_forks.read().unwrap(),
                )?
            });

            if let Some(hard_fork_restart_slot) = maybe_cluster_restart_with_hard_fork(
                self.config,
                self.bank_forks.read().unwrap().root_bank().slot(),
            ) {
                // reconciliation attempt 2 of 2 with hard fork
                // this should be #2 because hard fork root > tower root in almost all cases
                if let Err(e) = reconcile_blockstore_roots_with_external_source(
                    ExternalRootSource::HardFork(hard_fork_restart_slot),
                    self.blockstore,
                    &mut self.original_blockstore_root,
                ) {
                    return Err(format!(
                        "Failed to reconcile blockstore with hard fork: {e:?}"
                    ));
                }
            }

            *self.start_progress.write().unwrap() = previous_start_process;
        }
        Ok(())
    }

    pub(crate) fn process_to_create_tower(mut self) -> Result<Tower, String> {
        self.process()?;
        Ok(self.tower.unwrap())
    }
}

fn maybe_warp_slot(
    config: &ValidatorConfig,
    process_blockstore: &mut ProcessBlockStore,
    ledger_path: &Path,
    bank_forks: &RwLock<BankForks>,
    leader_schedule_cache: &LeaderScheduleCache,
    accounts_background_request_sender: &AbsRequestSender,
) -> Result<(), String> {
    if let Some(warp_slot) = config.warp_slot {
        process_blockstore.process()?;

        let mut bank_forks = bank_forks.write().unwrap();

        let working_bank = bank_forks.working_bank();

        if warp_slot <= working_bank.slot() {
            return Err(format!(
                "warp slot ({}) cannot be less than the working bank slot ({})",
                warp_slot,
                working_bank.slot()
            ));
        }
        info!("warping to slot {}", warp_slot);

        let root_bank = bank_forks.root_bank();
<<<<<<< HEAD
        bank_forks.add_new_bank_for_replaying(Bank::warp_from_parent(
=======

        // An accounts hash calculation from storages will occur in warp_from_parent() below.  This
        // requires that the accounts cache has been flushed, which requires the parent slot to be
        // rooted.
        root_bank.squash();
        root_bank.force_flush_accounts_cache();

        bank_forks.insert(Bank::warp_from_parent(
>>>>>>> 0e13dcca
            &root_bank,
            &Pubkey::default(),
            warp_slot,
            solana_runtime::accounts_db::CalcAccountsHashDataSource::Storages,
        ));
        bank_forks.set_root(
            warp_slot,
            accounts_background_request_sender,
            Some(warp_slot),
        );
        leader_schedule_cache.set_root(&bank_forks.root_bank());

        let full_snapshot_archive_info = match snapshot_utils::bank_to_full_snapshot_archive(
            ledger_path,
            &bank_forks.root_bank(),
            None,
            &config.snapshot_config.full_snapshot_archives_dir,
            &config.snapshot_config.incremental_snapshot_archives_dir,
            config.snapshot_config.archive_format,
            config
                .snapshot_config
                .maximum_full_snapshot_archives_to_retain,
            config
                .snapshot_config
                .maximum_incremental_snapshot_archives_to_retain,
        ) {
            Ok(archive_info) => archive_info,
            Err(e) => return Err(format!("Unable to create snapshot: {e}")),
        };
        info!(
            "created snapshot: {}",
            full_snapshot_archive_info.path().display()
        );
    }
    Ok(())
}

fn blockstore_contains_bad_shred_version(
    blockstore: &Blockstore,
    start_slot: Slot,
    shred_version: u16,
) -> bool {
    let now = Instant::now();
    // Search for shreds with incompatible version in blockstore
    if let Ok(slot_meta_iterator) = blockstore.slot_meta_iterator(start_slot) {
        info!("Searching for incorrect shreds..");
        for (slot, _meta) in slot_meta_iterator {
            if let Ok(shreds) = blockstore.get_data_shreds_for_slot(slot, 0) {
                for shred in &shreds {
                    if shred.version() != shred_version {
                        return true;
                    }
                }
            }
            if now.elapsed().as_secs() > 60 {
                info!("Didn't find incorrect shreds after 60 seconds, aborting");
                return false;
            }
        }
    }
    false
}

fn backup_and_clear_blockstore(ledger_path: &Path, start_slot: Slot, shred_version: u16) {
    let blockstore = Blockstore::open(ledger_path).unwrap();
    let do_copy_and_clear =
        blockstore_contains_bad_shred_version(&blockstore, start_slot, shred_version);

    // If found, then copy shreds to another db and clear from start_slot
    if do_copy_and_clear {
        let folder_name = format!("backup_rocksdb_{}", thread_rng().gen_range(0, 99999));
        let backup_blockstore = Blockstore::open(&ledger_path.join(folder_name));
        let mut last_print = Instant::now();
        let mut copied = 0;
        let mut last_slot = None;
        let slot_meta_iterator = blockstore.slot_meta_iterator(start_slot).unwrap();
        for (slot, _meta) in slot_meta_iterator {
            if let Ok(shreds) = blockstore.get_data_shreds_for_slot(slot, 0) {
                if let Ok(ref backup_blockstore) = backup_blockstore {
                    copied += shreds.len();
                    let _ = backup_blockstore.insert_shreds(shreds, None, true);
                }
            }
            if last_print.elapsed().as_millis() > 3000 {
                info!(
                    "Copying shreds from slot {} copied {} so far.",
                    start_slot, copied
                );
                last_print = Instant::now();
            }
            last_slot = Some(slot);
        }

        let end_slot = last_slot.unwrap();
        info!("Purging slots {} to {}", start_slot, end_slot);
        blockstore.purge_from_next_slots(start_slot, end_slot);
        blockstore.purge_slots(start_slot, end_slot, PurgeType::Exact);
        info!("done");
    }
    drop(blockstore);
}

fn initialize_rpc_transaction_history_services(
    blockstore: Arc<Blockstore>,
    exit: &Arc<AtomicBool>,
    enable_rpc_transaction_history: bool,
    enable_extended_tx_metadata_storage: bool,
    transaction_notifier: Option<TransactionNotifierLock>,
) -> TransactionHistoryServices {
    let max_complete_transaction_status_slot = Arc::new(AtomicU64::new(blockstore.max_root()));
    let (transaction_status_sender, transaction_status_receiver) = unbounded();
    let transaction_status_sender = Some(TransactionStatusSender {
        sender: transaction_status_sender,
    });
    let transaction_status_service = Some(TransactionStatusService::new(
        transaction_status_receiver,
        max_complete_transaction_status_slot.clone(),
        enable_rpc_transaction_history,
        transaction_notifier,
        blockstore.clone(),
        enable_extended_tx_metadata_storage,
        exit,
    ));

    let (rewards_recorder_sender, rewards_receiver) = unbounded();
    let rewards_recorder_sender = Some(rewards_recorder_sender);
    let rewards_recorder_service = Some(RewardsRecorderService::new(
        rewards_receiver,
        blockstore.clone(),
        exit,
    ));

    let (cache_block_meta_sender, cache_block_meta_receiver) = unbounded();
    let cache_block_meta_sender = Some(cache_block_meta_sender);
    let cache_block_meta_service = Some(CacheBlockMetaService::new(
        cache_block_meta_receiver,
        blockstore,
        exit,
    ));
    TransactionHistoryServices {
        transaction_status_sender,
        transaction_status_service,
        max_complete_transaction_status_slot,
        rewards_recorder_sender,
        rewards_recorder_service,
        cache_block_meta_sender,
        cache_block_meta_service,
    }
}

#[derive(Debug, PartialEq, Eq)]
enum ValidatorError {
    BadExpectedBankHash,
    NotEnoughLedgerData,
    Error(String),
}

// Return if the validator waited on other nodes to start. In this case
// it should not wait for one of it's votes to land to produce blocks
// because if the whole network is waiting, then it will stall.
//
// Error indicates that a bad hash was encountered or another condition
// that is unrecoverable and the validator should exit.
fn wait_for_supermajority(
    config: &ValidatorConfig,
    process_blockstore: Option<&mut ProcessBlockStore>,
    bank_forks: &RwLock<BankForks>,
    cluster_info: &ClusterInfo,
    rpc_override_health_check: Arc<AtomicBool>,
    start_progress: &Arc<RwLock<ValidatorStartProgress>>,
) -> Result<bool, ValidatorError> {
    match config.wait_for_supermajority {
        None => Ok(false),
        Some(wait_for_supermajority_slot) => {
            if let Some(process_blockstore) = process_blockstore {
                process_blockstore
                    .process()
                    .map_err(ValidatorError::Error)?;
            }

            let bank = bank_forks.read().unwrap().working_bank();
            match wait_for_supermajority_slot.cmp(&bank.slot()) {
                std::cmp::Ordering::Less => return Ok(false),
                std::cmp::Ordering::Greater => {
                    error!(
                        "Ledger does not have enough data to wait for supermajority, \
                             please enable snapshot fetch. Has {} needs {}",
                        bank.slot(),
                        wait_for_supermajority_slot
                    );
                    return Err(ValidatorError::NotEnoughLedgerData);
                }
                _ => {}
            }

            if let Some(expected_bank_hash) = config.expected_bank_hash {
                if bank.hash() != expected_bank_hash {
                    error!(
                        "Bank hash({}) does not match expected value: {}",
                        bank.hash(),
                        expected_bank_hash
                    );
                    return Err(ValidatorError::BadExpectedBankHash);
                }
            }

            for i in 1.. {
                if i % 10 == 1 {
                    info!(
                        "Waiting for {}% of activated stake at slot {} to be in gossip...",
                        WAIT_FOR_SUPERMAJORITY_THRESHOLD_PERCENT,
                        bank.slot()
                    );
                }

                let gossip_stake_percent =
                    get_stake_percent_in_gossip(&bank, cluster_info, i % 10 == 0);

                *start_progress.write().unwrap() =
                    ValidatorStartProgress::WaitingForSupermajority {
                        slot: wait_for_supermajority_slot,
                        gossip_stake_percent,
                    };

                if gossip_stake_percent >= WAIT_FOR_SUPERMAJORITY_THRESHOLD_PERCENT {
                    info!(
                        "Supermajority reached, {}% active stake detected, starting up now.",
                        gossip_stake_percent,
                    );
                    break;
                }
                // The normal RPC health checks don't apply as the node is waiting, so feign health to
                // prevent load balancers from removing the node from their list of candidates during a
                // manual restart.
                rpc_override_health_check.store(true, Ordering::Relaxed);
                sleep(Duration::new(1, 0));
            }
            rpc_override_health_check.store(false, Ordering::Relaxed);
            Ok(true)
        }
    }
}

// Get the activated stake percentage (based on the provided bank) that is visible in gossip
fn get_stake_percent_in_gossip(bank: &Bank, cluster_info: &ClusterInfo, log: bool) -> u64 {
    let mut online_stake = 0;
    let mut wrong_shred_stake = 0;
    let mut wrong_shred_nodes = vec![];
    let mut offline_stake = 0;
    let mut offline_nodes = vec![];

    let mut total_activated_stake = 0;
    let now = timestamp();
    // Nodes contact infos are saved to disk and restored on validator startup.
    // Staked nodes entries will not expire until an epoch after. So it
    // is necessary here to filter for recent entries to establish liveness.
    let peers: HashMap<_, _> = cluster_info
        .all_tvu_peers()
        .into_iter()
        .filter(|node| {
            let age = now.saturating_sub(node.wallclock);
            // Contact infos are refreshed twice during this period.
            age < CRDS_GOSSIP_PULL_CRDS_TIMEOUT_MS
        })
        .map(|node| (node.id, node))
        .collect();
    let my_shred_version = cluster_info.my_shred_version();
    let my_id = cluster_info.id();

    for (activated_stake, vote_account) in bank.vote_accounts().values() {
        let activated_stake = *activated_stake;
        total_activated_stake += activated_stake;

        if activated_stake == 0 {
            continue;
        }
        let vote_state_node_pubkey = vote_account.node_pubkey().unwrap_or_default();

        if let Some(peer) = peers.get(&vote_state_node_pubkey) {
            if peer.shred_version == my_shred_version {
                trace!(
                    "observed {} in gossip, (activated_stake={})",
                    vote_state_node_pubkey,
                    activated_stake
                );
                online_stake += activated_stake;
            } else {
                wrong_shred_stake += activated_stake;
                wrong_shred_nodes.push((activated_stake, vote_state_node_pubkey));
            }
        } else if vote_state_node_pubkey == my_id {
            online_stake += activated_stake; // This node is online
        } else {
            offline_stake += activated_stake;
            offline_nodes.push((activated_stake, vote_state_node_pubkey));
        }
    }

    let online_stake_percentage = (online_stake as f64 / total_activated_stake as f64) * 100.;
    if log {
        info!(
            "{:.3}% of active stake visible in gossip",
            online_stake_percentage
        );

        if !wrong_shred_nodes.is_empty() {
            info!(
                "{:.3}% of active stake has the wrong shred version in gossip",
                (wrong_shred_stake as f64 / total_activated_stake as f64) * 100.,
            );
            wrong_shred_nodes.sort_by(|b, a| a.0.cmp(&b.0)); // sort by reverse stake weight
            for (stake, identity) in wrong_shred_nodes {
                info!(
                    "    {:.3}% - {}",
                    (stake as f64 / total_activated_stake as f64) * 100.,
                    identity
                );
            }
        }

        if !offline_nodes.is_empty() {
            info!(
                "{:.3}% of active stake is not visible in gossip",
                (offline_stake as f64 / total_activated_stake as f64) * 100.
            );
            offline_nodes.sort_by(|b, a| a.0.cmp(&b.0)); // sort by reverse stake weight
            for (stake, identity) in offline_nodes {
                info!(
                    "    {:.3}% - {}",
                    (stake as f64 / total_activated_stake as f64) * 100.,
                    identity
                );
            }
        }
    }

    online_stake_percentage as u64
}

fn cleanup_accounts_paths(config: &ValidatorConfig) {
    for accounts_path in &config.account_paths {
        move_and_async_delete_path(accounts_path);
    }
    if let Some(ref shrink_paths) = config.account_shrink_paths {
        for accounts_path in shrink_paths {
            move_and_async_delete_path(accounts_path);
        }
    }
}

pub fn is_snapshot_config_valid(
    snapshot_config: &SnapshotConfig,
    accounts_hash_interval_slots: Slot,
) -> bool {
    // if the snapshot config is configured to *not* take snapshots, then it is valid
    if !snapshot_config.should_generate_snapshots() {
        return true;
    }

    let full_snapshot_interval_slots = snapshot_config.full_snapshot_archive_interval_slots;
    let incremental_snapshot_interval_slots =
        snapshot_config.incremental_snapshot_archive_interval_slots;

    let is_incremental_config_valid = if incremental_snapshot_interval_slots == Slot::MAX {
        true
    } else {
        incremental_snapshot_interval_slots >= accounts_hash_interval_slots
            && incremental_snapshot_interval_slots % accounts_hash_interval_slots == 0
            && full_snapshot_interval_slots > incremental_snapshot_interval_slots
    };

    full_snapshot_interval_slots >= accounts_hash_interval_slots
        && full_snapshot_interval_slots % accounts_hash_interval_slots == 0
        && is_incremental_config_valid
}

#[cfg(test)]
mod tests {
    use {
        super::*,
        crossbeam_channel::{bounded, RecvTimeoutError},
        solana_gossip::contact_info::{ContactInfo, LegacyContactInfo},
        solana_ledger::{create_new_tmp_ledger, genesis_utils::create_genesis_config_with_leader},
        solana_sdk::{genesis_config::create_genesis_config, poh_config::PohConfig},
        solana_tpu_client::tpu_client::{
            DEFAULT_TPU_CONNECTION_POOL_SIZE, DEFAULT_TPU_ENABLE_UDP, DEFAULT_TPU_USE_QUIC,
        },
        std::{fs::remove_dir_all, thread, time::Duration},
    };

    #[test]
    fn validator_exit() {
        solana_logger::setup();
        let leader_keypair = Keypair::new();
        let leader_node = Node::new_localhost_with_pubkey(&leader_keypair.pubkey());

        let validator_keypair = Keypair::new();
        let validator_node = Node::new_localhost_with_pubkey(&validator_keypair.pubkey());
        let genesis_config =
            create_genesis_config_with_leader(10_000, &leader_keypair.pubkey(), 1000)
                .genesis_config;
        let (validator_ledger_path, _blockhash) = create_new_tmp_ledger!(&genesis_config);

        let voting_keypair = Arc::new(Keypair::new());
        let config = ValidatorConfig {
            rpc_addrs: Some((
                validator_node.info.rpc().unwrap(),
                validator_node.info.rpc_pubsub().unwrap(),
            )),
            ..ValidatorConfig::default_for_test()
        };
        let start_progress = Arc::new(RwLock::new(ValidatorStartProgress::default()));
        let validator = Validator::new(
            validator_node,
            Arc::new(validator_keypair),
            &validator_ledger_path,
            &voting_keypair.pubkey(),
            Arc::new(RwLock::new(vec![voting_keypair.clone()])),
            vec![LegacyContactInfo::try_from(&leader_node.info).unwrap()],
            &config,
            true, // should_check_duplicate_instance
            start_progress.clone(),
            SocketAddrSpace::Unspecified,
            DEFAULT_TPU_USE_QUIC,
            DEFAULT_TPU_CONNECTION_POOL_SIZE,
            DEFAULT_TPU_ENABLE_UDP,
        )
        .expect("assume successful validator start");
        assert_eq!(
            *start_progress.read().unwrap(),
            ValidatorStartProgress::Running
        );
        validator.close();
        remove_dir_all(validator_ledger_path).unwrap();
    }

    #[test]
    fn test_backup_and_clear_blockstore() {
        use std::time::Instant;
        solana_logger::setup();
        use {
            solana_entry::entry,
            solana_ledger::{blockstore, get_tmp_ledger_path},
        };
        let blockstore_path = get_tmp_ledger_path!();
        {
            let blockstore = Blockstore::open(&blockstore_path).unwrap();

            let entries = entry::create_ticks(1, 0, Hash::default());

            info!("creating shreds");
            let mut last_print = Instant::now();
            for i in 1..10 {
                let shreds = blockstore::entries_to_test_shreds(
                    &entries,
                    i,     // slot
                    i - 1, // parent_slot
                    true,  // is_full_slot
                    1,     // version
                    true,  // merkle_variant
                );
                blockstore.insert_shreds(shreds, None, true).unwrap();
                if last_print.elapsed().as_millis() > 5000 {
                    info!("inserted {}", i);
                    last_print = Instant::now();
                }
            }
            drop(blockstore);

            // this purges and compacts all slots greater than or equal to 5
            backup_and_clear_blockstore(&blockstore_path, 5, 2);

            let blockstore = Blockstore::open(&blockstore_path).unwrap();
            // assert that slots less than 5 aren't affected
            assert!(blockstore.meta(4).unwrap().unwrap().next_slots.is_empty());
            for i in 5..10 {
                assert!(blockstore
                    .get_data_shreds_for_slot(i, 0)
                    .unwrap()
                    .is_empty());
            }
        }
    }

    #[test]
    fn validator_parallel_exit() {
        let leader_keypair = Keypair::new();
        let leader_node = Node::new_localhost_with_pubkey(&leader_keypair.pubkey());

        let mut ledger_paths = vec![];
        let mut validators: Vec<Validator> = (0..2)
            .map(|_| {
                let validator_keypair = Keypair::new();
                let validator_node = Node::new_localhost_with_pubkey(&validator_keypair.pubkey());
                let genesis_config =
                    create_genesis_config_with_leader(10_000, &leader_keypair.pubkey(), 1000)
                        .genesis_config;
                let (validator_ledger_path, _blockhash) = create_new_tmp_ledger!(&genesis_config);
                ledger_paths.push(validator_ledger_path.clone());
                let vote_account_keypair = Keypair::new();
                let config = ValidatorConfig {
                    rpc_addrs: Some((
                        validator_node.info.rpc().unwrap(),
                        validator_node.info.rpc_pubsub().unwrap(),
                    )),
                    ..ValidatorConfig::default_for_test()
                };
                Validator::new(
                    validator_node,
                    Arc::new(validator_keypair),
                    &validator_ledger_path,
                    &vote_account_keypair.pubkey(),
                    Arc::new(RwLock::new(vec![Arc::new(vote_account_keypair)])),
                    vec![LegacyContactInfo::try_from(&leader_node.info).unwrap()],
                    &config,
                    true, // should_check_duplicate_instance
                    Arc::new(RwLock::new(ValidatorStartProgress::default())),
                    SocketAddrSpace::Unspecified,
                    DEFAULT_TPU_USE_QUIC,
                    DEFAULT_TPU_CONNECTION_POOL_SIZE,
                    DEFAULT_TPU_ENABLE_UDP,
                )
                .expect("assume successful validator start")
            })
            .collect();

        // Each validator can exit in parallel to speed many sequential calls to join`
        validators.iter_mut().for_each(|v| v.exit());

        // spawn a new thread to wait for the join of the validator
        let (sender, receiver) = bounded(0);
        let _ = thread::spawn(move || {
            validators.into_iter().for_each(|validator| {
                validator.join();
            });
            sender.send(()).unwrap();
        });

        // timeout of 30s for shutting down the validators
        let timeout = Duration::from_secs(30);
        if let Err(RecvTimeoutError::Timeout) = receiver.recv_timeout(timeout) {
            panic!("timeout for shutting down validators",);
        }

        for path in ledger_paths {
            remove_dir_all(path).unwrap();
        }
    }

    #[test]
    fn test_wait_for_supermajority() {
        solana_logger::setup();
        use solana_sdk::hash::hash;
        let node_keypair = Arc::new(Keypair::new());
        let cluster_info = ClusterInfo::new(
            ContactInfo::new_localhost(&node_keypair.pubkey(), timestamp()),
            node_keypair,
            SocketAddrSpace::Unspecified,
        );

        let (genesis_config, _mint_keypair) = create_genesis_config(1);
        let bank_forks = RwLock::new(BankForks::new(Bank::new_for_tests(&genesis_config)));
        let mut config = ValidatorConfig::default_for_test();
        let rpc_override_health_check = Arc::new(AtomicBool::new(false));
        let start_progress = Arc::new(RwLock::new(ValidatorStartProgress::default()));

        assert!(!wait_for_supermajority(
            &config,
            None,
            &bank_forks,
            &cluster_info,
            rpc_override_health_check.clone(),
            &start_progress,
        )
        .unwrap());

        // bank=0, wait=1, should fail
        config.wait_for_supermajority = Some(1);
        assert_eq!(
            wait_for_supermajority(
                &config,
                None,
                &bank_forks,
                &cluster_info,
                rpc_override_health_check.clone(),
                &start_progress,
            ),
            Err(ValidatorError::NotEnoughLedgerData)
        );

        // bank=1, wait=0, should pass, bank is past the wait slot
        let bank_forks = RwLock::new(BankForks::new(Bank::new_from_parent(
            &bank_forks.read().unwrap().root_bank(),
            &Pubkey::default(),
            1,
        )));
        config.wait_for_supermajority = Some(0);
        assert!(!wait_for_supermajority(
            &config,
            None,
            &bank_forks,
            &cluster_info,
            rpc_override_health_check.clone(),
            &start_progress,
        )
        .unwrap());

        // bank=1, wait=1, equal, but bad hash provided
        config.wait_for_supermajority = Some(1);
        config.expected_bank_hash = Some(hash(&[1]));
        assert_eq!(
            wait_for_supermajority(
                &config,
                None,
                &bank_forks,
                &cluster_info,
                rpc_override_health_check,
                &start_progress,
            ),
            Err(ValidatorError::BadExpectedBankHash)
        );
    }

    #[test]
    fn test_interval_check() {
        fn new_snapshot_config(
            full_snapshot_archive_interval_slots: Slot,
            incremental_snapshot_archive_interval_slots: Slot,
        ) -> SnapshotConfig {
            SnapshotConfig {
                full_snapshot_archive_interval_slots,
                incremental_snapshot_archive_interval_slots,
                ..SnapshotConfig::default()
            }
        }

        assert!(is_snapshot_config_valid(
            &new_snapshot_config(300, 200),
            100
        ));

        let default_accounts_hash_interval =
            snapshot_utils::DEFAULT_INCREMENTAL_SNAPSHOT_ARCHIVE_INTERVAL_SLOTS;
        assert!(is_snapshot_config_valid(
            &new_snapshot_config(
                snapshot_utils::DEFAULT_FULL_SNAPSHOT_ARCHIVE_INTERVAL_SLOTS,
                snapshot_utils::DEFAULT_INCREMENTAL_SNAPSHOT_ARCHIVE_INTERVAL_SLOTS
            ),
            default_accounts_hash_interval,
        ));
        assert!(is_snapshot_config_valid(
            &new_snapshot_config(
                snapshot_utils::DEFAULT_FULL_SNAPSHOT_ARCHIVE_INTERVAL_SLOTS,
                Slot::MAX
            ),
            default_accounts_hash_interval
        ));
        assert!(is_snapshot_config_valid(
            &new_snapshot_config(
                snapshot_utils::DEFAULT_INCREMENTAL_SNAPSHOT_ARCHIVE_INTERVAL_SLOTS,
                Slot::MAX
            ),
            default_accounts_hash_interval
        ));
        assert!(is_snapshot_config_valid(
            &new_snapshot_config(Slot::MAX, Slot::MAX),
            Slot::MAX
        ));

        assert!(!is_snapshot_config_valid(&new_snapshot_config(0, 100), 100));
        assert!(!is_snapshot_config_valid(&new_snapshot_config(100, 0), 100));
        assert!(!is_snapshot_config_valid(
            &new_snapshot_config(42, 100),
            100
        ));
        assert!(!is_snapshot_config_valid(
            &new_snapshot_config(100, 42),
            100
        ));
        assert!(!is_snapshot_config_valid(
            &new_snapshot_config(100, 100),
            100
        ));
        assert!(!is_snapshot_config_valid(
            &new_snapshot_config(100, 200),
            100
        ));
        assert!(!is_snapshot_config_valid(
            &new_snapshot_config(444, 200),
            100
        ));
        assert!(!is_snapshot_config_valid(
            &new_snapshot_config(400, 222),
            100
        ));

        assert!(is_snapshot_config_valid(
            &SnapshotConfig::new_load_only(),
            100
        ));
        assert!(is_snapshot_config_valid(
            &SnapshotConfig {
                full_snapshot_archive_interval_slots: 41,
                incremental_snapshot_archive_interval_slots: 37,
                ..SnapshotConfig::new_load_only()
            },
            100
        ));
        assert!(is_snapshot_config_valid(
            &SnapshotConfig {
                full_snapshot_archive_interval_slots: Slot::MAX,
                incremental_snapshot_archive_interval_slots: Slot::MAX,
                ..SnapshotConfig::new_load_only()
            },
            100
        ));
    }

    #[test]
    fn test_poh_speed() {
        solana_logger::setup();
        let poh_config = PohConfig {
            target_tick_duration: Duration::from_millis(solana_sdk::clock::MS_PER_TICK),
            // make PoH rate really fast to cause the panic condition
            hashes_per_tick: Some(100 * solana_sdk::clock::DEFAULT_HASHES_PER_TICK),
            ..PohConfig::default()
        };
        let genesis_config = GenesisConfig {
            poh_config,
            ..GenesisConfig::default()
        };
        assert!(check_poh_speed(&genesis_config, Some(10_000)).is_err());
    }

    #[test]
    fn test_poh_speed_no_hashes_per_tick() {
        let poh_config = PohConfig {
            target_tick_duration: Duration::from_millis(solana_sdk::clock::MS_PER_TICK),
            hashes_per_tick: None,
            ..PohConfig::default()
        };
        let genesis_config = GenesisConfig {
            poh_config,
            ..GenesisConfig::default()
        };
        check_poh_speed(&genesis_config, Some(10_000)).unwrap();
    }
}<|MERGE_RESOLUTION|>--- conflicted
+++ resolved
@@ -1766,9 +1766,6 @@
         info!("warping to slot {}", warp_slot);
 
         let root_bank = bank_forks.root_bank();
-<<<<<<< HEAD
-        bank_forks.add_new_bank_for_replaying(Bank::warp_from_parent(
-=======
 
         // An accounts hash calculation from storages will occur in warp_from_parent() below.  This
         // requires that the accounts cache has been flushed, which requires the parent slot to be
@@ -1776,8 +1773,7 @@
         root_bank.squash();
         root_bank.force_flush_accounts_cache();
 
-        bank_forks.insert(Bank::warp_from_parent(
->>>>>>> 0e13dcca
+        bank_forks.add_new_bank_for_replaying(Bank::warp_from_parent(
             &root_bank,
             &Pubkey::default(),
             warp_slot,
