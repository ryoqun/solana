--- conflicted
+++ resolved
@@ -1200,8 +1200,6 @@
         )
         .unwrap();
 
-<<<<<<< HEAD
-=======
         // Repair quic endpoint.
         let repair_quic_endpoint_runtime = current_runtime_handle.is_err().then(|| {
             tokio::runtime::Builder::new_multi_thread()
@@ -1226,8 +1224,6 @@
             )
             .unwrap();
 
-        let (replay_vote_sender, replay_vote_receiver) = unbounded();
->>>>>>> 05ddbf3b
         let tvu = Tvu::new(
             vote_account,
             authorized_voter_keypairs,
