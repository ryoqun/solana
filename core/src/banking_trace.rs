use {
    crate::{
        banking_stage::{BankingStage, NUM_THREADS},
        sigverify::SigverifyTracerPacketStats,
        validator::BlockProductionMethod,
    },
    bincode::{deserialize_from, serialize_into},
    chrono::{DateTime, Local},
    crossbeam_channel::{unbounded, Receiver, SendError, Sender, TryRecvError},
    log::*,
    rolling_file::{RollingCondition, RollingConditionBasic, RollingFileAppender},
    solana_client::connection_cache::ConnectionCache,
    solana_gossip::cluster_info::{ClusterInfo, Node},
    solana_ledger::{
        blockstore::{Blockstore, PurgeType},
        leader_schedule_cache::LeaderScheduleCache,
    },
    solana_perf::packet::PacketBatch,
    solana_poh::{
        poh_recorder::{PohRecorder, GRACE_TICKS_FACTOR, MAX_GRACE_SLOTS},
        poh_service::PohService,
    },
    solana_runtime::{
        bank::{Bank, NewBankOptions},
        bank_forks::BankForks,
        prioritization_fee_cache::PrioritizationFeeCache,
    },
    solana_sdk::{
        genesis_config::GenesisConfig, hash::Hash, shred_version::compute_shred_version,
        signature::Keypair, slot_history::Slot,
    },
    solana_streamer::socket::SocketAddrSpace,
    solana_turbine::broadcast_stage::BroadcastStageType,
    std::{
        collections::{BTreeMap, HashMap},
        fs::{create_dir_all, remove_dir_all, File},
        io::{self, BufRead, BufReader, Write},
        net::UdpSocket,
        path::PathBuf,
        sync::{
            atomic::{AtomicBool, Ordering},
            Arc, RwLock,
        },
        thread::{self, sleep, JoinHandle},
        time::{Duration, SystemTime},
    },
    thiserror::Error,
};
use solana_runtime::bank::HashOverrides;

pub type BankingPacketBatch = Arc<(Vec<PacketBatch>, Option<SigverifyTracerPacketStats>)>;
pub type BankingPacketSender = TracedSender;
pub type BankingPacketReceiver = Receiver<BankingPacketBatch>;
pub type TracerThreadResult = Result<(), TraceError>;
pub type TracerThread = Option<JoinHandle<TracerThreadResult>>;
pub type DirByteLimit = u64;

#[derive(Error, Debug)]
pub enum TraceError {
    #[error("IO Error: {0}")]
    IoError(#[from] std::io::Error),

    #[error("Serialization Error: {0}")]
    SerializeError(#[from] bincode::Error),

    #[error("Integer Cast Error: {0}")]
    IntegerCastError(#[from] std::num::TryFromIntError),

    #[error("Trace directory's byte limit is too small (must be larger than {1}): {0}")]
    TooSmallDirByteLimit(DirByteLimit, DirByteLimit),
}

pub(crate) const BASENAME: &str = "events";
const TRACE_FILE_ROTATE_COUNT: u64 = 14; // target 2 weeks retention under normal load
const TRACE_FILE_WRITE_INTERVAL_MS: u64 = 100;
const BUF_WRITER_CAPACITY: usize = 10 * 1024 * 1024;
pub const TRACE_FILE_DEFAULT_ROTATE_BYTE_THRESHOLD: u64 = 1024 * 1024 * 1024;
pub const DISABLED_BAKING_TRACE_DIR: DirByteLimit = 0;
pub const BANKING_TRACE_DIR_DEFAULT_BYTE_LIMIT: DirByteLimit =
    TRACE_FILE_DEFAULT_ROTATE_BYTE_THRESHOLD * TRACE_FILE_ROTATE_COUNT;

#[derive(Clone, Debug)]
struct ActiveTracer {
    trace_sender: Sender<TimedTracedEvent>,
    exit: Arc<AtomicBool>,
}

#[derive(Debug)]
pub struct BankingTracer {
    active_tracer: Option<ActiveTracer>,
}

#[cfg_attr(
    feature = "frozen-abi",
    derive(AbiExample),
    frozen_abi(digest = "F5GH1poHbPqipU4DB3MczhSxHZw4o27f3C7QnMVirFci")
)]
#[derive(Serialize, Deserialize, Debug)]
pub struct TimedTracedEvent(pub std::time::SystemTime, pub TracedEvent);

#[cfg_attr(feature = "frozen-abi", derive(AbiExample, AbiEnumVisitor))]
#[derive(Serialize, Deserialize, Debug)]
pub enum TracedEvent {
    PacketBatch(ChannelLabel, BankingPacketBatch),
    BlockAndBankHash(Slot, Hash, Hash),
}

#[cfg_attr(feature = "frozen-abi", derive(AbiExample, AbiEnumVisitor))]
#[derive(Serialize, Deserialize, Debug, Clone, Copy)]
pub enum ChannelLabel {
    NonVote,
    TpuVote,
    GossipVote,
    Dummy,
}

struct RollingConditionGrouped {
    basic: RollingConditionBasic,
    tried_rollover_after_opened: bool,
    is_checked: bool,
}

impl RollingConditionGrouped {
    fn new(basic: RollingConditionBasic) -> Self {
        Self {
            basic,
            tried_rollover_after_opened: bool::default(),
            is_checked: bool::default(),
        }
    }

    fn reset(&mut self) {
        self.is_checked = false;
    }
}

struct GroupedWriter<'a> {
    now: DateTime<Local>,
    underlying: &'a mut RollingFileAppender<RollingConditionGrouped>,
}

impl<'a> GroupedWriter<'a> {
    fn new(underlying: &'a mut RollingFileAppender<RollingConditionGrouped>) -> Self {
        Self {
            now: Local::now(),
            underlying,
        }
    }
}

impl RollingCondition for RollingConditionGrouped {
    fn should_rollover(&mut self, now: &DateTime<Local>, current_filesize: u64) -> bool {
        if !self.tried_rollover_after_opened {
            self.tried_rollover_after_opened = true;

            // rollover normally if empty to reuse it if possible
            if current_filesize > 0 {
                // forcibly rollover anew, so that we always avoid to append
                // to a possibly-damaged tracing file even after unclean
                // restarts
                return true;
            }
        }

        if !self.is_checked {
            self.is_checked = true;
            self.basic.should_rollover(now, current_filesize)
        } else {
            false
        }
    }
}

impl<'a> Write for GroupedWriter<'a> {
    fn write(&mut self, buf: &[u8]) -> std::result::Result<usize, io::Error> {
        self.underlying.write_with_datetime(buf, &self.now)
    }
    fn flush(&mut self) -> std::result::Result<(), io::Error> {
        self.underlying.flush()
    }
}

pub fn receiving_loop_with_minimized_sender_overhead<T, E, const SLEEP_MS: u64>(
    exit: Arc<AtomicBool>,
    receiver: Receiver<T>,
    mut on_recv: impl FnMut(T) -> Result<(), E>,
) -> Result<(), E> {
    'outer: while !exit.load(Ordering::Relaxed) {
        'inner: loop {
            // avoid futex-based blocking here, otherwise a sender would have to
            // wake me up at a syscall cost...
            match receiver.try_recv() {
                Ok(message) => on_recv(message)?,
                Err(TryRecvError::Empty) => break 'inner,
                Err(TryRecvError::Disconnected) => {
                    break 'outer;
                }
            };
            if exit.load(Ordering::Relaxed) {
                break 'outer;
            }
        }
        sleep(Duration::from_millis(SLEEP_MS));
    }

    Ok(())
}

impl BankingTracer {
    pub fn new(
        maybe_config: Option<(&PathBuf, Arc<AtomicBool>, DirByteLimit)>,
    ) -> Result<(Arc<Self>, TracerThread), TraceError> {
        match maybe_config {
            None => Ok((Self::new_disabled(), None)),
            Some((events_dir_path, exit, dir_byte_limit)) => {
                let rotate_threshold_size = dir_byte_limit / TRACE_FILE_ROTATE_COUNT;
                if rotate_threshold_size == 0 {
                    return Err(TraceError::TooSmallDirByteLimit(
                        dir_byte_limit,
                        TRACE_FILE_ROTATE_COUNT,
                    ));
                }

                let (trace_sender, trace_receiver) = unbounded();

                let file_appender =
                    Self::create_file_appender(events_dir_path, rotate_threshold_size)?;

                let tracer_thread =
                    Self::spawn_background_thread(trace_receiver, file_appender, exit.clone())?;

                Ok((
                    Arc::new(Self {
                        active_tracer: Some(ActiveTracer { trace_sender, exit }),
                    }),
                    Some(tracer_thread),
                ))
            }
        }
    }

    pub fn new_disabled() -> Arc<Self> {
        Arc::new(Self {
            active_tracer: None,
        })
    }

    pub fn is_enabled(&self) -> bool {
        self.active_tracer.is_some()
    }

    fn create_channel(&self, label: ChannelLabel) -> (BankingPacketSender, BankingPacketReceiver) {
        Self::channel(label, self.active_tracer.as_ref().cloned())
    }

    pub fn create_channel_non_vote(&self) -> (BankingPacketSender, BankingPacketReceiver) {
        self.create_channel(ChannelLabel::NonVote)
    }

    pub fn create_channel_tpu_vote(&self) -> (BankingPacketSender, BankingPacketReceiver) {
        self.create_channel(ChannelLabel::TpuVote)
    }

    pub fn create_channel_gossip_vote(&self) -> (BankingPacketSender, BankingPacketReceiver) {
        self.create_channel(ChannelLabel::GossipVote)
    }

    pub fn hash_event(&self, slot: Slot, blockhash: &Hash, bank_hash: &Hash) {
        self.trace_event(|| {
            TimedTracedEvent(
                SystemTime::now(),
                TracedEvent::BlockAndBankHash(slot, *blockhash, *bank_hash),
            )
        })
    }

    fn trace_event(&self, on_trace: impl Fn() -> TimedTracedEvent) {
        if let Some(ActiveTracer { trace_sender, exit }) = &self.active_tracer {
            if !exit.load(Ordering::Relaxed) {
                trace_sender
                    .send(on_trace())
                    .expect("active tracer thread unless exited");
            }
        }
    }

    pub fn channel_for_test() -> (TracedSender, Receiver<BankingPacketBatch>) {
        Self::channel(ChannelLabel::Dummy, None)
    }

    fn channel(
        label: ChannelLabel,
        active_tracer: Option<ActiveTracer>,
    ) -> (TracedSender, Receiver<BankingPacketBatch>) {
        let (sender, receiver) = unbounded();
        (TracedSender::new(label, sender, active_tracer), receiver)
    }

    pub fn ensure_cleanup_path(path: &PathBuf) -> Result<(), io::Error> {
        remove_dir_all(path).or_else(|err| {
            if err.kind() == io::ErrorKind::NotFound {
                Ok(())
            } else {
                Err(err)
            }
        })
    }

    fn create_file_appender(
        path: &PathBuf,
        rotate_threshold_size: u64,
    ) -> Result<RollingFileAppender<RollingConditionGrouped>, TraceError> {
        create_dir_all(path)?;
        let grouped = RollingConditionGrouped::new(
            RollingConditionBasic::new()
                .daily()
                .max_size(rotate_threshold_size),
        );
        let appender = RollingFileAppender::new_with_buffer_capacity(
            path.join(BASENAME),
            grouped,
            (TRACE_FILE_ROTATE_COUNT - 1).try_into()?,
            BUF_WRITER_CAPACITY,
        )?;
        Ok(appender)
    }

    fn spawn_background_thread(
        trace_receiver: Receiver<TimedTracedEvent>,
        mut file_appender: RollingFileAppender<RollingConditionGrouped>,
        exit: Arc<AtomicBool>,
    ) -> Result<JoinHandle<TracerThreadResult>, TraceError> {
        let thread = thread::Builder::new().name("solBanknTracer".into()).spawn(
            move || -> TracerThreadResult {
                receiving_loop_with_minimized_sender_overhead::<_, _, TRACE_FILE_WRITE_INTERVAL_MS>(
                    exit,
                    trace_receiver,
                    |event| -> Result<(), TraceError> {
                        file_appender.condition_mut().reset();
                        serialize_into(&mut GroupedWriter::new(&mut file_appender), &event)?;
                        Ok(())
                    },
                )?;
                file_appender.flush()?;
                Ok(())
            },
        )?;

        Ok(thread)
    }
}

pub struct TracedSender {
    label: ChannelLabel,
    sender: Sender<BankingPacketBatch>,
    active_tracer: Option<ActiveTracer>,
}

impl TracedSender {
    fn new(
        label: ChannelLabel,
        sender: Sender<BankingPacketBatch>,
        active_tracer: Option<ActiveTracer>,
    ) -> Self {
        Self {
            label,
            sender,
            active_tracer,
        }
    }

    pub fn send(&self, batch: BankingPacketBatch) -> Result<(), SendError<BankingPacketBatch>> {
        if let Some(ActiveTracer { trace_sender, exit }) = &self.active_tracer {
            if !exit.load(Ordering::Relaxed) {
                trace_sender
                    .send(TimedTracedEvent(
                        SystemTime::now(),
                        TracedEvent::PacketBatch(self.label, BankingPacketBatch::clone(&batch)),
                    ))
                    .map_err(|err| {
                        error!(
                            "unexpected error when tracing a banking event...: {:?}",
                            err
                        );
                        SendError(BankingPacketBatch::clone(&batch))
                    })?;
            }
        }
        self.sender.send(batch)
    }

    pub fn len(&self) -> usize {
        self.sender.len()
    }
<<<<<<< HEAD
=======

    pub fn is_empty(&self) -> bool {
        self.len() == 0
    }
>>>>>>> 1334fb52
}

#[cfg(any(test, feature = "dev-context-only-utils"))]
pub mod for_test {
    use {
        super::*,
        solana_perf::{packet::to_packet_batches, test_tx::test_tx},
        tempfile::TempDir,
    };

    pub fn sample_packet_batch() -> BankingPacketBatch {
        BankingPacketBatch::new((to_packet_batches(&vec![test_tx(); 4], 10), None))
    }

    pub fn drop_and_clean_temp_dir_unless_suppressed(temp_dir: TempDir) {
        std::env::var("BANKING_TRACE_LEAVE_FILES").is_ok().then(|| {
            warn!("prevented to remove {:?}", temp_dir.path());
            drop(temp_dir.into_path());
        });
    }

    pub fn terminate_tracer(
        tracer: Arc<BankingTracer>,
        tracer_thread: TracerThread,
        main_thread: JoinHandle<TracerThreadResult>,
        sender: TracedSender,
        exit: Option<Arc<AtomicBool>>,
    ) {
        if let Some(exit) = exit {
            exit.store(true, Ordering::Relaxed);
        }
        drop((sender, tracer));
        main_thread.join().unwrap().unwrap();
        if let Some(tracer_thread) = tracer_thread {
            tracer_thread.join().unwrap().unwrap();
        }
    }
}

// This creates a simulated environment around the banking stage to reproduce leader's blocks based
// on recorded banking trace events (`TimedTracedEvent`).
//
// The task of banking stage at the highest level is to pack transactions into their blocks as much
// as possible for scheduled fixed duration. So, there's 3 abstract inputs to simulate: blocks,
// time, and transactions.
//
// In the context of simulation, the first two are simple; both are well defined.
//
// For ancestor blocks, we firstly replay certain number of blocks immediately up to target
// simulation leader's slot with halt_at_slot mechanism, possibly priming various caches,
// ultimately freezing the ancestor block with expected and deterministic hashes.
//
// After replay, a minor tweak is applied during simulation: we forcibly override leader's hashes
// as simulated banking stage creates them, using recorded `BlockAndBankHash` events. This is to
// provide undistinguishable sysvars to TX execution and identical TX age resolution as the
// simulation goes on. Otherwise, vast majority of tx processing would differ because simulated
// block's hashes would definitely differ than the recorded ones as slight block composition
// difference is inevitable.
//
// For poh time, we just use PohRecorder as same as the real environment, which is just 400ms
// timer, external to banking stage and thus mostly irrelevant to banking stage performance. For
// wall time, we use the first BankStatus::BlockAndBankHash and `SystemTime::now()` to define T=0
// for simulation. Then, simulation progress is timed accordingly. As a context, this syncing is
// needed because all trace events are recorded in UTC, not relative to poh nor to leader schedule
// for simplicity at recording.
//
// Lastly, here's the last and most complicated input to simulate: transactions.
//
// A bit closer look of transaction load profile is like below, regardless of internal banking
// implementation and simulation:
//
// There's ever `BufferedPacketsDecision::Hold`-ed transactions to be processed as the first leader
// slot nears. This is due to solana's general tx broadcast strategy of node's forwarding and
// client's submission, which are unlikely to chabge soon. So, we take this as granted. Then, any
// initial leader block creation starts with rather large number of schedule-able transactions.
// Also, note that additional transactions arrive for the 4 leader slot window (roughly ~1.6
// seconds).
//
// Simulation have to mimic this load pattern while being agnostic to internal bnaking impl as much
// as possible. For that agnostic objective, `TracedSender`s are sneaked into the SigVerify stage
// and gossip subsystem by `BankingTracer` to trace **all** of `BankingPacketBatch`s' exact payload
// and _sender_'s timing with `SystemTime::now()` for all `ChannelLabel`s. This deliberate tracing
// placement is not to be affected by any banking-tage's capping (if any) and its channel
// consumption pattern.
//
// BankingSimulator consists of 2 phases chronologically: warm-up and on-the-fly. The 2 phases are
// segregated by the aforementioned T=0.
//
// Both phases just sends BankingPacketBatch in the same fashion, pretending to be sigveirfy
// stage/gossip while burning 1 thread to busy loop for precise T=N at ~1us granularity.
//
// Warm up is defined as T=-N secs using slot distance between immediate ancestor of first
// simulated block and root block. As soon as warm up is initiated, we invoke
// `BankingStage::new_num_threads()` as well to simulate the pre-leader slot's tx-buffering time.
pub struct BankingSimulator {
    banking_trace_events: BankingTraceEvents,
    first_simulated_slot: Slot,
}

#[derive(Error, Debug)]
pub enum SimulateError {
    #[error("IO Error: {0}")]
    IoError(#[from] std::io::Error),

    #[error("Deserialization Error: {0}")]
    SerializeError(#[from] bincode::Error),
}

pub struct BankingTraceEvents {
    packet_batches_by_time: BTreeMap<SystemTime, (ChannelLabel, BankingPacketBatch)>,
    freeze_time_by_slot: BTreeMap<Slot, SystemTime>,
    hash_overrides: HashOverrides,
}

impl BankingTraceEvents {
    fn read_event_file(
        events: &mut Vec<TimedTracedEvent>,
        event_file_path: &PathBuf,
    ) -> Result<(), SimulateError> {
        let mut reader = BufReader::new(File::open(event_file_path)?);

        // flag to ignore deserialize error? and what if the file is empty?
        loop {
            events.push(deserialize_from(&mut reader)?);

            if reader.fill_buf()?.is_empty() {
                // EOF is reached at a correct deserialization boundary.
                // We're looking-ahead the buf, so NOT calling reader.consume(..) is correct.
                break;
            }
        }

        Ok(())
    }

    fn read_event_files(
        event_file_paths: Vec<PathBuf>,
    ) -> Result<
        (
            BTreeMap<SystemTime, (ChannelLabel, BankingPacketBatch)>,
            BTreeMap<Slot, SystemTime>,
            HashOverrides,
        ),
        SimulateError,
    > {
        let mut events = vec![];
        for event_file_path in &event_file_paths {
            let old_len = events.len();
            let _ = Self::read_event_file(&mut events, event_file_path).inspect_err(|error| {
                error!(
                    "Reading {event_file_path:?} failed after {} events: {:?} due to file corruption or unclearn validator shutdown",
                    events.len() - old_len,
                    error
                );
            });
            info!(
                "Read {} events from {:?}",
                events.len() - old_len,
                event_file_path
            );
        }

        let mut packet_batches_by_time = BTreeMap::new();
        let mut freeze_time_by_slot = BTreeMap::new();
        let mut hash_overrides = HashOverrides::default();
        for TimedTracedEvent(event_time, event) in events {
            match event {
                TracedEvent::PacketBatch(label, batch) => {
                    // Somewhat naively assume that event_times (nanosecond resolution) won't
                    // collide.
                    let is_new = packet_batches_by_time
                        .insert(event_time, (label, batch))
                        .is_none();
                    assert!(is_new);
                }
                TracedEvent::BlockAndBankHash(slot, blockhash, bank_hash) => {
                    let is_new = freeze_time_by_slot
                        .insert(slot, event_time)
                        .is_none();
                    hash_overrides.add_override(slot, blockhash, bank_hash);
                    assert!(is_new);
                }
            }
        }

        Ok((packet_batches_by_time, freeze_time_by_slot, hash_overrides))
    }

    pub fn load(event_file_paths: Vec<PathBuf>) -> Result<Self, SimulateError> {
        let (packet_batches_by_time, freeze_time_by_slot, hash_overrides) = Self::read_event_files(event_file_paths)?;

        Ok(Self {
            packet_batches_by_time,
            freeze_time_by_slot,
            hash_overrides,
        })
    }

    pub fn hash_overrides(&self) -> &HashOverrides {
        &self.hash_overrides
    }
}

impl BankingSimulator {
    pub fn new(
        banking_trace_events: BankingTraceEvents,
        first_simulated_slot: Slot,
    ) -> Self {
        Self {
            banking_trace_events,
            first_simulated_slot,
        }
    }

    pub fn parent_slot(&self) -> Option<Slot> {
        self.banking_trace_events.freeze_time_by_slot.range(..self.first_simulated_slot).last().map(|(slot, _time)| slot).copied()
    }

    pub fn start(
        self,
        genesis_config: GenesisConfig,
        bank_forks: Arc<RwLock<BankForks>>,
        blockstore: Arc<Blockstore>,
        block_production_method: BlockProductionMethod,
    ) -> Result<(), SimulateError> {
        let mut bank = bank_forks
            .read()
            .unwrap()
            .working_bank_with_scheduler()
            .clone_with_scheduler();

        let leader_schedule_cache = Arc::new(LeaderScheduleCache::new_from_bank(&bank));
        let parent_slot = bank.slot();
        assert_eq!(Some(parent_slot), self.parent_slot());

        let simulated_leader = leader_schedule_cache
            .slot_leader_at(self.first_simulated_slot, None)
            .unwrap();
        info!("Simulated leader and slot: {}, {}", simulated_leader, self.first_simulated_slot);

        let exit = Arc::new(AtomicBool::default());

        if let Some(end_slot) = blockstore
            .slot_meta_iterator(self.first_simulated_slot)
            .unwrap()
            .map(|(s, _)| s)
            .last()
        {
            info!("purging slots {}, {}", self.first_simulated_slot, end_slot);
            blockstore
                .purge_from_next_slots(self.first_simulated_slot, end_slot);
            blockstore
                .purge_slots(self.first_simulated_slot, end_slot, PurgeType::Exact);
            info!("done: purging");
        } else {
            info!("skipping purging...");
        }

        info!("Poh is starting!");

        let (poh_recorder, entry_receiver, record_receiver) = PohRecorder::new_with_clear_signal(
            bank.tick_height(),
            bank.last_blockhash(),
            bank.clone(),
            None,
            bank.ticks_per_slot(),
            false,
            blockstore.clone(),
            blockstore.get_new_shred_signal(0),
            &leader_schedule_cache,
            &genesis_config.poh_config,
            None,
            exit.clone(),
        );
        let poh_recorder = Arc::new(RwLock::new(poh_recorder));
        solana_unified_scheduler_pool::MY_POH.lock().unwrap().insert(poh_recorder.read().unwrap().new_recorder());
        let poh_service = PohService::new(
            poh_recorder.clone(),
            &genesis_config.poh_config,
            exit.clone(),
            bank.ticks_per_slot(),
            solana_poh::poh_service::DEFAULT_PINNED_CPU_CORE,
            solana_poh::poh_service::DEFAULT_HASHES_PER_BATCH,
            record_receiver,
        );
        let warmup_duration = Duration::from_secs(12);

        let (banking_retracer, retracer_thread) = BankingTracer::new(Some((
            &blockstore.banking_retracer_path(),
            exit.clone(),
            BANKING_TRACE_DIR_DEFAULT_BYTE_LIMIT,
        )))
        .unwrap();
        if banking_retracer.is_enabled() {
            info!(
                "Enabled banking retracer (dir_byte_limit: {})",
                BANKING_TRACE_DIR_DEFAULT_BYTE_LIMIT,
            );
        } else {
            info!("Disabled banking retracer");
        }

        let (non_vote_sender, non_vote_receiver) = banking_retracer.create_channel_non_vote();
        let (tpu_vote_sender, tpu_vote_receiver) = banking_retracer.create_channel_tpu_vote();
        let (gossip_vote_sender, gossip_vote_receiver) =
            banking_retracer.create_channel_gossip_vote();

        let cluster_info = Arc::new(ClusterInfo::new_with_dummy_keypair(
            Node::new_localhost_with_pubkey(&simulated_leader).info,
            SocketAddrSpace::Unspecified,
        ));
        let connection_cache = Arc::new(ConnectionCache::new("connection_kache!"));
        let (replay_vote_sender, _replay_vote_receiver) = unbounded();
        let (retransmit_slots_sender, retransmit_slots_receiver) = unbounded();
        let shred_version = compute_shred_version(
            &genesis_config.hash(),
            Some(&bank_forks.read().unwrap().root_bank().hard_forks()),
        );
        let (sender, _receiver) = tokio::sync::mpsc::channel(1);
        let broadcast_stage = BroadcastStageType::Standard.new_broadcast_stage(
            vec![UdpSocket::bind("127.0.0.1:0").unwrap()],
            cluster_info.clone(),
            entry_receiver,
            retransmit_slots_receiver,
            exit.clone(),
            blockstore.clone(),
            bank_forks.clone(),
            shred_version,
            sender,
        );

        info!("Start banking stage!...");
        let prioritization_fee_cache = &Arc::new(PrioritizationFeeCache::new(0u64));
        let banking_stage = BankingStage::new_num_threads(
            block_production_method.clone(),
            &cluster_info,
            &poh_recorder,
            non_vote_receiver,
            tpu_vote_receiver,
            gossip_vote_receiver,
            BankingStage::num_threads(),
            None,
            replay_vote_sender,
            None,
            connection_cache,
            bank_forks.clone(),
            prioritization_fee_cache,
            false,
        );

        let (&slot_before_next_leader_slot, &raw_base_event_time) = self.banking_trace_events.freeze_time_by_slot
            .range(parent_slot..)
            .next()
            .expect("timed hashes");

        let base_event_time = raw_base_event_time - warmup_duration;
        let base_simulation_time = SystemTime::now();

        let sender_thread = thread::Builder::new().name("solSimSender".into()).spawn({
            let exit = exit.clone();

            move || {
                let (mut non_vote_count, mut non_vote_tx_count) = (0, 0);
                let (mut tpu_vote_count, mut tpu_vote_tx_count) = (0, 0);
                let (mut gossip_vote_count, mut gossip_vote_tx_count) = (0, 0);

                info!("start sending!...");
                let timed_batches_to_send = self.banking_trace_events.packet_batches_by_time.range(base_event_time..);
                info!(
                    "simulating banking trace events: {} out of {}, starting at slot {} (based on {} from traced event slot: {}) (warmup: -{:?})",
                    timed_batches_to_send.clone().count(),
                    self.banking_trace_events.packet_batches_by_time.len(),
                    self.first_simulated_slot,
                    {
                        let raw_base_event_time: chrono::DateTime<chrono::Utc> = raw_base_event_time.into();
                        raw_base_event_time.format("%Y-%m-%d %H:%M:%S.%f")
                    },
                    slot_before_next_leader_slot,
                    warmup_duration,
                );
                let mut simulation_duration_since_base = Duration::default();
                let (mut last_log_duration, mut last_tx_count) = (Duration::default(), 0);
                for (&event_time, (label, batches_with_stats)) in timed_batches_to_send {
                    let required_duration_since_base =
                        event_time.duration_since(base_event_time).unwrap();

                    // Busy loop for most accurate sending timings
                    loop {
                        if simulation_duration_since_base > required_duration_since_base {
                            break;
                        }
                        let current_simulation_time = SystemTime::now();
                        simulation_duration_since_base = current_simulation_time
                            .duration_since(base_simulation_time)
                            .unwrap();
                    }

                    let sender = match label {
                        ChannelLabel::NonVote => &non_vote_sender,
                        ChannelLabel::TpuVote => &tpu_vote_sender,
                        ChannelLabel::GossipVote => &gossip_vote_sender,
                        ChannelLabel::Dummy => unreachable!(),
                    };
                    sender.send(batches_with_stats.clone()).unwrap();

                    let batches = &batches_with_stats.0;
                    let (batch_count, tx_count) = (
                        batches.len(),
                        batches.iter().map(|batch| batch.len()).sum::<usize>(),
                    );
                    debug!(
                        "sent {:?} {} batches ({} txes)",
                        label, batch_count, tx_count
                    );
                    let (total_batch_count, total_tx_count) = match label {
                        ChannelLabel::NonVote => (&mut non_vote_count, &mut non_vote_tx_count),
                        ChannelLabel::TpuVote => (&mut tpu_vote_count, &mut tpu_vote_tx_count),
                        ChannelLabel::GossipVote => (&mut gossip_vote_count, &mut gossip_vote_tx_count),
                        ChannelLabel::Dummy => unreachable!(),
                    };
                    *total_batch_count += batch_count;
                    *total_tx_count += tx_count;

                    let log_interval = simulation_duration_since_base - last_log_duration;
                    if log_interval > Duration::from_millis(100) {
                        let current_tx_count = non_vote_tx_count + tpu_vote_tx_count + gossip_vote_tx_count;
                        let tps = ((current_tx_count - last_tx_count) as f64 / log_interval.as_secs_f64()) as u64;
                        info!(
                            "tps: {} (over {:?}) buffered batches: {} (non-vote) {} (tpu-vote) {} (gossip-vote)",
                            tps,
                            log_interval,
                            non_vote_sender.len(),
                            tpu_vote_sender.len(),
                            gossip_vote_sender.len(),
                        );
                        last_log_duration = simulation_duration_since_base;
                        last_tx_count = current_tx_count;
                    }

                    if exit.load(Ordering::Relaxed) {
                        break;
                    }
                }
                info!(
                    "terminating to send...: non_vote: {} ({}), tpu_vote: {} ({}), gossip_vote: {} ({})",
                    non_vote_count,
                    non_vote_tx_count,
                    tpu_vote_count,
                    tpu_vote_tx_count,
                    gossip_vote_count,
                    gossip_vote_tx_count
                );
                // hold these senders in join_handle to control banking stage termination!
                (non_vote_sender, tpu_vote_sender, gossip_vote_sender)
            }
        })?;

        sleep(warmup_duration);
        info!("warmup done!");

        loop {
            if poh_recorder.read().unwrap().bank().is_none() {
                let next_leader_slot = leader_schedule_cache.next_leader_slot(
                    &simulated_leader,
                    bank.slot(),
                    &bank,
                    Some(&blockstore),
                    GRACE_TICKS_FACTOR * MAX_GRACE_SLOTS,
                );
                debug!("{next_leader_slot:?}");
                poh_recorder
                    .write()
                    .unwrap()
                    .reset(bank.clone_without_scheduler(), next_leader_slot);
                info!("Bank::new_from_parent()!");

                let old_slot = bank.slot();
                if let Some(event_time) =
                    self.banking_trace_events.freeze_time_by_slot.get(&old_slot)
                {
                    if log_enabled!(log::Level::Info) {
                        let current_simulation_time = SystemTime::now();
                        let elapsed_simulation_time = current_simulation_time.duration_since(base_simulation_time).unwrap();
                        let elapsed_event_time = event_time.duration_since(base_event_time).unwrap();
                        info!(
                            "jitter(parent_slot: {}): {}{:?} (sim: {:?} event: {:?})",
                            old_slot,
                            if elapsed_simulation_time > elapsed_event_time { "+" } else { "-" },
                            if elapsed_simulation_time > elapsed_event_time {
                                elapsed_simulation_time - elapsed_event_time
                            } else {
                                elapsed_event_time - elapsed_simulation_time
                            },
                            elapsed_simulation_time,
                            elapsed_event_time,
                        );
                    }
                }
                bank.freeze();
                let new_slot = if bank.slot() == parent_slot {
                    info!("initial leader block!");
                    self.first_simulated_slot
                } else {
                    info!("next leader block!");
                    bank.slot() + 1
                };
                info!("new leader bank slot: {new_slot}");
                let new_leader = leader_schedule_cache
                    .slot_leader_at(new_slot, None)
                    .unwrap();
                if simulated_leader != new_leader {
                    info!("bank cost: slot: {} {:?} (frozen)", bank.slot(), bank.read_cost_tracker().map(|t| (t.block_cost(), t.vote_cost())).unwrap());
                    info!(
                        "{} isn't leader anymore at slot {}; new leader: {}",
                        simulated_leader, new_slot, new_leader
                    );
                    break;
                } else if sender_thread.is_finished() {
                    warn!("sender thread existed maybe due to completion of sending traced events");
                    break;
                }
                let new_bank = Bank::new_from_parent(
                    bank.clone_without_scheduler(),
                    &simulated_leader,
                    new_slot,
                );
                // make sure parent is frozen for finalized hashes via the above
                // new()-ing of its child bank
                banking_retracer.hash_event(bank.slot(), &bank.last_blockhash(), &bank.hash());
                if *bank.collector_id() == simulated_leader {
                    info!("bank cost: slot: {} {:?} (frozen)", bank.slot(), bank.read_cost_tracker().map(|t| (t.block_cost(), t.vote_cost())).unwrap());
                }
                retransmit_slots_sender.send(bank.slot()).unwrap();
                bank_forks.write().unwrap().insert(solana_sdk::scheduling::SchedulingMode::BlockProduction, new_bank);
                bank = bank_forks
                    .read()
                    .unwrap()
                    .working_bank_with_scheduler()
                    .clone_with_scheduler();
                poh_recorder
                    .write()
                    .unwrap()
                    .set_bank(bank.clone_with_scheduler(), false);
            } else {
                debug!("bank cost: slot: {} {:?} (ongoing)", bank.slot(), bank.read_cost_tracker().map(|t| (t.block_cost(), t.vote_cost())).unwrap());
            }

            sleep(Duration::from_millis(10));
        }

        info!("Sleeping a bit before signaling exit");
        sleep(Duration::from_millis(100));
        exit.store(true, Ordering::Relaxed);

        // The order is important. consuming sender_thread by joining will terminate banking_stage,
        // in turn banking_retracer thread will termianl
        sender_thread.join().unwrap();
        banking_stage.join().unwrap();
        poh_service.join().unwrap();
        if let Some(retracer_thread) = retracer_thread {
            retracer_thread.join().unwrap().unwrap();
        }

        info!("Joining broadcast stage...");
        drop(poh_recorder);
        drop(retransmit_slots_sender);
        broadcast_stage.join().unwrap();

        Ok(())
    }

    pub fn event_file_name(index: usize) -> String {
        if index == 0 {
            BASENAME.to_string()
        } else {
            format!("{BASENAME}.{index}")
        }
    }
}

#[cfg(test)]
mod tests {
    use {
        super::*,
        bincode::ErrorKind::Io as BincodeIoError,
        std::{
            fs::File,
            io::{BufReader, ErrorKind::UnexpectedEof},
            str::FromStr,
        },
        tempfile::TempDir,
    };

    #[test]
    fn test_new_disabled() {
        let exit = Arc::<AtomicBool>::default();

        let tracer = BankingTracer::new_disabled();
        let (non_vote_sender, non_vote_receiver) = tracer.create_channel_non_vote();

        let dummy_main_thread = thread::spawn(move || {
            receiving_loop_with_minimized_sender_overhead::<_, TraceError, 0>(
                exit,
                non_vote_receiver,
                |_packet_batch| Ok(()),
            )
        });

        non_vote_sender
            .send(BankingPacketBatch::new((vec![], None)))
            .unwrap();
        for_test::terminate_tracer(tracer, None, dummy_main_thread, non_vote_sender, None);
    }

    #[test]
    fn test_send_after_exited() {
        let temp_dir = TempDir::new().unwrap();
        let path = temp_dir.path().join("banking-trace");
        let exit = Arc::<AtomicBool>::default();
        let (tracer, tracer_thread) =
            BankingTracer::new(Some((&path, exit.clone(), DirByteLimit::MAX))).unwrap();
        let (non_vote_sender, non_vote_receiver) = tracer.create_channel_non_vote();

        let exit_for_dummy_thread = Arc::<AtomicBool>::default();
        let exit_for_dummy_thread2 = exit_for_dummy_thread.clone();
        let dummy_main_thread = thread::spawn(move || {
            receiving_loop_with_minimized_sender_overhead::<_, TraceError, 0>(
                exit_for_dummy_thread,
                non_vote_receiver,
                |_packet_batch| Ok(()),
            )
        });

        // kill and join the tracer thread
        exit.store(true, Ordering::Relaxed);
        tracer_thread.unwrap().join().unwrap().unwrap();

        // .hash_event() must succeed even after exit is already set to true
        let blockhash = Hash::from_str("B1ockhash1111111111111111111111111111111111").unwrap();
        let bank_hash = Hash::from_str("BankHash11111111111111111111111111111111111").unwrap();
        tracer.hash_event(4, &blockhash, &bank_hash);

        drop(tracer);

        // .send() must succeed even after exit is already set to true and further tracer is
        // already dropped
        non_vote_sender
            .send(for_test::sample_packet_batch())
            .unwrap();

        // finally terminate and join the main thread
        exit_for_dummy_thread2.store(true, Ordering::Relaxed);
        dummy_main_thread.join().unwrap().unwrap();
    }

    #[test]
    fn test_record_and_restore() {
        let temp_dir = TempDir::new().unwrap();
        let path = temp_dir.path().join("banking-trace");
        let exit = Arc::<AtomicBool>::default();
        let (tracer, tracer_thread) =
            BankingTracer::new(Some((&path, exit.clone(), DirByteLimit::MAX))).unwrap();
        let (non_vote_sender, non_vote_receiver) = tracer.create_channel_non_vote();

        let dummy_main_thread = thread::spawn(move || {
            receiving_loop_with_minimized_sender_overhead::<_, TraceError, 0>(
                exit,
                non_vote_receiver,
                |_packet_batch| Ok(()),
            )
        });

        non_vote_sender
            .send(for_test::sample_packet_batch())
            .unwrap();
        let blockhash = Hash::from_str("B1ockhash1111111111111111111111111111111111").unwrap();
        let bank_hash = Hash::from_str("BankHash11111111111111111111111111111111111").unwrap();
        tracer.hash_event(4, &blockhash, &bank_hash);

        for_test::terminate_tracer(
            tracer,
            tracer_thread,
            dummy_main_thread,
            non_vote_sender,
            None,
        );

        let mut stream = BufReader::new(File::open(path.join(BASENAME)).unwrap());
        let results = (0..=3)
            .map(|_| bincode::deserialize_from::<_, TimedTracedEvent>(&mut stream))
            .collect::<Vec<_>>();

        let mut i = 0;
        assert_matches!(
            results[i],
            Ok(TimedTracedEvent(
                _,
                TracedEvent::PacketBatch(ChannelLabel::NonVote, _)
            ))
        );
        i += 1;
        assert_matches!(
            results[i],
            Ok(TimedTracedEvent(
                _,
                TracedEvent::BlockAndBankHash(4, actual_blockhash, actual_bank_hash)
            )) if actual_blockhash == blockhash && actual_bank_hash == bank_hash
        );
        i += 1;
        assert_matches!(
            results[i],
            Err(ref err) if matches!(
                **err,
                BincodeIoError(ref error) if error.kind() == UnexpectedEof
            )
        );

        for_test::drop_and_clean_temp_dir_unless_suppressed(temp_dir);
    }

    #[test]
    fn test_spill_over_at_rotation() {
        let temp_dir = TempDir::new().unwrap();
        let path = temp_dir.path().join("banking-trace");
        const REALLY_SMALL_ROTATION_THRESHOLD: u64 = 1;

        let mut file_appender =
            BankingTracer::create_file_appender(&path, REALLY_SMALL_ROTATION_THRESHOLD).unwrap();
        file_appender.write_all(b"foo").unwrap();
        file_appender.condition_mut().reset();
        file_appender.write_all(b"bar").unwrap();
        file_appender.condition_mut().reset();
        file_appender.flush().unwrap();

        assert_eq!(
            [
                std::fs::read_to_string(path.join("events")).ok(),
                std::fs::read_to_string(path.join("events.1")).ok(),
                std::fs::read_to_string(path.join("events.2")).ok(),
            ],
            [Some("bar".into()), Some("foo".into()), None]
        );

        for_test::drop_and_clean_temp_dir_unless_suppressed(temp_dir);
    }

    #[test]
    fn test_reopen_with_blank_file() {
        let temp_dir = TempDir::new().unwrap();

        let path = temp_dir.path().join("banking-trace");

        let mut file_appender =
            BankingTracer::create_file_appender(&path, TRACE_FILE_DEFAULT_ROTATE_BYTE_THRESHOLD)
                .unwrap();
        // assume this is unclean write
        file_appender.write_all(b"f").unwrap();
        file_appender.flush().unwrap();

        // reopen while shadow-dropping the old tracer
        let mut file_appender =
            BankingTracer::create_file_appender(&path, TRACE_FILE_DEFAULT_ROTATE_BYTE_THRESHOLD)
                .unwrap();
        // new file won't be created as appender is lazy
        assert_eq!(
            [
                std::fs::read_to_string(path.join("events")).ok(),
                std::fs::read_to_string(path.join("events.1")).ok(),
                std::fs::read_to_string(path.join("events.2")).ok(),
            ],
            [Some("f".into()), None, None]
        );

        // initial write actually creates the new blank file
        file_appender.write_all(b"bar").unwrap();
        assert_eq!(
            [
                std::fs::read_to_string(path.join("events")).ok(),
                std::fs::read_to_string(path.join("events.1")).ok(),
                std::fs::read_to_string(path.join("events.2")).ok(),
            ],
            [Some("".into()), Some("f".into()), None]
        );

        // flush actually write the actual data
        file_appender.flush().unwrap();
        assert_eq!(
            [
                std::fs::read_to_string(path.join("events")).ok(),
                std::fs::read_to_string(path.join("events.1")).ok(),
                std::fs::read_to_string(path.join("events.2")).ok(),
            ],
            [Some("bar".into()), Some("f".into()), None]
        );

        for_test::drop_and_clean_temp_dir_unless_suppressed(temp_dir);
    }
}<|MERGE_RESOLUTION|>--- conflicted
+++ resolved
@@ -1,52 +1,24 @@
 use {
-    crate::{
-        banking_stage::{BankingStage, NUM_THREADS},
-        sigverify::SigverifyTracerPacketStats,
-        validator::BlockProductionMethod,
-    },
-    bincode::{deserialize_from, serialize_into},
+    crate::sigverify::SigverifyTracerPacketStats,
+    bincode::serialize_into,
     chrono::{DateTime, Local},
     crossbeam_channel::{unbounded, Receiver, SendError, Sender, TryRecvError},
-    log::*,
     rolling_file::{RollingCondition, RollingConditionBasic, RollingFileAppender},
-    solana_client::connection_cache::ConnectionCache,
-    solana_gossip::cluster_info::{ClusterInfo, Node},
-    solana_ledger::{
-        blockstore::{Blockstore, PurgeType},
-        leader_schedule_cache::LeaderScheduleCache,
-    },
     solana_perf::packet::PacketBatch,
-    solana_poh::{
-        poh_recorder::{PohRecorder, GRACE_TICKS_FACTOR, MAX_GRACE_SLOTS},
-        poh_service::PohService,
-    },
-    solana_runtime::{
-        bank::{Bank, NewBankOptions},
-        bank_forks::BankForks,
-        prioritization_fee_cache::PrioritizationFeeCache,
-    },
-    solana_sdk::{
-        genesis_config::GenesisConfig, hash::Hash, shred_version::compute_shred_version,
-        signature::Keypair, slot_history::Slot,
-    },
-    solana_streamer::socket::SocketAddrSpace,
-    solana_turbine::broadcast_stage::BroadcastStageType,
+    solana_sdk::{hash::Hash, slot_history::Slot},
     std::{
-        collections::{BTreeMap, HashMap},
-        fs::{create_dir_all, remove_dir_all, File},
-        io::{self, BufRead, BufReader, Write},
-        net::UdpSocket,
+        fs::{create_dir_all, remove_dir_all},
+        io::{self, Write},
         path::PathBuf,
         sync::{
             atomic::{AtomicBool, Ordering},
-            Arc, RwLock,
+            Arc,
         },
         thread::{self, sleep, JoinHandle},
         time::{Duration, SystemTime},
     },
     thiserror::Error,
 };
-use solana_runtime::bank::HashOverrides;
 
 pub type BankingPacketBatch = Arc<(Vec<PacketBatch>, Option<SigverifyTracerPacketStats>)>;
 pub type BankingPacketSender = TracedSender;
@@ -212,7 +184,7 @@
     ) -> Result<(Arc<Self>, TracerThread), TraceError> {
         match maybe_config {
             None => Ok((Self::new_disabled(), None)),
-            Some((events_dir_path, exit, dir_byte_limit)) => {
+            Some((path, exit, dir_byte_limit)) => {
                 let rotate_threshold_size = dir_byte_limit / TRACE_FILE_ROTATE_COUNT;
                 if rotate_threshold_size == 0 {
                     return Err(TraceError::TooSmallDirByteLimit(
@@ -223,8 +195,7 @@
 
                 let (trace_sender, trace_receiver) = unbounded();
 
-                let file_appender =
-                    Self::create_file_appender(events_dir_path, rotate_threshold_size)?;
+                let file_appender = Self::create_file_appender(path, rotate_threshold_size)?;
 
                 let tracer_thread =
                     Self::spawn_background_thread(trace_receiver, file_appender, exit.clone())?;
@@ -392,13 +363,10 @@
     pub fn len(&self) -> usize {
         self.sender.len()
     }
-<<<<<<< HEAD
-=======
 
     pub fn is_empty(&self) -> bool {
         self.len() == 0
     }
->>>>>>> 1334fb52
 }
 
 #[cfg(any(test, feature = "dev-context-only-utils"))]
@@ -434,547 +402,6 @@
         main_thread.join().unwrap().unwrap();
         if let Some(tracer_thread) = tracer_thread {
             tracer_thread.join().unwrap().unwrap();
-        }
-    }
-}
-
-// This creates a simulated environment around the banking stage to reproduce leader's blocks based
-// on recorded banking trace events (`TimedTracedEvent`).
-//
-// The task of banking stage at the highest level is to pack transactions into their blocks as much
-// as possible for scheduled fixed duration. So, there's 3 abstract inputs to simulate: blocks,
-// time, and transactions.
-//
-// In the context of simulation, the first two are simple; both are well defined.
-//
-// For ancestor blocks, we firstly replay certain number of blocks immediately up to target
-// simulation leader's slot with halt_at_slot mechanism, possibly priming various caches,
-// ultimately freezing the ancestor block with expected and deterministic hashes.
-//
-// After replay, a minor tweak is applied during simulation: we forcibly override leader's hashes
-// as simulated banking stage creates them, using recorded `BlockAndBankHash` events. This is to
-// provide undistinguishable sysvars to TX execution and identical TX age resolution as the
-// simulation goes on. Otherwise, vast majority of tx processing would differ because simulated
-// block's hashes would definitely differ than the recorded ones as slight block composition
-// difference is inevitable.
-//
-// For poh time, we just use PohRecorder as same as the real environment, which is just 400ms
-// timer, external to banking stage and thus mostly irrelevant to banking stage performance. For
-// wall time, we use the first BankStatus::BlockAndBankHash and `SystemTime::now()` to define T=0
-// for simulation. Then, simulation progress is timed accordingly. As a context, this syncing is
-// needed because all trace events are recorded in UTC, not relative to poh nor to leader schedule
-// for simplicity at recording.
-//
-// Lastly, here's the last and most complicated input to simulate: transactions.
-//
-// A bit closer look of transaction load profile is like below, regardless of internal banking
-// implementation and simulation:
-//
-// There's ever `BufferedPacketsDecision::Hold`-ed transactions to be processed as the first leader
-// slot nears. This is due to solana's general tx broadcast strategy of node's forwarding and
-// client's submission, which are unlikely to chabge soon. So, we take this as granted. Then, any
-// initial leader block creation starts with rather large number of schedule-able transactions.
-// Also, note that additional transactions arrive for the 4 leader slot window (roughly ~1.6
-// seconds).
-//
-// Simulation have to mimic this load pattern while being agnostic to internal bnaking impl as much
-// as possible. For that agnostic objective, `TracedSender`s are sneaked into the SigVerify stage
-// and gossip subsystem by `BankingTracer` to trace **all** of `BankingPacketBatch`s' exact payload
-// and _sender_'s timing with `SystemTime::now()` for all `ChannelLabel`s. This deliberate tracing
-// placement is not to be affected by any banking-tage's capping (if any) and its channel
-// consumption pattern.
-//
-// BankingSimulator consists of 2 phases chronologically: warm-up and on-the-fly. The 2 phases are
-// segregated by the aforementioned T=0.
-//
-// Both phases just sends BankingPacketBatch in the same fashion, pretending to be sigveirfy
-// stage/gossip while burning 1 thread to busy loop for precise T=N at ~1us granularity.
-//
-// Warm up is defined as T=-N secs using slot distance between immediate ancestor of first
-// simulated block and root block. As soon as warm up is initiated, we invoke
-// `BankingStage::new_num_threads()` as well to simulate the pre-leader slot's tx-buffering time.
-pub struct BankingSimulator {
-    banking_trace_events: BankingTraceEvents,
-    first_simulated_slot: Slot,
-}
-
-#[derive(Error, Debug)]
-pub enum SimulateError {
-    #[error("IO Error: {0}")]
-    IoError(#[from] std::io::Error),
-
-    #[error("Deserialization Error: {0}")]
-    SerializeError(#[from] bincode::Error),
-}
-
-pub struct BankingTraceEvents {
-    packet_batches_by_time: BTreeMap<SystemTime, (ChannelLabel, BankingPacketBatch)>,
-    freeze_time_by_slot: BTreeMap<Slot, SystemTime>,
-    hash_overrides: HashOverrides,
-}
-
-impl BankingTraceEvents {
-    fn read_event_file(
-        events: &mut Vec<TimedTracedEvent>,
-        event_file_path: &PathBuf,
-    ) -> Result<(), SimulateError> {
-        let mut reader = BufReader::new(File::open(event_file_path)?);
-
-        // flag to ignore deserialize error? and what if the file is empty?
-        loop {
-            events.push(deserialize_from(&mut reader)?);
-
-            if reader.fill_buf()?.is_empty() {
-                // EOF is reached at a correct deserialization boundary.
-                // We're looking-ahead the buf, so NOT calling reader.consume(..) is correct.
-                break;
-            }
-        }
-
-        Ok(())
-    }
-
-    fn read_event_files(
-        event_file_paths: Vec<PathBuf>,
-    ) -> Result<
-        (
-            BTreeMap<SystemTime, (ChannelLabel, BankingPacketBatch)>,
-            BTreeMap<Slot, SystemTime>,
-            HashOverrides,
-        ),
-        SimulateError,
-    > {
-        let mut events = vec![];
-        for event_file_path in &event_file_paths {
-            let old_len = events.len();
-            let _ = Self::read_event_file(&mut events, event_file_path).inspect_err(|error| {
-                error!(
-                    "Reading {event_file_path:?} failed after {} events: {:?} due to file corruption or unclearn validator shutdown",
-                    events.len() - old_len,
-                    error
-                );
-            });
-            info!(
-                "Read {} events from {:?}",
-                events.len() - old_len,
-                event_file_path
-            );
-        }
-
-        let mut packet_batches_by_time = BTreeMap::new();
-        let mut freeze_time_by_slot = BTreeMap::new();
-        let mut hash_overrides = HashOverrides::default();
-        for TimedTracedEvent(event_time, event) in events {
-            match event {
-                TracedEvent::PacketBatch(label, batch) => {
-                    // Somewhat naively assume that event_times (nanosecond resolution) won't
-                    // collide.
-                    let is_new = packet_batches_by_time
-                        .insert(event_time, (label, batch))
-                        .is_none();
-                    assert!(is_new);
-                }
-                TracedEvent::BlockAndBankHash(slot, blockhash, bank_hash) => {
-                    let is_new = freeze_time_by_slot
-                        .insert(slot, event_time)
-                        .is_none();
-                    hash_overrides.add_override(slot, blockhash, bank_hash);
-                    assert!(is_new);
-                }
-            }
-        }
-
-        Ok((packet_batches_by_time, freeze_time_by_slot, hash_overrides))
-    }
-
-    pub fn load(event_file_paths: Vec<PathBuf>) -> Result<Self, SimulateError> {
-        let (packet_batches_by_time, freeze_time_by_slot, hash_overrides) = Self::read_event_files(event_file_paths)?;
-
-        Ok(Self {
-            packet_batches_by_time,
-            freeze_time_by_slot,
-            hash_overrides,
-        })
-    }
-
-    pub fn hash_overrides(&self) -> &HashOverrides {
-        &self.hash_overrides
-    }
-}
-
-impl BankingSimulator {
-    pub fn new(
-        banking_trace_events: BankingTraceEvents,
-        first_simulated_slot: Slot,
-    ) -> Self {
-        Self {
-            banking_trace_events,
-            first_simulated_slot,
-        }
-    }
-
-    pub fn parent_slot(&self) -> Option<Slot> {
-        self.banking_trace_events.freeze_time_by_slot.range(..self.first_simulated_slot).last().map(|(slot, _time)| slot).copied()
-    }
-
-    pub fn start(
-        self,
-        genesis_config: GenesisConfig,
-        bank_forks: Arc<RwLock<BankForks>>,
-        blockstore: Arc<Blockstore>,
-        block_production_method: BlockProductionMethod,
-    ) -> Result<(), SimulateError> {
-        let mut bank = bank_forks
-            .read()
-            .unwrap()
-            .working_bank_with_scheduler()
-            .clone_with_scheduler();
-
-        let leader_schedule_cache = Arc::new(LeaderScheduleCache::new_from_bank(&bank));
-        let parent_slot = bank.slot();
-        assert_eq!(Some(parent_slot), self.parent_slot());
-
-        let simulated_leader = leader_schedule_cache
-            .slot_leader_at(self.first_simulated_slot, None)
-            .unwrap();
-        info!("Simulated leader and slot: {}, {}", simulated_leader, self.first_simulated_slot);
-
-        let exit = Arc::new(AtomicBool::default());
-
-        if let Some(end_slot) = blockstore
-            .slot_meta_iterator(self.first_simulated_slot)
-            .unwrap()
-            .map(|(s, _)| s)
-            .last()
-        {
-            info!("purging slots {}, {}", self.first_simulated_slot, end_slot);
-            blockstore
-                .purge_from_next_slots(self.first_simulated_slot, end_slot);
-            blockstore
-                .purge_slots(self.first_simulated_slot, end_slot, PurgeType::Exact);
-            info!("done: purging");
-        } else {
-            info!("skipping purging...");
-        }
-
-        info!("Poh is starting!");
-
-        let (poh_recorder, entry_receiver, record_receiver) = PohRecorder::new_with_clear_signal(
-            bank.tick_height(),
-            bank.last_blockhash(),
-            bank.clone(),
-            None,
-            bank.ticks_per_slot(),
-            false,
-            blockstore.clone(),
-            blockstore.get_new_shred_signal(0),
-            &leader_schedule_cache,
-            &genesis_config.poh_config,
-            None,
-            exit.clone(),
-        );
-        let poh_recorder = Arc::new(RwLock::new(poh_recorder));
-        solana_unified_scheduler_pool::MY_POH.lock().unwrap().insert(poh_recorder.read().unwrap().new_recorder());
-        let poh_service = PohService::new(
-            poh_recorder.clone(),
-            &genesis_config.poh_config,
-            exit.clone(),
-            bank.ticks_per_slot(),
-            solana_poh::poh_service::DEFAULT_PINNED_CPU_CORE,
-            solana_poh::poh_service::DEFAULT_HASHES_PER_BATCH,
-            record_receiver,
-        );
-        let warmup_duration = Duration::from_secs(12);
-
-        let (banking_retracer, retracer_thread) = BankingTracer::new(Some((
-            &blockstore.banking_retracer_path(),
-            exit.clone(),
-            BANKING_TRACE_DIR_DEFAULT_BYTE_LIMIT,
-        )))
-        .unwrap();
-        if banking_retracer.is_enabled() {
-            info!(
-                "Enabled banking retracer (dir_byte_limit: {})",
-                BANKING_TRACE_DIR_DEFAULT_BYTE_LIMIT,
-            );
-        } else {
-            info!("Disabled banking retracer");
-        }
-
-        let (non_vote_sender, non_vote_receiver) = banking_retracer.create_channel_non_vote();
-        let (tpu_vote_sender, tpu_vote_receiver) = banking_retracer.create_channel_tpu_vote();
-        let (gossip_vote_sender, gossip_vote_receiver) =
-            banking_retracer.create_channel_gossip_vote();
-
-        let cluster_info = Arc::new(ClusterInfo::new_with_dummy_keypair(
-            Node::new_localhost_with_pubkey(&simulated_leader).info,
-            SocketAddrSpace::Unspecified,
-        ));
-        let connection_cache = Arc::new(ConnectionCache::new("connection_kache!"));
-        let (replay_vote_sender, _replay_vote_receiver) = unbounded();
-        let (retransmit_slots_sender, retransmit_slots_receiver) = unbounded();
-        let shred_version = compute_shred_version(
-            &genesis_config.hash(),
-            Some(&bank_forks.read().unwrap().root_bank().hard_forks()),
-        );
-        let (sender, _receiver) = tokio::sync::mpsc::channel(1);
-        let broadcast_stage = BroadcastStageType::Standard.new_broadcast_stage(
-            vec![UdpSocket::bind("127.0.0.1:0").unwrap()],
-            cluster_info.clone(),
-            entry_receiver,
-            retransmit_slots_receiver,
-            exit.clone(),
-            blockstore.clone(),
-            bank_forks.clone(),
-            shred_version,
-            sender,
-        );
-
-        info!("Start banking stage!...");
-        let prioritization_fee_cache = &Arc::new(PrioritizationFeeCache::new(0u64));
-        let banking_stage = BankingStage::new_num_threads(
-            block_production_method.clone(),
-            &cluster_info,
-            &poh_recorder,
-            non_vote_receiver,
-            tpu_vote_receiver,
-            gossip_vote_receiver,
-            BankingStage::num_threads(),
-            None,
-            replay_vote_sender,
-            None,
-            connection_cache,
-            bank_forks.clone(),
-            prioritization_fee_cache,
-            false,
-        );
-
-        let (&slot_before_next_leader_slot, &raw_base_event_time) = self.banking_trace_events.freeze_time_by_slot
-            .range(parent_slot..)
-            .next()
-            .expect("timed hashes");
-
-        let base_event_time = raw_base_event_time - warmup_duration;
-        let base_simulation_time = SystemTime::now();
-
-        let sender_thread = thread::Builder::new().name("solSimSender".into()).spawn({
-            let exit = exit.clone();
-
-            move || {
-                let (mut non_vote_count, mut non_vote_tx_count) = (0, 0);
-                let (mut tpu_vote_count, mut tpu_vote_tx_count) = (0, 0);
-                let (mut gossip_vote_count, mut gossip_vote_tx_count) = (0, 0);
-
-                info!("start sending!...");
-                let timed_batches_to_send = self.banking_trace_events.packet_batches_by_time.range(base_event_time..);
-                info!(
-                    "simulating banking trace events: {} out of {}, starting at slot {} (based on {} from traced event slot: {}) (warmup: -{:?})",
-                    timed_batches_to_send.clone().count(),
-                    self.banking_trace_events.packet_batches_by_time.len(),
-                    self.first_simulated_slot,
-                    {
-                        let raw_base_event_time: chrono::DateTime<chrono::Utc> = raw_base_event_time.into();
-                        raw_base_event_time.format("%Y-%m-%d %H:%M:%S.%f")
-                    },
-                    slot_before_next_leader_slot,
-                    warmup_duration,
-                );
-                let mut simulation_duration_since_base = Duration::default();
-                let (mut last_log_duration, mut last_tx_count) = (Duration::default(), 0);
-                for (&event_time, (label, batches_with_stats)) in timed_batches_to_send {
-                    let required_duration_since_base =
-                        event_time.duration_since(base_event_time).unwrap();
-
-                    // Busy loop for most accurate sending timings
-                    loop {
-                        if simulation_duration_since_base > required_duration_since_base {
-                            break;
-                        }
-                        let current_simulation_time = SystemTime::now();
-                        simulation_duration_since_base = current_simulation_time
-                            .duration_since(base_simulation_time)
-                            .unwrap();
-                    }
-
-                    let sender = match label {
-                        ChannelLabel::NonVote => &non_vote_sender,
-                        ChannelLabel::TpuVote => &tpu_vote_sender,
-                        ChannelLabel::GossipVote => &gossip_vote_sender,
-                        ChannelLabel::Dummy => unreachable!(),
-                    };
-                    sender.send(batches_with_stats.clone()).unwrap();
-
-                    let batches = &batches_with_stats.0;
-                    let (batch_count, tx_count) = (
-                        batches.len(),
-                        batches.iter().map(|batch| batch.len()).sum::<usize>(),
-                    );
-                    debug!(
-                        "sent {:?} {} batches ({} txes)",
-                        label, batch_count, tx_count
-                    );
-                    let (total_batch_count, total_tx_count) = match label {
-                        ChannelLabel::NonVote => (&mut non_vote_count, &mut non_vote_tx_count),
-                        ChannelLabel::TpuVote => (&mut tpu_vote_count, &mut tpu_vote_tx_count),
-                        ChannelLabel::GossipVote => (&mut gossip_vote_count, &mut gossip_vote_tx_count),
-                        ChannelLabel::Dummy => unreachable!(),
-                    };
-                    *total_batch_count += batch_count;
-                    *total_tx_count += tx_count;
-
-                    let log_interval = simulation_duration_since_base - last_log_duration;
-                    if log_interval > Duration::from_millis(100) {
-                        let current_tx_count = non_vote_tx_count + tpu_vote_tx_count + gossip_vote_tx_count;
-                        let tps = ((current_tx_count - last_tx_count) as f64 / log_interval.as_secs_f64()) as u64;
-                        info!(
-                            "tps: {} (over {:?}) buffered batches: {} (non-vote) {} (tpu-vote) {} (gossip-vote)",
-                            tps,
-                            log_interval,
-                            non_vote_sender.len(),
-                            tpu_vote_sender.len(),
-                            gossip_vote_sender.len(),
-                        );
-                        last_log_duration = simulation_duration_since_base;
-                        last_tx_count = current_tx_count;
-                    }
-
-                    if exit.load(Ordering::Relaxed) {
-                        break;
-                    }
-                }
-                info!(
-                    "terminating to send...: non_vote: {} ({}), tpu_vote: {} ({}), gossip_vote: {} ({})",
-                    non_vote_count,
-                    non_vote_tx_count,
-                    tpu_vote_count,
-                    tpu_vote_tx_count,
-                    gossip_vote_count,
-                    gossip_vote_tx_count
-                );
-                // hold these senders in join_handle to control banking stage termination!
-                (non_vote_sender, tpu_vote_sender, gossip_vote_sender)
-            }
-        })?;
-
-        sleep(warmup_duration);
-        info!("warmup done!");
-
-        loop {
-            if poh_recorder.read().unwrap().bank().is_none() {
-                let next_leader_slot = leader_schedule_cache.next_leader_slot(
-                    &simulated_leader,
-                    bank.slot(),
-                    &bank,
-                    Some(&blockstore),
-                    GRACE_TICKS_FACTOR * MAX_GRACE_SLOTS,
-                );
-                debug!("{next_leader_slot:?}");
-                poh_recorder
-                    .write()
-                    .unwrap()
-                    .reset(bank.clone_without_scheduler(), next_leader_slot);
-                info!("Bank::new_from_parent()!");
-
-                let old_slot = bank.slot();
-                if let Some(event_time) =
-                    self.banking_trace_events.freeze_time_by_slot.get(&old_slot)
-                {
-                    if log_enabled!(log::Level::Info) {
-                        let current_simulation_time = SystemTime::now();
-                        let elapsed_simulation_time = current_simulation_time.duration_since(base_simulation_time).unwrap();
-                        let elapsed_event_time = event_time.duration_since(base_event_time).unwrap();
-                        info!(
-                            "jitter(parent_slot: {}): {}{:?} (sim: {:?} event: {:?})",
-                            old_slot,
-                            if elapsed_simulation_time > elapsed_event_time { "+" } else { "-" },
-                            if elapsed_simulation_time > elapsed_event_time {
-                                elapsed_simulation_time - elapsed_event_time
-                            } else {
-                                elapsed_event_time - elapsed_simulation_time
-                            },
-                            elapsed_simulation_time,
-                            elapsed_event_time,
-                        );
-                    }
-                }
-                bank.freeze();
-                let new_slot = if bank.slot() == parent_slot {
-                    info!("initial leader block!");
-                    self.first_simulated_slot
-                } else {
-                    info!("next leader block!");
-                    bank.slot() + 1
-                };
-                info!("new leader bank slot: {new_slot}");
-                let new_leader = leader_schedule_cache
-                    .slot_leader_at(new_slot, None)
-                    .unwrap();
-                if simulated_leader != new_leader {
-                    info!("bank cost: slot: {} {:?} (frozen)", bank.slot(), bank.read_cost_tracker().map(|t| (t.block_cost(), t.vote_cost())).unwrap());
-                    info!(
-                        "{} isn't leader anymore at slot {}; new leader: {}",
-                        simulated_leader, new_slot, new_leader
-                    );
-                    break;
-                } else if sender_thread.is_finished() {
-                    warn!("sender thread existed maybe due to completion of sending traced events");
-                    break;
-                }
-                let new_bank = Bank::new_from_parent(
-                    bank.clone_without_scheduler(),
-                    &simulated_leader,
-                    new_slot,
-                );
-                // make sure parent is frozen for finalized hashes via the above
-                // new()-ing of its child bank
-                banking_retracer.hash_event(bank.slot(), &bank.last_blockhash(), &bank.hash());
-                if *bank.collector_id() == simulated_leader {
-                    info!("bank cost: slot: {} {:?} (frozen)", bank.slot(), bank.read_cost_tracker().map(|t| (t.block_cost(), t.vote_cost())).unwrap());
-                }
-                retransmit_slots_sender.send(bank.slot()).unwrap();
-                bank_forks.write().unwrap().insert(solana_sdk::scheduling::SchedulingMode::BlockProduction, new_bank);
-                bank = bank_forks
-                    .read()
-                    .unwrap()
-                    .working_bank_with_scheduler()
-                    .clone_with_scheduler();
-                poh_recorder
-                    .write()
-                    .unwrap()
-                    .set_bank(bank.clone_with_scheduler(), false);
-            } else {
-                debug!("bank cost: slot: {} {:?} (ongoing)", bank.slot(), bank.read_cost_tracker().map(|t| (t.block_cost(), t.vote_cost())).unwrap());
-            }
-
-            sleep(Duration::from_millis(10));
-        }
-
-        info!("Sleeping a bit before signaling exit");
-        sleep(Duration::from_millis(100));
-        exit.store(true, Ordering::Relaxed);
-
-        // The order is important. consuming sender_thread by joining will terminate banking_stage,
-        // in turn banking_retracer thread will termianl
-        sender_thread.join().unwrap();
-        banking_stage.join().unwrap();
-        poh_service.join().unwrap();
-        if let Some(retracer_thread) = retracer_thread {
-            retracer_thread.join().unwrap().unwrap();
-        }
-
-        info!("Joining broadcast stage...");
-        drop(poh_recorder);
-        drop(retransmit_slots_sender);
-        broadcast_stage.join().unwrap();
-
-        Ok(())
-    }
-
-    pub fn event_file_name(index: usize) -> String {
-        if index == 0 {
-            BASENAME.to_string()
-        } else {
-            format!("{BASENAME}.{index}")
         }
     }
 }
