//! The `replay_stage` replays transactions broadcast by the leader.

use {
    crate::{
        banking_trace::BankingTracer,
        cache_block_meta_service::CacheBlockMetaSender,
        cluster_info_vote_listener::{
            GossipDuplicateConfirmedSlotsReceiver, GossipVerifiedVoteHashReceiver, VoteTracker,
        },
        cluster_slots_service::{cluster_slots::ClusterSlots, ClusterSlotsUpdateSender},
        commitment_service::{AggregateCommitmentService, CommitmentAggregationData},
        consensus::{
            fork_choice::{ForkChoice, SelectVoteAndResetForkResult},
            heaviest_subtree_fork_choice::HeaviestSubtreeForkChoice,
            latest_validator_votes_for_frozen_banks::LatestValidatorVotesForFrozenBanks,
            progress_map::{ForkProgress, ProgressMap, PropagatedStats, ReplaySlotStats},
            tower_storage::{SavedTower, SavedTowerVersions, TowerStorage},
            ComputedBankState, Stake, SwitchForkDecision, ThresholdDecision, Tower, VotedStakes,
            SWITCH_FORK_THRESHOLD,
        },
        cost_update_service::CostUpdate,
        repair::{
            ancestor_hashes_service::AncestorHashesReplayUpdateSender,
            cluster_slot_state_verifier::*,
            duplicate_repair_status::AncestorDuplicateSlotToRepair,
            repair_service::{
                AncestorDuplicateSlotsReceiver, DumpedSlotsSender, PopularPrunedForksReceiver,
            },
        },
        rewards_recorder_service::{RewardsMessage, RewardsRecorderSender},
        unfrozen_gossip_verified_vote_hashes::UnfrozenGossipVerifiedVoteHashes,
        validator::ProcessBlockStore,
        voting_service::VoteOp,
        window_service::DuplicateSlotReceiver,
    },
    crossbeam_channel::{Receiver, RecvTimeoutError, Sender},
    lazy_static::lazy_static,
    rayon::{prelude::*, ThreadPool},
    solana_entry::entry::VerifyRecyclers,
    solana_geyser_plugin_manager::block_metadata_notifier_interface::BlockMetadataNotifierLock,
    solana_gossip::cluster_info::ClusterInfo,
    solana_ledger::{
        block_error::BlockError,
        blockstore::Blockstore,
        blockstore_processor::{
            self, BlockstoreProcessorError, ConfirmationProgress, ExecuteBatchesInternalMetrics,
            TransactionStatusSender,
        },
        entry_notifier_service::EntryNotifierSender,
        leader_schedule_cache::LeaderScheduleCache,
        leader_schedule_utils::first_of_consecutive_leader_slots,
    },
    solana_measure::measure::Measure,
    solana_poh::poh_recorder::{PohLeaderStatus, PohRecorder, GRACE_TICKS_FACTOR, MAX_GRACE_SLOTS},
    solana_program_runtime::timings::ExecuteTimings,
    solana_rpc::{
        optimistically_confirmed_bank_tracker::{BankNotification, BankNotificationSenderConfig},
        rpc_subscriptions::RpcSubscriptions,
    },
    solana_rpc_client_api::response::SlotUpdate,
    solana_runtime::{
        accounts_background_service::AbsRequestSender,
        bank::{bank_hash_details, Bank, NewBankOptions},
        bank_forks::{BankForks, MAX_ROOT_DISTANCE_FOR_VOTE_ONLY},
        commitment::BlockCommitmentCache,
        installed_scheduler_pool::BankWithScheduler,
        prioritization_fee_cache::PrioritizationFeeCache,
        vote_sender_types::ReplayVoteSender,
    },
    solana_sdk::{
        clock::{BankId, Slot, MAX_PROCESSING_AGE, NUM_CONSECUTIVE_LEADER_SLOTS},
        feature_set,
        genesis_config::ClusterType,
        hash::Hash,
        pubkey::Pubkey,
        saturating_add_assign,
        signature::{Keypair, Signature, Signer},
        timing::timestamp,
        transaction::Transaction,
    },
    solana_vote_program::vote_state::VoteTransaction,
    std::{
        collections::{HashMap, HashSet},
        result,
        sync::{
            atomic::{AtomicBool, AtomicU64, Ordering},
            Arc, RwLock,
        },
        thread::{self, Builder, JoinHandle},
        time::{Duration, Instant},
    },
};

pub const MAX_ENTRY_RECV_PER_ITER: usize = 512;
pub const SUPERMINORITY_THRESHOLD: f64 = 1f64 / 3f64;
pub const MAX_UNCONFIRMED_SLOTS: usize = 5;
pub const DUPLICATE_LIVENESS_THRESHOLD: f64 = 0.1;
pub const DUPLICATE_THRESHOLD: f64 = 1.0 - SWITCH_FORK_THRESHOLD - DUPLICATE_LIVENESS_THRESHOLD;
const MAX_VOTE_SIGNATURES: usize = 200;
const MAX_VOTE_REFRESH_INTERVAL_MILLIS: usize = 5000;
// Expect this number to be small enough to minimize thread pool overhead while large enough
// to be able to replay all active forks at the same time in most cases.
const MAX_CONCURRENT_FORKS_TO_REPLAY: usize = 4;
const MAX_REPAIR_RETRY_LOOP_ATTEMPTS: usize = 10;

lazy_static! {
    static ref PAR_THREAD_POOL: ThreadPool = rayon::ThreadPoolBuilder::new()
        .num_threads(MAX_CONCURRENT_FORKS_TO_REPLAY)
        .thread_name(|i| format!("solReplay{i:02}"))
        .build()
        .unwrap();
}

#[derive(PartialEq, Eq, Debug)]
pub enum HeaviestForkFailures {
    LockedOut(u64),
    FailedThreshold(
        Slot,
        /* Observed stake */ u64,
        /* Total stake */ u64,
    ),
    FailedSwitchThreshold(
        Slot,
        /* Observed stake */ u64,
        /* Total stake */ u64,
    ),
    NoPropagatedConfirmation(
        Slot,
        /* Observed stake */ u64,
        /* Total stake */ u64,
    ),
}

// Implement a destructor for the ReplayStage thread to signal it exited
// even on panics
struct Finalizer {
    exit_sender: Arc<AtomicBool>,
}

impl Finalizer {
    fn new(exit_sender: Arc<AtomicBool>) -> Self {
        Finalizer { exit_sender }
    }
}

// Implement a destructor for Finalizer.
impl Drop for Finalizer {
    fn drop(&mut self) {
        self.exit_sender.clone().store(true, Ordering::Relaxed);
    }
}

struct ReplaySlotFromBlockstore {
    is_slot_dead: bool,
    bank_slot: Slot,
    replay_result: Option<Result<usize /* tx count */, BlockstoreProcessorError>>,
}

struct LastVoteRefreshTime {
    last_refresh_time: Instant,
    last_print_time: Instant,
}

#[derive(Default)]
struct SkippedSlotsInfo {
    last_retransmit_slot: u64,
    last_skipped_slot: u64,
}

struct PartitionInfo {
    partition_start_time: Option<Instant>,
}

impl PartitionInfo {
    fn new() -> Self {
        Self {
            partition_start_time: None,
        }
    }

    fn update(
        &mut self,
        partition_detected: bool,
        heaviest_slot: Slot,
        last_voted_slot: Slot,
        reset_bank_slot: Slot,
        heaviest_fork_failures: Vec<HeaviestForkFailures>,
    ) {
        if self.partition_start_time.is_none() && partition_detected {
            warn!("PARTITION DETECTED waiting to join heaviest fork: {} last vote: {:?}, reset slot: {}",
                heaviest_slot,
                last_voted_slot,
                reset_bank_slot,
            );
            datapoint_info!(
                "replay_stage-partition-start",
                ("heaviest_slot", heaviest_slot as i64, i64),
                ("last_vote_slot", last_voted_slot as i64, i64),
                ("reset_slot", reset_bank_slot as i64, i64),
                (
                    "heaviest_fork_failure_first",
                    format!("{:?}", heaviest_fork_failures.first()),
                    String
                ),
                (
                    "heaviest_fork_failure_second",
                    format!("{:?}", heaviest_fork_failures.get(1)),
                    String
                ),
            );
            self.partition_start_time = Some(Instant::now());
        } else if self.partition_start_time.is_some() && !partition_detected {
            warn!(
                "PARTITION resolved heaviest fork: {} last vote: {:?}, reset slot: {}",
                heaviest_slot, last_voted_slot, reset_bank_slot
            );
            datapoint_info!(
                "replay_stage-partition-resolved",
                ("heaviest_slot", heaviest_slot as i64, i64),
                ("last_vote_slot", last_voted_slot as i64, i64),
                ("reset_slot", reset_bank_slot as i64, i64),
                (
                    "partition_duration_ms",
                    self.partition_start_time.unwrap().elapsed().as_millis() as i64,
                    i64
                ),
            );
            self.partition_start_time = None;
        }
    }
}

pub struct ReplayStageConfig {
    pub vote_account: Pubkey,
    pub authorized_voter_keypairs: Arc<RwLock<Vec<Arc<Keypair>>>>,
    pub exit: Arc<AtomicBool>,
    pub rpc_subscriptions: Arc<RpcSubscriptions>,
    pub leader_schedule_cache: Arc<LeaderScheduleCache>,
    pub latest_root_senders: Vec<Sender<Slot>>,
    pub accounts_background_request_sender: AbsRequestSender,
    pub block_commitment_cache: Arc<RwLock<BlockCommitmentCache>>,
    pub transaction_status_sender: Option<TransactionStatusSender>,
    pub rewards_recorder_sender: Option<RewardsRecorderSender>,
    pub cache_block_meta_sender: Option<CacheBlockMetaSender>,
    pub entry_notification_sender: Option<EntryNotifierSender>,
    pub bank_notification_sender: Option<BankNotificationSenderConfig>,
    pub wait_for_vote_to_start_leader: bool,
    pub ancestor_hashes_replay_update_sender: AncestorHashesReplayUpdateSender,
    pub tower_storage: Arc<dyn TowerStorage>,
    // Stops voting until this slot has been reached. Should be used to avoid
    // duplicate voting which can lead to slashing.
    pub wait_to_vote_slot: Option<Slot>,
    pub replay_slots_concurrently: bool,
}

#[derive(Default)]
pub struct ReplayTiming {
    last_print: u64,
    collect_frozen_banks_elapsed: u64,
    compute_bank_stats_elapsed: u64,
    select_vote_and_reset_forks_elapsed: u64,
    start_leader_elapsed: u64,
    reset_bank_elapsed: u64,
    voting_elapsed: u64,
    vote_push_us: u64,
    vote_send_us: u64,
    generate_vote_us: u64,
    update_commitment_cache_us: u64,
    select_forks_elapsed: u64,
    compute_slot_stats_elapsed: u64,
    generate_new_bank_forks_elapsed: u64,
    replay_active_banks_elapsed: u64,
    wait_receive_elapsed: u64,
    heaviest_fork_failures_elapsed: u64,
    bank_count: u64,
    process_ancestor_hashes_duplicate_slots_elapsed: u64,
    process_gossip_duplicate_confirmed_slots_elapsed: u64,
    process_duplicate_slots_elapsed: u64,
    process_unfrozen_gossip_verified_vote_hashes_elapsed: u64,
    process_popular_pruned_forks_elapsed: u64,
    repair_correct_slots_elapsed: u64,
    retransmit_not_propagated_elapsed: u64,
    generate_new_bank_forks_read_lock_us: u64,
    generate_new_bank_forks_get_slots_since_us: u64,
    generate_new_bank_forks_loop_us: u64,
    generate_new_bank_forks_write_lock_us: u64,
    replay_blockstore_us: u64, //< When processing forks concurrently, only captures the longest fork
}
impl ReplayTiming {
    #[allow(clippy::too_many_arguments)]
    fn update(
        &mut self,
        collect_frozen_banks_elapsed: u64,
        compute_bank_stats_elapsed: u64,
        select_vote_and_reset_forks_elapsed: u64,
        start_leader_elapsed: u64,
        reset_bank_elapsed: u64,
        voting_elapsed: u64,
        select_forks_elapsed: u64,
        compute_slot_stats_elapsed: u64,
        generate_new_bank_forks_elapsed: u64,
        replay_active_banks_elapsed: u64,
        wait_receive_elapsed: u64,
        heaviest_fork_failures_elapsed: u64,
        bank_count: u64,
        process_ancestor_hashes_duplicate_slots_elapsed: u64,
        process_gossip_duplicate_confirmed_slots_elapsed: u64,
        process_unfrozen_gossip_verified_vote_hashes_elapsed: u64,
        process_popular_pruned_forks_elapsed: u64,
        process_duplicate_slots_elapsed: u64,
        repair_correct_slots_elapsed: u64,
        retransmit_not_propagated_elapsed: u64,
    ) {
        self.collect_frozen_banks_elapsed += collect_frozen_banks_elapsed;
        self.compute_bank_stats_elapsed += compute_bank_stats_elapsed;
        self.select_vote_and_reset_forks_elapsed += select_vote_and_reset_forks_elapsed;
        self.start_leader_elapsed += start_leader_elapsed;
        self.reset_bank_elapsed += reset_bank_elapsed;
        self.voting_elapsed += voting_elapsed;
        self.select_forks_elapsed += select_forks_elapsed;
        self.compute_slot_stats_elapsed += compute_slot_stats_elapsed;
        self.generate_new_bank_forks_elapsed += generate_new_bank_forks_elapsed;
        self.replay_active_banks_elapsed += replay_active_banks_elapsed;
        self.wait_receive_elapsed += wait_receive_elapsed;
        self.heaviest_fork_failures_elapsed += heaviest_fork_failures_elapsed;
        self.bank_count += bank_count;
        self.process_ancestor_hashes_duplicate_slots_elapsed +=
            process_ancestor_hashes_duplicate_slots_elapsed;
        self.process_gossip_duplicate_confirmed_slots_elapsed +=
            process_gossip_duplicate_confirmed_slots_elapsed;
        self.process_unfrozen_gossip_verified_vote_hashes_elapsed +=
            process_unfrozen_gossip_verified_vote_hashes_elapsed;
        self.process_popular_pruned_forks_elapsed += process_popular_pruned_forks_elapsed;
        self.process_duplicate_slots_elapsed += process_duplicate_slots_elapsed;
        self.repair_correct_slots_elapsed += repair_correct_slots_elapsed;
        self.retransmit_not_propagated_elapsed += retransmit_not_propagated_elapsed;
        let now = timestamp();
        let elapsed_ms = now - self.last_print;
        if elapsed_ms > 1000 {
            datapoint_info!(
                "replay-loop-voting-stats",
                ("vote_push_us", self.vote_push_us, i64),
                ("vote_send_us", self.vote_send_us, i64),
                ("generate_vote_us", self.generate_vote_us, i64),
                (
                    "update_commitment_cache_us",
                    self.update_commitment_cache_us,
                    i64
                ),
            );
            datapoint_info!(
                "replay-loop-timing-stats",
                ("total_elapsed_us", elapsed_ms * 1000, i64),
                (
                    "collect_frozen_banks_elapsed",
                    self.collect_frozen_banks_elapsed as i64,
                    i64
                ),
                (
                    "compute_bank_stats_elapsed",
                    self.compute_bank_stats_elapsed as i64,
                    i64
                ),
                (
                    "select_vote_and_reset_forks_elapsed",
                    self.select_vote_and_reset_forks_elapsed as i64,
                    i64
                ),
                (
                    "start_leader_elapsed",
                    self.start_leader_elapsed as i64,
                    i64
                ),
                ("reset_bank_elapsed", self.reset_bank_elapsed as i64, i64),
                ("voting_elapsed", self.voting_elapsed as i64, i64),
                (
                    "select_forks_elapsed",
                    self.select_forks_elapsed as i64,
                    i64
                ),
                (
                    "compute_slot_stats_elapsed",
                    self.compute_slot_stats_elapsed as i64,
                    i64
                ),
                (
                    "generate_new_bank_forks_elapsed",
                    self.generate_new_bank_forks_elapsed as i64,
                    i64
                ),
                (
                    "replay_active_banks_elapsed",
                    self.replay_active_banks_elapsed as i64,
                    i64
                ),
                (
                    "process_ancestor_hashes_duplicate_slots_elapsed",
                    self.process_ancestor_hashes_duplicate_slots_elapsed as i64,
                    i64
                ),
                (
                    "process_gossip_duplicate_confirmed_slots_elapsed",
                    self.process_gossip_duplicate_confirmed_slots_elapsed as i64,
                    i64
                ),
                (
                    "process_unfrozen_gossip_verified_vote_hashes_elapsed",
                    self.process_unfrozen_gossip_verified_vote_hashes_elapsed as i64,
                    i64
                ),
                (
                    "process_popular_pruned_forks_elapsed",
                    self.process_popular_pruned_forks_elapsed as i64,
                    i64
                ),
                (
                    "wait_receive_elapsed",
                    self.wait_receive_elapsed as i64,
                    i64
                ),
                (
                    "heaviest_fork_failures_elapsed",
                    self.heaviest_fork_failures_elapsed as i64,
                    i64
                ),
                ("bank_count", self.bank_count as i64, i64),
                (
                    "process_duplicate_slots_elapsed",
                    self.process_duplicate_slots_elapsed as i64,
                    i64
                ),
                (
                    "repair_correct_slots_elapsed",
                    self.repair_correct_slots_elapsed as i64,
                    i64
                ),
                (
                    "retransmit_not_propagated_elapsed",
                    self.retransmit_not_propagated_elapsed as i64,
                    i64
                ),
                (
                    "generate_new_bank_forks_read_lock_us",
                    self.generate_new_bank_forks_read_lock_us as i64,
                    i64
                ),
                (
                    "generate_new_bank_forks_get_slots_since_us",
                    self.generate_new_bank_forks_get_slots_since_us as i64,
                    i64
                ),
                (
                    "generate_new_bank_forks_loop_us",
                    self.generate_new_bank_forks_loop_us as i64,
                    i64
                ),
                (
                    "generate_new_bank_forks_write_lock_us",
                    self.generate_new_bank_forks_write_lock_us as i64,
                    i64
                ),
                (
                    "replay_blockstore_us",
                    self.replay_blockstore_us as i64,
                    i64
                ),
            );
            *self = ReplayTiming::default();
            self.last_print = now;
        }
    }
}

pub struct ReplayStage {
    t_replay: JoinHandle<()>,
    commitment_service: AggregateCommitmentService,
}

impl ReplayStage {
    #[allow(clippy::too_many_arguments)]
    pub fn new(
        config: ReplayStageConfig,
        blockstore: Arc<Blockstore>,
        bank_forks: Arc<RwLock<BankForks>>,
        cluster_info: Arc<ClusterInfo>,
        ledger_signal_receiver: Receiver<bool>,
        duplicate_slots_receiver: DuplicateSlotReceiver,
        poh_recorder: Arc<RwLock<PohRecorder>>,
        maybe_process_blockstore: Option<ProcessBlockStore>,
        vote_tracker: Arc<VoteTracker>,
        cluster_slots: Arc<ClusterSlots>,
        retransmit_slots_sender: Sender<Slot>,
        ancestor_duplicate_slots_receiver: AncestorDuplicateSlotsReceiver,
        replay_vote_sender: ReplayVoteSender,
        gossip_duplicate_confirmed_slots_receiver: GossipDuplicateConfirmedSlotsReceiver,
        gossip_verified_vote_hash_receiver: GossipVerifiedVoteHashReceiver,
        cluster_slots_update_sender: ClusterSlotsUpdateSender,
        cost_update_sender: Sender<CostUpdate>,
        voting_sender: Sender<VoteOp>,
        drop_bank_sender: Sender<Vec<Arc<Bank>>>,
        block_metadata_notifier: Option<BlockMetadataNotifierLock>,
        log_messages_bytes_limit: Option<usize>,
        prioritization_fee_cache: Arc<PrioritizationFeeCache>,
        dumped_slots_sender: DumpedSlotsSender,
        banking_tracer: Arc<BankingTracer>,
        popular_pruned_forks_receiver: PopularPrunedForksReceiver,
    ) -> Result<Self, String> {
        let mut tower = if let Some(process_blockstore) = maybe_process_blockstore {
            let tower = process_blockstore.process_to_create_tower()?;
            info!("Tower state: {:?}", tower);
            tower
        } else {
            warn!("creating default tower....");
            Tower::default()
        };

        let ReplayStageConfig {
            vote_account,
            authorized_voter_keypairs,
            exit,
            rpc_subscriptions,
            leader_schedule_cache,
            latest_root_senders,
            accounts_background_request_sender,
            block_commitment_cache,
            transaction_status_sender,
            rewards_recorder_sender,
            cache_block_meta_sender,
            entry_notification_sender,
            bank_notification_sender,
            wait_for_vote_to_start_leader,
            ancestor_hashes_replay_update_sender,
            tower_storage,
            wait_to_vote_slot,
            replay_slots_concurrently,
        } = config;

        trace!("replay stage");
        // Start the replay stage loop
        let (lockouts_sender, commitment_service) = AggregateCommitmentService::new(
            exit.clone(),
            block_commitment_cache.clone(),
            rpc_subscriptions.clone(),
        );
        let run_replay = move || {
            let verify_recyclers = VerifyRecyclers::default();
            let _exit = Finalizer::new(exit.clone());
            let mut identity_keypair = cluster_info.keypair().clone();
            let mut my_pubkey = identity_keypair.pubkey();
            let (mut progress, mut heaviest_subtree_fork_choice) =
                Self::initialize_progress_and_fork_choice_with_locked_bank_forks(
                    &bank_forks,
                    &my_pubkey,
                    &vote_account,
                );
            let mut current_leader = None;
            let mut last_reset = Hash::default();
            let mut partition_info = PartitionInfo::new();
            let mut skipped_slots_info = SkippedSlotsInfo::default();
            let mut replay_timing = ReplayTiming::default();
            let mut duplicate_slots_tracker = DuplicateSlotsTracker::default();
            let mut gossip_duplicate_confirmed_slots: GossipDuplicateConfirmedSlots =
                GossipDuplicateConfirmedSlots::default();
            let mut epoch_slots_frozen_slots: EpochSlotsFrozenSlots =
                EpochSlotsFrozenSlots::default();
            let mut duplicate_slots_to_repair = DuplicateSlotsToRepair::default();
            let mut purge_repair_slot_counter = PurgeRepairSlotCounter::default();
            let mut unfrozen_gossip_verified_vote_hashes: UnfrozenGossipVerifiedVoteHashes =
                UnfrozenGossipVerifiedVoteHashes::default();
            let mut latest_validator_votes_for_frozen_banks: LatestValidatorVotesForFrozenBanks =
                LatestValidatorVotesForFrozenBanks::default();
            let mut voted_signatures = Vec::new();
            let mut has_new_vote_been_rooted = !wait_for_vote_to_start_leader;
            let mut last_vote_refresh_time = LastVoteRefreshTime {
                last_refresh_time: Instant::now(),
                last_print_time: Instant::now(),
            };
            let (working_bank, in_vote_only_mode) = {
                let r_bank_forks = bank_forks.read().unwrap();
                (
                    r_bank_forks.working_bank(),
                    r_bank_forks.get_vote_only_mode_signal(),
                )
            };

            Self::reset_poh_recorder(
                &my_pubkey,
                &blockstore,
                working_bank,
                &poh_recorder,
                &leader_schedule_cache,
            );

            loop {
                // Stop getting entries if we get exit signal
                if exit.load(Ordering::Relaxed) {
                    break;
                }

                let mut generate_new_bank_forks_time =
                    Measure::start("generate_new_bank_forks_time");
                Self::generate_new_bank_forks(
                    &blockstore,
                    &bank_forks,
                    &leader_schedule_cache,
                    &rpc_subscriptions,
                    &mut progress,
                    &mut replay_timing,
                );
                generate_new_bank_forks_time.stop();

                let mut tpu_has_bank = poh_recorder.read().unwrap().has_bank();

                let mut replay_active_banks_time = Measure::start("replay_active_banks_time");
                let mut ancestors = bank_forks.read().unwrap().ancestors();
                let mut descendants = bank_forks.read().unwrap().descendants();
                let did_complete_bank = Self::replay_active_banks(
                    &blockstore,
                    &bank_forks,
                    &my_pubkey,
                    &vote_account,
                    &mut progress,
                    transaction_status_sender.as_ref(),
                    cache_block_meta_sender.as_ref(),
                    entry_notification_sender.as_ref(),
                    &verify_recyclers,
                    &mut heaviest_subtree_fork_choice,
                    &replay_vote_sender,
                    &bank_notification_sender,
                    &rewards_recorder_sender,
                    &rpc_subscriptions,
                    &mut duplicate_slots_tracker,
                    &gossip_duplicate_confirmed_slots,
                    &mut epoch_slots_frozen_slots,
                    &mut unfrozen_gossip_verified_vote_hashes,
                    &mut latest_validator_votes_for_frozen_banks,
                    &cluster_slots_update_sender,
                    &cost_update_sender,
                    &mut duplicate_slots_to_repair,
                    &ancestor_hashes_replay_update_sender,
                    block_metadata_notifier.clone(),
                    &mut replay_timing,
                    log_messages_bytes_limit,
                    replay_slots_concurrently,
                    &prioritization_fee_cache,
                    &mut purge_repair_slot_counter,
                );
                replay_active_banks_time.stop();

                let forks_root = bank_forks.read().unwrap().root();

                // Process cluster-agreed versions of duplicate slots for which we potentially
                // have the wrong version. Our version was dead or pruned.
                // Signalled by ancestor_hashes_service.
                let mut process_ancestor_hashes_duplicate_slots_time =
                    Measure::start("process_ancestor_hashes_duplicate_slots");
                Self::process_ancestor_hashes_duplicate_slots(
                    &my_pubkey,
                    &blockstore,
                    &ancestor_duplicate_slots_receiver,
                    &mut duplicate_slots_tracker,
                    &gossip_duplicate_confirmed_slots,
                    &mut epoch_slots_frozen_slots,
                    &progress,
                    &mut heaviest_subtree_fork_choice,
                    &bank_forks,
                    &mut duplicate_slots_to_repair,
                    &ancestor_hashes_replay_update_sender,
                    &mut purge_repair_slot_counter,
                );
                process_ancestor_hashes_duplicate_slots_time.stop();

                // Check for any newly confirmed slots detected from gossip.
                let mut process_gossip_duplicate_confirmed_slots_time =
                    Measure::start("process_gossip_duplicate_confirmed_slots");
                Self::process_gossip_duplicate_confirmed_slots(
                    &gossip_duplicate_confirmed_slots_receiver,
                    &blockstore,
                    &mut duplicate_slots_tracker,
                    &mut gossip_duplicate_confirmed_slots,
                    &mut epoch_slots_frozen_slots,
                    &bank_forks,
                    &progress,
                    &mut heaviest_subtree_fork_choice,
                    &mut duplicate_slots_to_repair,
                    &ancestor_hashes_replay_update_sender,
                    &mut purge_repair_slot_counter,
                );
                process_gossip_duplicate_confirmed_slots_time.stop();

                // Ingest any new verified votes from gossip. Important for fork choice
                // and switching proofs because these may be votes that haven't yet been
                // included in a block, so we may not have yet observed these votes just
                // by replaying blocks.
                let mut process_unfrozen_gossip_verified_vote_hashes_time =
                    Measure::start("process_gossip_verified_vote_hashes");
                Self::process_gossip_verified_vote_hashes(
                    &gossip_verified_vote_hash_receiver,
                    &mut unfrozen_gossip_verified_vote_hashes,
                    &heaviest_subtree_fork_choice,
                    &mut latest_validator_votes_for_frozen_banks,
                );
                for _ in gossip_verified_vote_hash_receiver.try_iter() {}
                process_unfrozen_gossip_verified_vote_hashes_time.stop();

                let mut process_popular_pruned_forks_time =
                    Measure::start("process_popular_pruned_forks_time");
                // Check for "popular" (52+% stake aggregated across versions/descendants) forks
                // that are pruned, which would not be detected by normal means.
                // Signalled by `repair_service`.
                Self::process_popular_pruned_forks(
                    &popular_pruned_forks_receiver,
                    &blockstore,
                    &mut duplicate_slots_tracker,
                    &mut epoch_slots_frozen_slots,
                    &bank_forks,
                    &mut heaviest_subtree_fork_choice,
                    &mut duplicate_slots_to_repair,
                    &ancestor_hashes_replay_update_sender,
                    &mut purge_repair_slot_counter,
                );
                process_popular_pruned_forks_time.stop();

                // Check to remove any duplicated slots from fork choice
                let mut process_duplicate_slots_time = Measure::start("process_duplicate_slots");
                if !tpu_has_bank {
                    Self::process_duplicate_slots(
                        &blockstore,
                        &duplicate_slots_receiver,
                        &mut duplicate_slots_tracker,
                        &gossip_duplicate_confirmed_slots,
                        &mut epoch_slots_frozen_slots,
                        &bank_forks,
                        &progress,
                        &mut heaviest_subtree_fork_choice,
                        &mut duplicate_slots_to_repair,
                        &ancestor_hashes_replay_update_sender,
                        &mut purge_repair_slot_counter,
                    );
                }
                process_duplicate_slots_time.stop();

                let mut collect_frozen_banks_time = Measure::start("frozen_banks");
                let mut frozen_banks: Vec<_> = bank_forks
                    .read()
                    .unwrap()
                    .frozen_banks()
                    .into_iter()
                    .filter(|(slot, _)| *slot >= forks_root)
                    .map(|(_, bank)| bank)
                    .collect();
                collect_frozen_banks_time.stop();

                let mut compute_bank_stats_time = Measure::start("compute_bank_stats");
                let newly_computed_slot_stats = Self::compute_bank_stats(
                    &vote_account,
                    &ancestors,
                    &mut frozen_banks,
                    &mut tower,
                    &mut progress,
                    &vote_tracker,
                    &cluster_slots,
                    &bank_forks,
                    &mut heaviest_subtree_fork_choice,
                    &mut latest_validator_votes_for_frozen_banks,
                );
                compute_bank_stats_time.stop();

                let mut compute_slot_stats_time = Measure::start("compute_slot_stats_time");
                for slot in newly_computed_slot_stats {
                    let fork_stats = progress.get_fork_stats(slot).unwrap();
                    let confirmed_forks = Self::confirm_forks(
                        &tower,
                        &fork_stats.voted_stakes,
                        fork_stats.total_stake,
                        &progress,
                        &bank_forks,
                    );

                    Self::mark_slots_confirmed(
                        &confirmed_forks,
                        &blockstore,
                        &bank_forks,
                        &mut progress,
                        &mut duplicate_slots_tracker,
                        &mut heaviest_subtree_fork_choice,
                        &mut epoch_slots_frozen_slots,
                        &mut duplicate_slots_to_repair,
                        &ancestor_hashes_replay_update_sender,
                        &mut purge_repair_slot_counter,
                    );
                }
                compute_slot_stats_time.stop();

                let mut select_forks_time = Measure::start("select_forks_time");
                let (heaviest_bank, heaviest_bank_on_same_voted_fork) =
                    heaviest_subtree_fork_choice.select_forks(
                        &frozen_banks,
                        &tower,
                        &progress,
                        &ancestors,
                        &bank_forks,
                    );
                select_forks_time.stop();

                Self::check_for_vote_only_mode(
                    heaviest_bank.slot(),
                    forks_root,
                    &in_vote_only_mode,
                    &bank_forks,
                );

                let mut select_vote_and_reset_forks_time =
                    Measure::start("select_vote_and_reset_forks");
                let SelectVoteAndResetForkResult {
                    vote_bank,
                    reset_bank,
                    heaviest_fork_failures,
                } = Self::select_vote_and_reset_forks(
                    &heaviest_bank,
                    heaviest_bank_on_same_voted_fork.as_ref(),
                    &ancestors,
                    &descendants,
                    &progress,
                    &mut tower,
                    &latest_validator_votes_for_frozen_banks,
                    &heaviest_subtree_fork_choice,
                );
                select_vote_and_reset_forks_time.stop();

                if vote_bank.is_none() {
                    if let Some(heaviest_bank_on_same_voted_fork) =
                        heaviest_bank_on_same_voted_fork.as_ref()
                    {
                        if let Some(my_latest_landed_vote) =
                            progress.my_latest_landed_vote(heaviest_bank_on_same_voted_fork.slot())
                        {
                            Self::refresh_last_vote(
                                &mut tower,
                                heaviest_bank_on_same_voted_fork,
                                my_latest_landed_vote,
                                &vote_account,
                                &identity_keypair,
                                &authorized_voter_keypairs.read().unwrap(),
                                &mut voted_signatures,
                                has_new_vote_been_rooted,
                                &mut last_vote_refresh_time,
                                &voting_sender,
                                wait_to_vote_slot,
                            );
                        }
                    }
                }

                let mut heaviest_fork_failures_time = Measure::start("heaviest_fork_failures_time");
                if tower.is_recent(heaviest_bank.slot()) && !heaviest_fork_failures.is_empty() {
                    info!(
                        "Couldn't vote on heaviest fork: {:?}, heaviest_fork_failures: {:?}",
                        heaviest_bank.slot(),
                        heaviest_fork_failures
                    );

                    for r in &heaviest_fork_failures {
                        if let HeaviestForkFailures::NoPropagatedConfirmation(slot, ..) = r {
                            if let Some(latest_leader_slot) =
                                progress.get_latest_leader_slot_must_exist(*slot)
                            {
                                progress.log_propagated_stats(latest_leader_slot, &bank_forks);
                            }
                        }
                    }
                }
                heaviest_fork_failures_time.stop();

                let mut voting_time = Measure::start("voting_time");
                // Vote on a fork
                if let Some((ref vote_bank, ref switch_fork_decision)) = vote_bank {
                    if let Some(votable_leader) =
                        leader_schedule_cache.slot_leader_at(vote_bank.slot(), Some(vote_bank))
                    {
                        Self::log_leader_change(
                            &my_pubkey,
                            vote_bank.slot(),
                            &mut current_leader,
                            &votable_leader,
                        );
                    }

                    Self::handle_votable_bank(
                        vote_bank,
                        switch_fork_decision,
                        &bank_forks,
                        &mut tower,
                        &mut progress,
                        &vote_account,
                        &identity_keypair,
                        &authorized_voter_keypairs.read().unwrap(),
                        &blockstore,
                        &leader_schedule_cache,
                        &lockouts_sender,
                        &accounts_background_request_sender,
                        &latest_root_senders,
                        &rpc_subscriptions,
                        &block_commitment_cache,
                        &mut heaviest_subtree_fork_choice,
                        &bank_notification_sender,
                        &mut duplicate_slots_tracker,
                        &mut gossip_duplicate_confirmed_slots,
                        &mut unfrozen_gossip_verified_vote_hashes,
                        &mut voted_signatures,
                        &mut has_new_vote_been_rooted,
                        &mut replay_timing,
                        &voting_sender,
                        &mut epoch_slots_frozen_slots,
                        &drop_bank_sender,
                        wait_to_vote_slot,
                    );
                }
                voting_time.stop();

                let mut reset_bank_time = Measure::start("reset_bank");
                // Reset onto a fork
                if let Some(reset_bank) = reset_bank {
                    if last_reset != reset_bank.last_blockhash() {
                        info!(
                            "vote bank: {:?} reset bank: {:?}",
                            vote_bank
                                .as_ref()
                                .map(|(b, switch_fork_decision)| (b.slot(), switch_fork_decision)),
                            reset_bank.slot(),
                        );
                        let fork_progress = progress
                            .get(&reset_bank.slot())
                            .expect("bank to reset to must exist in progress map");
                        datapoint_info!(
                            "blocks_produced",
                            ("num_blocks_on_fork", fork_progress.num_blocks_on_fork, i64),
                            (
                                "num_dropped_blocks_on_fork",
                                fork_progress.num_dropped_blocks_on_fork,
                                i64
                            ),
                        );

                        if my_pubkey != cluster_info.id() {
                            identity_keypair = cluster_info.keypair().clone();
                            let my_old_pubkey = my_pubkey;
                            my_pubkey = identity_keypair.pubkey();

                            // Load the new identity's tower
                            tower = Tower::restore(tower_storage.as_ref(), &my_pubkey)
                                .and_then(|restored_tower| {
                                    let root_bank = bank_forks.read().unwrap().root_bank();
                                    let slot_history = root_bank.get_slot_history();
                                    restored_tower.adjust_lockouts_after_replay(
                                        root_bank.slot(),
                                        &slot_history,
                                    )
                                })
                                .unwrap_or_else(|err| {
                                    if err.is_file_missing() {
                                        Tower::new_from_bankforks(
                                            &bank_forks.read().unwrap(),
                                            &my_pubkey,
                                            &vote_account,
                                        )
                                    } else {
                                        error!("Failed to load tower for {}: {}", my_pubkey, err);
                                        std::process::exit(1);
                                    }
                                });

                            // Ensure the validator can land votes with the new identity before
                            // becoming leader
                            has_new_vote_been_rooted = !wait_for_vote_to_start_leader;
                            warn!("Identity changed from {} to {}", my_old_pubkey, my_pubkey);
                        }

                        Self::reset_poh_recorder(
                            &my_pubkey,
                            &blockstore,
                            reset_bank.clone(),
                            &poh_recorder,
                            &leader_schedule_cache,
                        );
                        last_reset = reset_bank.last_blockhash();
                        tpu_has_bank = false;

                        if let Some(last_voted_slot) = tower.last_voted_slot() {
                            // If the current heaviest bank is not a descendant of the last voted slot,
                            // there must be a partition
                            partition_info.update(
                                Self::is_partition_detected(
                                    &ancestors,
                                    last_voted_slot,
                                    heaviest_bank.slot(),
                                ),
                                heaviest_bank.slot(),
                                last_voted_slot,
                                reset_bank.slot(),
                                heaviest_fork_failures,
                            );
                        }
                    }
                }
                reset_bank_time.stop();

                let mut start_leader_time = Measure::start("start_leader_time");
                let mut dump_then_repair_correct_slots_time =
                    Measure::start("dump_then_repair_correct_slots_time");
                // Used for correctness check
                let poh_bank = poh_recorder.read().unwrap().bank();
                // Dump any duplicate slots that have been confirmed by the network in
                // anticipation of repairing the confirmed version of the slot.
                //
                // Has to be before `maybe_start_leader()`. Otherwise, `ancestors` and `descendants`
                // will be outdated, and we cannot assume `poh_bank` will be in either of these maps.
                Self::dump_then_repair_correct_slots(
                    &mut duplicate_slots_to_repair,
                    &mut ancestors,
                    &mut descendants,
                    &mut progress,
                    &bank_forks,
                    &blockstore,
                    poh_bank.map(|bank| bank.slot()),
                    &mut purge_repair_slot_counter,
                    &dumped_slots_sender,
                    &my_pubkey,
                    &leader_schedule_cache,
                );
                dump_then_repair_correct_slots_time.stop();

                let mut retransmit_not_propagated_time =
                    Measure::start("retransmit_not_propagated_time");
                Self::retransmit_latest_unpropagated_leader_slot(
                    &poh_recorder,
                    &retransmit_slots_sender,
                    &mut progress,
                );
                retransmit_not_propagated_time.stop();

                // From this point on, its not safe to use ancestors/descendants since maybe_start_leader
                // may add a bank that will not included in either of these maps.
                drop(ancestors);
                drop(descendants);
                if !tpu_has_bank {
                    Self::maybe_start_leader(
                        &my_pubkey,
                        &bank_forks,
                        &poh_recorder,
                        &leader_schedule_cache,
                        &rpc_subscriptions,
                        &mut progress,
                        &retransmit_slots_sender,
                        &mut skipped_slots_info,
                        &banking_tracer,
                        has_new_vote_been_rooted,
                        transaction_status_sender.is_some(),
                    );

                    let poh_bank = poh_recorder.read().unwrap().bank();
                    if let Some(bank) = poh_bank {
                        Self::log_leader_change(
                            &my_pubkey,
                            bank.slot(),
                            &mut current_leader,
                            &my_pubkey,
                        );
                    }
                }
                start_leader_time.stop();

                let mut wait_receive_time = Measure::start("wait_receive_time");
                if !did_complete_bank {
                    // only wait for the signal if we did not just process a bank; maybe there are more slots available

                    let timer = Duration::from_millis(100);
                    let result = ledger_signal_receiver.recv_timeout(timer);
                    match result {
                        Err(RecvTimeoutError::Timeout) => (),
                        Err(_) => break,
                        Ok(_) => trace!("blockstore signal"),
                    };
                }
                wait_receive_time.stop();

                replay_timing.update(
                    collect_frozen_banks_time.as_us(),
                    compute_bank_stats_time.as_us(),
                    select_vote_and_reset_forks_time.as_us(),
                    start_leader_time.as_us(),
                    reset_bank_time.as_us(),
                    voting_time.as_us(),
                    select_forks_time.as_us(),
                    compute_slot_stats_time.as_us(),
                    generate_new_bank_forks_time.as_us(),
                    replay_active_banks_time.as_us(),
                    wait_receive_time.as_us(),
                    heaviest_fork_failures_time.as_us(),
                    u64::from(did_complete_bank),
                    process_ancestor_hashes_duplicate_slots_time.as_us(),
                    process_gossip_duplicate_confirmed_slots_time.as_us(),
                    process_unfrozen_gossip_verified_vote_hashes_time.as_us(),
                    process_popular_pruned_forks_time.as_us(),
                    process_duplicate_slots_time.as_us(),
                    dump_then_repair_correct_slots_time.as_us(),
                    retransmit_not_propagated_time.as_us(),
                );
            }
        };
        let t_replay = Builder::new()
            .name("solReplayStage".to_string())
            .spawn(run_replay)
            .unwrap();

        Ok(Self {
            t_replay,
            commitment_service,
        })
    }

    fn check_for_vote_only_mode(
        heaviest_bank_slot: Slot,
        forks_root: Slot,
        in_vote_only_mode: &AtomicBool,
        bank_forks: &RwLock<BankForks>,
    ) {
        if heaviest_bank_slot.saturating_sub(forks_root) > MAX_ROOT_DISTANCE_FOR_VOTE_ONLY {
            if !in_vote_only_mode.load(Ordering::Relaxed)
                && in_vote_only_mode
                    .compare_exchange(false, true, Ordering::Relaxed, Ordering::Relaxed)
                    .is_ok()
            {
                let bank_forks = bank_forks.read().unwrap();
                datapoint_warn!(
                    "bank_forks-entering-vote-only-mode",
                    ("banks_len", bank_forks.len(), i64),
                    ("heaviest_bank", heaviest_bank_slot, i64),
                    ("root", bank_forks.root(), i64),
                );
            }
        } else if in_vote_only_mode.load(Ordering::Relaxed)
            && in_vote_only_mode
                .compare_exchange(true, false, Ordering::Relaxed, Ordering::Relaxed)
                .is_ok()
        {
            let bank_forks = bank_forks.read().unwrap();
            datapoint_warn!(
                "bank_forks-exiting-vote-only-mode",
                ("banks_len", bank_forks.len(), i64),
                ("heaviest_bank", heaviest_bank_slot, i64),
                ("root", bank_forks.root(), i64),
            );
        }
    }

    fn maybe_retransmit_unpropagated_slots(
        metric_name: &'static str,
        retransmit_slots_sender: &Sender<Slot>,
        progress: &mut ProgressMap,
        latest_leader_slot: Slot,
    ) {
        let first_leader_group_slot = first_of_consecutive_leader_slots(latest_leader_slot);

        for slot in first_leader_group_slot..=latest_leader_slot {
            let is_propagated = progress.is_propagated(slot);
            if let Some(retransmit_info) = progress.get_retransmit_info_mut(slot) {
                if !is_propagated.expect(
                    "presence of retransmit_info ensures that propagation status is present",
                ) {
                    if retransmit_info.reached_retransmit_threshold() {
                        info!(
                            "Retrying retransmit: latest_leader_slot={} slot={} retransmit_info={:?}",
                            latest_leader_slot,
                            slot,
                            &retransmit_info,
                        );
                        datapoint_info!(
                            metric_name,
                            ("latest_leader_slot", latest_leader_slot, i64),
                            ("slot", slot, i64),
                            ("retry_iteration", retransmit_info.retry_iteration, i64),
                        );
                        let _ = retransmit_slots_sender.send(slot);
                        retransmit_info.increment_retry_iteration();
                    } else {
                        debug!(
                            "Bypass retransmit of slot={} retransmit_info={:?}",
                            slot, &retransmit_info
                        );
                    }
                }
            }
        }
    }

    fn retransmit_latest_unpropagated_leader_slot(
        poh_recorder: &Arc<RwLock<PohRecorder>>,
        retransmit_slots_sender: &Sender<Slot>,
        progress: &mut ProgressMap,
    ) {
        let start_slot = poh_recorder.read().unwrap().start_slot();

        if let (false, Some(latest_leader_slot)) =
            progress.get_leader_propagation_slot_must_exist(start_slot)
        {
            debug!(
                "Slot not propagated: start_slot={} latest_leader_slot={}",
                start_slot, latest_leader_slot
            );
            Self::maybe_retransmit_unpropagated_slots(
                "replay_stage-retransmit-timing-based",
                retransmit_slots_sender,
                progress,
                latest_leader_slot,
            );
        }
    }

    fn is_partition_detected(
        ancestors: &HashMap<Slot, HashSet<Slot>>,
        last_voted_slot: Slot,
        heaviest_slot: Slot,
    ) -> bool {
        last_voted_slot != heaviest_slot
            && !ancestors
                .get(&heaviest_slot)
                .map(|ancestors| ancestors.contains(&last_voted_slot))
                .unwrap_or(true)
    }

    fn initialize_progress_and_fork_choice_with_locked_bank_forks(
        bank_forks: &RwLock<BankForks>,
        my_pubkey: &Pubkey,
        vote_account: &Pubkey,
    ) -> (ProgressMap, HeaviestSubtreeForkChoice) {
        let (root_bank, frozen_banks) = {
            let bank_forks = bank_forks.read().unwrap();
            (
                bank_forks.root_bank(),
                bank_forks.frozen_banks().values().cloned().collect(),
            )
        };

        Self::initialize_progress_and_fork_choice(&root_bank, frozen_banks, my_pubkey, vote_account)
    }

    pub fn initialize_progress_and_fork_choice(
        root_bank: &Bank,
        mut frozen_banks: Vec<Arc<Bank>>,
        my_pubkey: &Pubkey,
        vote_account: &Pubkey,
    ) -> (ProgressMap, HeaviestSubtreeForkChoice) {
        let mut progress = ProgressMap::default();

        frozen_banks.sort_by_key(|bank| bank.slot());

        // Initialize progress map with any root banks
        for bank in &frozen_banks {
            let prev_leader_slot = progress.get_bank_prev_leader_slot(bank);
            progress.insert(
                bank.slot(),
                ForkProgress::new_from_bank(bank, my_pubkey, vote_account, prev_leader_slot, 0, 0),
            );
        }
        let root = root_bank.slot();
        let heaviest_subtree_fork_choice = HeaviestSubtreeForkChoice::new_from_frozen_banks(
            (root, root_bank.hash()),
            &frozen_banks,
        );

        (progress, heaviest_subtree_fork_choice)
    }

    #[allow(clippy::too_many_arguments)]
    pub fn dump_then_repair_correct_slots(
        duplicate_slots_to_repair: &mut DuplicateSlotsToRepair,
        ancestors: &mut HashMap<Slot, HashSet<Slot>>,
        descendants: &mut HashMap<Slot, HashSet<Slot>>,
        progress: &mut ProgressMap,
        bank_forks: &RwLock<BankForks>,
        blockstore: &Blockstore,
        poh_bank_slot: Option<Slot>,
        purge_repair_slot_counter: &mut PurgeRepairSlotCounter,
        dumped_slots_sender: &DumpedSlotsSender,
        my_pubkey: &Pubkey,
        leader_schedule_cache: &LeaderScheduleCache,
    ) {
        if duplicate_slots_to_repair.is_empty() {
            return;
        }

        let root_bank = bank_forks.read().unwrap().root_bank();
        let mut dumped = vec![];
        // TODO: handle if alternate version of descendant also got confirmed after ancestor was
        // confirmed, what happens then? Should probably keep track of dumped list and skip things
        // in `duplicate_slots_to_repair` that have already been dumped. Add test.
        duplicate_slots_to_repair.retain(|duplicate_slot, correct_hash| {
            // Should not dump duplicate slots if there is currently a poh bank building
            // on top of that slot, as BankingStage might still be referencing/touching that state
            // concurrently.
            // Luckily for us, because the fork choice rule removes duplicate slots from fork
            // choice, and this function is called after:
            // 1) We have picked a bank to reset to in `select_vote_and_reset_forks()`
            // 2) And also called `reset_poh_recorder()`
            // Then we should have reset to a fork that doesn't include the duplicate block,
            // which means any working bank in PohRecorder that was built on that duplicate fork
            // should have been cleared as well. However, if there is some violation of this guarantee,
            // then log here
            let is_poh_building_on_duplicate_fork = poh_bank_slot
                .map(|poh_bank_slot| {
                    ancestors
                        .get(&poh_bank_slot)
                        .expect("Poh bank should exist in BankForks and thus in ancestors map")
                        .contains(duplicate_slot)
                })
                .unwrap_or(false);

            let did_dump_repair = {
                if !is_poh_building_on_duplicate_fork {
                    let frozen_hash = bank_forks.read().unwrap().bank_hash(*duplicate_slot);
                    if let Some(frozen_hash) = frozen_hash {
                        if frozen_hash == *correct_hash {
                            warn!(
                                "Trying to dump slot {} with correct_hash {}",
                                *duplicate_slot, *correct_hash
                            );
                            return false;
                        } else if frozen_hash == Hash::default()
                            && !progress.is_dead(*duplicate_slot).expect(
                                "If slot exists in BankForks must exist in the progress map",
                            )
                        {
                            warn!(
                                "Trying to dump unfrozen slot {} that is not dead",
                                *duplicate_slot
                            );
                            return false;
                        }
                    } else {
                        warn!(
                            "Dumping slot {} which does not exist in bank forks (possibly pruned)",
                            *duplicate_slot
                        );
                    }


                    // Should not dump slots for which we were the leader
                    if Some(*my_pubkey) == leader_schedule_cache.slot_leader_at(*duplicate_slot, None) {
                            panic!("We are attempting to dump a block that we produced. \
                                This indicates that we are producing duplicate blocks, \
                                or that there is a bug in our runtime/replay code which \
                                causes us to compute different bank hashes than the rest of the cluster. \
                                We froze slot {duplicate_slot} with hash {frozen_hash:?} while the cluster hash is {correct_hash}");
                    }

                    let attempt_no = purge_repair_slot_counter
                        .entry(*duplicate_slot)
                        .and_modify(|x| *x += 1)
                        .or_insert(1);
                    if *attempt_no > MAX_REPAIR_RETRY_LOOP_ATTEMPTS {
                        panic!("We have tried to repair duplicate slot: {duplicate_slot} more than {MAX_REPAIR_RETRY_LOOP_ATTEMPTS} times \
                            and are unable to freeze a block with bankhash {correct_hash}, \
                            instead we have a block with bankhash {frozen_hash:?}. \
                            This is most likely a bug in the runtime. \
                            At this point manual intervention is needed to make progress. Exiting");
                    }

                    Self::purge_unconfirmed_duplicate_slot(
                        *duplicate_slot,
                        ancestors,
                        descendants,
                        progress,
                        &root_bank,
                        bank_forks,
                        blockstore,
                    );

                    dumped.push((*duplicate_slot, *correct_hash));

                    warn!(
                        "Notifying repair service to repair duplicate slot: {}, attempt {}",
                        *duplicate_slot, *attempt_no,
                    );
                    true
                } else {
                    warn!(
                        "PoH bank for slot {} is building on duplicate slot {}",
                        poh_bank_slot.unwrap(),
                        duplicate_slot
                    );
                    false
                }
            };

            // If we dumped/repaired, then no need to keep the slot in the set of pending work
            !did_dump_repair
        });

        // Notify repair of the dumped slots along with the correct hash
        trace!("Dumped {} slots", dumped.len());
        dumped_slots_sender.send(dumped).unwrap();
    }

    #[allow(clippy::too_many_arguments)]
    fn process_ancestor_hashes_duplicate_slots(
        pubkey: &Pubkey,
        blockstore: &Blockstore,
        ancestor_duplicate_slots_receiver: &AncestorDuplicateSlotsReceiver,
        duplicate_slots_tracker: &mut DuplicateSlotsTracker,
        gossip_duplicate_confirmed_slots: &GossipDuplicateConfirmedSlots,
        epoch_slots_frozen_slots: &mut EpochSlotsFrozenSlots,
        progress: &ProgressMap,
        fork_choice: &mut HeaviestSubtreeForkChoice,
        bank_forks: &RwLock<BankForks>,
        duplicate_slots_to_repair: &mut DuplicateSlotsToRepair,
        ancestor_hashes_replay_update_sender: &AncestorHashesReplayUpdateSender,
        purge_repair_slot_counter: &mut PurgeRepairSlotCounter,
    ) {
        let root = bank_forks.read().unwrap().root();
        for AncestorDuplicateSlotToRepair {
            slot_to_repair: (epoch_slots_frozen_slot, epoch_slots_frozen_hash),
            request_type,
        } in ancestor_duplicate_slots_receiver.try_iter()
        {
            warn!(
                "{} ReplayStage notified of duplicate slot from ancestor hashes service but we observed as {}: {:?}",
                pubkey, if request_type.is_pruned() {"pruned"} else {"dead"}, (epoch_slots_frozen_slot, epoch_slots_frozen_hash),
            );
            let epoch_slots_frozen_state = EpochSlotsFrozenState::new_from_state(
                epoch_slots_frozen_slot,
                epoch_slots_frozen_hash,
                gossip_duplicate_confirmed_slots,
                fork_choice,
                || progress.is_dead(epoch_slots_frozen_slot).unwrap_or(false),
                || {
                    bank_forks
                        .read()
                        .unwrap()
                        .get(epoch_slots_frozen_slot)
                        .map(|b| b.hash())
                },
                request_type.is_pruned(),
            );
            check_slot_agrees_with_cluster(
                epoch_slots_frozen_slot,
                root,
                blockstore,
                duplicate_slots_tracker,
                epoch_slots_frozen_slots,
                fork_choice,
                duplicate_slots_to_repair,
                ancestor_hashes_replay_update_sender,
                purge_repair_slot_counter,
                SlotStateUpdate::EpochSlotsFrozen(epoch_slots_frozen_state),
            );
        }
    }

    fn purge_unconfirmed_duplicate_slot(
        duplicate_slot: Slot,
        ancestors: &mut HashMap<Slot, HashSet<Slot>>,
        descendants: &mut HashMap<Slot, HashSet<Slot>>,
        progress: &mut ProgressMap,
        root_bank: &Bank,
        bank_forks: &RwLock<BankForks>,
        blockstore: &Blockstore,
    ) {
        warn!("purging slot {}", duplicate_slot);

        // Doesn't need to be root bank, just needs a common bank to
        // access the status cache and accounts
        let slot_descendants = descendants.get(&duplicate_slot).cloned();
        if slot_descendants.is_none() {
            // Root has already moved past this slot, no need to purge it
            if root_bank.slot() <= duplicate_slot {
                blockstore.clear_unconfirmed_slot(duplicate_slot);
            }

            return;
        }

        // Clear the ancestors/descendants map to keep them
        // consistent
        let slot_descendants = slot_descendants.unwrap();
        Self::purge_ancestors_descendants(
            duplicate_slot,
            &slot_descendants,
            ancestors,
            descendants,
        );

        // Grab the Slot and BankId's of the banks we need to purge, then clear the banks
        // from BankForks
        let (slots_to_purge, removed_banks): (Vec<(Slot, BankId)>, Vec<Arc<Bank>>) = {
            let mut w_bank_forks = bank_forks.write().unwrap();
            slot_descendants
                .iter()
                .chain(std::iter::once(&duplicate_slot))
                .map(|slot| {
                    // Clear the banks from BankForks
                    let bank = w_bank_forks
                        .remove(*slot)
                        .expect("BankForks should not have been purged yet");
<<<<<<< HEAD
                    ((*slot, bank.bank_id()), bank.clone())
=======
                    let _ = bank_hash_details::write_bank_hash_details_file(&bank);
                    ((*slot, bank.bank_id()), bank)
>>>>>>> 0f417199
                })
                .unzip()
        };

        // Clear the accounts for these slots so that any ongoing RPC scans fail.
        // These have to be atomically cleared together in the same batch, in order
        // to prevent RPC from seeing inconsistent results in scans.
        root_bank.remove_unrooted_slots(&slots_to_purge);

        // Once the slots above have been purged, now it's safe to remove the banks from
        // BankForks, allowing the Bank::drop() purging to run and not race with the
        // `remove_unrooted_slots()` call.
        drop(removed_banks);

        for (slot, slot_id) in slots_to_purge {
            // Clear the slot signatures from status cache for this slot.
            // TODO: What about RPC queries that had already cloned the Bank for this slot
            // and are looking up the signature for this slot?
            root_bank.clear_slot_signatures(slot);

            // Remove cached entries of the programs that were deployed in this slot.
            root_bank
                .loaded_programs_cache
                .write()
                .unwrap()
                .prune_by_deployment_slot(slot);

            if let Some(bank_hash) = blockstore.get_bank_hash(slot) {
                // If a descendant was successfully replayed and chained from a duplicate it must
                // also be a duplicate. In this case we *need* to repair it, so we clear from
                // blockstore.
                warn!(
                    "purging duplicate descendant: {} with slot_id {} and bank hash {}, of slot {}",
                    slot, slot_id, bank_hash, duplicate_slot
                );
                // Clear the slot-related data in blockstore. This will:
                // 1) Clear old shreds allowing new ones to be inserted
                // 2) Clear the "dead" flag allowing ReplayStage to start replaying
                // this slot
                blockstore.clear_unconfirmed_slot(slot);
            } else if slot == duplicate_slot {
                warn!("purging duplicate slot: {} with slot_id {}", slot, slot_id);
                blockstore.clear_unconfirmed_slot(slot);
            } else {
                // If a descendant was unable to replay and chained from a duplicate, it is not
                // necessary to repair it. It is most likely that this block is fine, and will
                // replay on successful repair of the parent. If this block is also a duplicate, it
                // will be handled in the next round of repair/replay - so we just clear the dead
                // flag for now.
                warn!("not purging descendant {} of slot {} as it is dead. resetting dead flag instead", slot, duplicate_slot);
                // Clear the "dead" flag allowing ReplayStage to start replaying
                // this slot once the parent is repaired
                blockstore.remove_dead_slot(slot).unwrap();
            }

            // Clear the progress map of these forks
            let _ = progress.remove(&slot);
        }
    }

    // Purge given slot and all its descendants from the `ancestors` and
    // `descendants` structures so that they're consistent with `BankForks`
    // and the `progress` map.
    fn purge_ancestors_descendants(
        slot: Slot,
        slot_descendants: &HashSet<Slot>,
        ancestors: &mut HashMap<Slot, HashSet<Slot>>,
        descendants: &mut HashMap<Slot, HashSet<Slot>>,
    ) {
        if !ancestors.contains_key(&slot) {
            // Slot has already been purged
            return;
        }

        // Purge this slot from each of its ancestors' `descendants` maps
        for a in ancestors
            .get(&slot)
            .expect("must exist based on earlier check")
        {
            descendants
                .get_mut(a)
                .expect("If exists in ancestor map must exist in descendants map")
                .retain(|d| *d != slot && !slot_descendants.contains(d));
        }
        ancestors
            .remove(&slot)
            .expect("must exist based on earlier check");

        // Purge all the descendants of this slot from both maps
        for descendant in slot_descendants {
            ancestors.remove(descendant).expect("must exist");
            descendants
                .remove(descendant)
                .expect("must exist based on earlier check");
        }
        descendants
            .remove(&slot)
            .expect("must exist based on earlier check");
    }

    #[allow(clippy::too_many_arguments)]
    fn process_popular_pruned_forks(
        popular_pruned_forks_receiver: &PopularPrunedForksReceiver,
        blockstore: &Blockstore,
        duplicate_slots_tracker: &mut DuplicateSlotsTracker,
        epoch_slots_frozen_slots: &mut EpochSlotsFrozenSlots,
        bank_forks: &RwLock<BankForks>,
        fork_choice: &mut HeaviestSubtreeForkChoice,
        duplicate_slots_to_repair: &mut DuplicateSlotsToRepair,
        ancestor_hashes_replay_update_sender: &AncestorHashesReplayUpdateSender,
        purge_repair_slot_counter: &mut PurgeRepairSlotCounter,
    ) {
        let root = bank_forks.read().unwrap().root();
        for new_popular_pruned_slots in popular_pruned_forks_receiver.try_iter() {
            for new_popular_pruned_slot in new_popular_pruned_slots {
                if new_popular_pruned_slot <= root {
                    continue;
                }
                check_slot_agrees_with_cluster(
                    new_popular_pruned_slot,
                    root,
                    blockstore,
                    duplicate_slots_tracker,
                    epoch_slots_frozen_slots,
                    fork_choice,
                    duplicate_slots_to_repair,
                    ancestor_hashes_replay_update_sender,
                    purge_repair_slot_counter,
                    SlotStateUpdate::PopularPrunedFork,
                );
            }
        }
    }

    // Check for any newly confirmed slots by the cluster. This is only detects
    // optimistic and in the future, duplicate slot confirmations on the exact
    // single slots and does not account for votes on their descendants. Used solely
    // for duplicate slot recovery.
    #[allow(clippy::too_many_arguments)]
    fn process_gossip_duplicate_confirmed_slots(
        gossip_duplicate_confirmed_slots_receiver: &GossipDuplicateConfirmedSlotsReceiver,
        blockstore: &Blockstore,
        duplicate_slots_tracker: &mut DuplicateSlotsTracker,
        gossip_duplicate_confirmed_slots: &mut GossipDuplicateConfirmedSlots,
        epoch_slots_frozen_slots: &mut EpochSlotsFrozenSlots,
        bank_forks: &RwLock<BankForks>,
        progress: &ProgressMap,
        fork_choice: &mut HeaviestSubtreeForkChoice,
        duplicate_slots_to_repair: &mut DuplicateSlotsToRepair,
        ancestor_hashes_replay_update_sender: &AncestorHashesReplayUpdateSender,
        purge_repair_slot_counter: &mut PurgeRepairSlotCounter,
    ) {
        let root = bank_forks.read().unwrap().root();
        for new_confirmed_slots in gossip_duplicate_confirmed_slots_receiver.try_iter() {
            for (confirmed_slot, duplicate_confirmed_hash) in new_confirmed_slots {
                if confirmed_slot <= root {
                    continue;
                } else if let Some(prev_hash) = gossip_duplicate_confirmed_slots
                    .insert(confirmed_slot, duplicate_confirmed_hash)
                {
                    assert_eq!(prev_hash, duplicate_confirmed_hash);
                    // Already processed this signal
                    return;
                }

                let duplicate_confirmed_state = DuplicateConfirmedState::new_from_state(
                    duplicate_confirmed_hash,
                    || progress.is_dead(confirmed_slot).unwrap_or(false),
                    || bank_forks.read().unwrap().bank_hash(confirmed_slot),
                );
                check_slot_agrees_with_cluster(
                    confirmed_slot,
                    root,
                    blockstore,
                    duplicate_slots_tracker,
                    epoch_slots_frozen_slots,
                    fork_choice,
                    duplicate_slots_to_repair,
                    ancestor_hashes_replay_update_sender,
                    purge_repair_slot_counter,
                    SlotStateUpdate::DuplicateConfirmed(duplicate_confirmed_state),
                );
            }
        }
    }

    fn process_gossip_verified_vote_hashes(
        gossip_verified_vote_hash_receiver: &GossipVerifiedVoteHashReceiver,
        unfrozen_gossip_verified_vote_hashes: &mut UnfrozenGossipVerifiedVoteHashes,
        heaviest_subtree_fork_choice: &HeaviestSubtreeForkChoice,
        latest_validator_votes_for_frozen_banks: &mut LatestValidatorVotesForFrozenBanks,
    ) {
        for (pubkey, slot, hash) in gossip_verified_vote_hash_receiver.try_iter() {
            let is_frozen = heaviest_subtree_fork_choice.contains_block(&(slot, hash));
            // cluster_info_vote_listener will ensure it doesn't push duplicates
            unfrozen_gossip_verified_vote_hashes.add_vote(
                pubkey,
                slot,
                hash,
                is_frozen,
                latest_validator_votes_for_frozen_banks,
            )
        }
    }

    // Checks for and handle forks with duplicate slots.
    #[allow(clippy::too_many_arguments)]
    fn process_duplicate_slots(
        blockstore: &Blockstore,
        duplicate_slots_receiver: &DuplicateSlotReceiver,
        duplicate_slots_tracker: &mut DuplicateSlotsTracker,
        gossip_duplicate_confirmed_slots: &GossipDuplicateConfirmedSlots,
        epoch_slots_frozen_slots: &mut EpochSlotsFrozenSlots,
        bank_forks: &RwLock<BankForks>,
        progress: &ProgressMap,
        fork_choice: &mut HeaviestSubtreeForkChoice,
        duplicate_slots_to_repair: &mut DuplicateSlotsToRepair,
        ancestor_hashes_replay_update_sender: &AncestorHashesReplayUpdateSender,
        purge_repair_slot_counter: &mut PurgeRepairSlotCounter,
    ) {
        let new_duplicate_slots: Vec<Slot> = duplicate_slots_receiver.try_iter().collect();
        let (root_slot, bank_hashes) = {
            let r_bank_forks = bank_forks.read().unwrap();
            let bank_hashes: Vec<Option<Hash>> = new_duplicate_slots
                .iter()
                .map(|duplicate_slot| r_bank_forks.bank_hash(*duplicate_slot))
                .collect();

            (r_bank_forks.root(), bank_hashes)
        };
        for (duplicate_slot, bank_hash) in
            new_duplicate_slots.into_iter().zip(bank_hashes.into_iter())
        {
            // WindowService should only send the signal once per slot
            let duplicate_state = DuplicateState::new_from_state(
                duplicate_slot,
                gossip_duplicate_confirmed_slots,
                fork_choice,
                || progress.is_dead(duplicate_slot).unwrap_or(false),
                || bank_hash,
            );
            check_slot_agrees_with_cluster(
                duplicate_slot,
                root_slot,
                blockstore,
                duplicate_slots_tracker,
                epoch_slots_frozen_slots,
                fork_choice,
                duplicate_slots_to_repair,
                ancestor_hashes_replay_update_sender,
                purge_repair_slot_counter,
                SlotStateUpdate::Duplicate(duplicate_state),
            );
        }
    }

    fn log_leader_change(
        my_pubkey: &Pubkey,
        bank_slot: Slot,
        current_leader: &mut Option<Pubkey>,
        new_leader: &Pubkey,
    ) {
        if let Some(ref current_leader) = current_leader {
            if current_leader != new_leader {
                let msg = if current_leader == my_pubkey {
                    ". I am no longer the leader"
                } else if new_leader == my_pubkey {
                    ". I am now the leader"
                } else {
                    ""
                };
                info!(
                    "LEADER CHANGE at slot: {} leader: {}{}",
                    bank_slot, new_leader, msg
                );
            }
        }
        current_leader.replace(new_leader.to_owned());
    }

    fn check_propagation_for_start_leader(
        poh_slot: Slot,
        parent_slot: Slot,
        progress_map: &ProgressMap,
    ) -> bool {
        // Assume `NUM_CONSECUTIVE_LEADER_SLOTS` = 4. Then `skip_propagated_check`
        // below is true if `poh_slot` is within the same `NUM_CONSECUTIVE_LEADER_SLOTS`
        // set of blocks as `latest_leader_slot`.
        //
        // Example 1 (`poh_slot` directly descended from `latest_leader_slot`):
        //
        // [B B B B] [B B B latest_leader_slot] poh_slot
        //
        // Example 2:
        //
        // [B latest_leader_slot B poh_slot]
        //
        // In this example, even if there's a block `B` on another fork between
        // `poh_slot` and `parent_slot`, because they're in the same
        // `NUM_CONSECUTIVE_LEADER_SLOTS` block, we still skip the propagated
        // check because it's still within the propagation grace period.
        if let Some(latest_leader_slot) =
            progress_map.get_latest_leader_slot_must_exist(parent_slot)
        {
            let skip_propagated_check =
                poh_slot - latest_leader_slot < NUM_CONSECUTIVE_LEADER_SLOTS;
            if skip_propagated_check {
                return true;
            }
        }

        // Note that `is_propagated(parent_slot)` doesn't necessarily check
        // propagation of `parent_slot`, it checks propagation of the latest ancestor
        // of `parent_slot` (hence the call to `get_latest_leader_slot()` in the
        // check above)
        progress_map
            .get_leader_propagation_slot_must_exist(parent_slot)
            .0
    }

    fn should_retransmit(poh_slot: Slot, last_retransmit_slot: &mut Slot) -> bool {
        if poh_slot < *last_retransmit_slot
            || poh_slot >= *last_retransmit_slot + NUM_CONSECUTIVE_LEADER_SLOTS
        {
            *last_retransmit_slot = poh_slot;
            true
        } else {
            false
        }
    }

    #[allow(clippy::too_many_arguments)]
    fn maybe_start_leader(
        my_pubkey: &Pubkey,
        bank_forks: &Arc<RwLock<BankForks>>,
        poh_recorder: &Arc<RwLock<PohRecorder>>,
        leader_schedule_cache: &Arc<LeaderScheduleCache>,
        rpc_subscriptions: &Arc<RpcSubscriptions>,
        progress_map: &mut ProgressMap,
        retransmit_slots_sender: &Sender<Slot>,
        skipped_slots_info: &mut SkippedSlotsInfo,
        banking_tracer: &Arc<BankingTracer>,
        has_new_vote_been_rooted: bool,
        track_transaction_indexes: bool,
    ) {
        // all the individual calls to poh_recorder.read() are designed to
        // increase granularity, decrease contention

        assert!(!poh_recorder.read().unwrap().has_bank());

        let (poh_slot, parent_slot) = match poh_recorder.read().unwrap().reached_leader_slot() {
            PohLeaderStatus::Reached {
                poh_slot,
                parent_slot,
            } => (poh_slot, parent_slot),
            PohLeaderStatus::NotReached => {
                trace!("{} poh_recorder hasn't reached_leader_slot", my_pubkey);
                return;
            }
        };

        trace!("{} reached_leader_slot", my_pubkey);

        let parent = bank_forks
            .read()
            .unwrap()
            .get(parent_slot)
            .expect("parent_slot doesn't exist in bank forks");

        assert!(parent.is_frozen());

        if !parent.is_startup_verification_complete() {
            info!("startup verification incomplete, so skipping my leader slot");
            return;
        }

        if bank_forks.read().unwrap().get(poh_slot).is_some() {
            warn!("{} already have bank in forks at {}?", my_pubkey, poh_slot);
            return;
        }
        trace!(
            "{} poh_slot {} parent_slot {}",
            my_pubkey,
            poh_slot,
            parent_slot
        );

        if let Some(next_leader) = leader_schedule_cache.slot_leader_at(poh_slot, Some(&parent)) {
            if !has_new_vote_been_rooted {
                info!("Haven't landed a vote, so skipping my leader slot");
                return;
            }

            trace!(
                "{} leader {} at poh slot: {}",
                my_pubkey,
                next_leader,
                poh_slot
            );

            // I guess I missed my slot
            if next_leader != *my_pubkey {
                return;
            }

            datapoint_info!(
                "replay_stage-new_leader",
                ("slot", poh_slot, i64),
                ("leader", next_leader.to_string(), String),
            );

            if !Self::check_propagation_for_start_leader(poh_slot, parent_slot, progress_map) {
                let latest_unconfirmed_leader_slot = progress_map.get_latest_leader_slot_must_exist(parent_slot)
                    .expect("In order for propagated check to fail, latest leader must exist in progress map");
                if poh_slot != skipped_slots_info.last_skipped_slot {
                    datapoint_info!(
                        "replay_stage-skip_leader_slot",
                        ("slot", poh_slot, i64),
                        ("parent_slot", parent_slot, i64),
                        (
                            "latest_unconfirmed_leader_slot",
                            latest_unconfirmed_leader_slot,
                            i64
                        )
                    );
                    progress_map.log_propagated_stats(latest_unconfirmed_leader_slot, bank_forks);
                    skipped_slots_info.last_skipped_slot = poh_slot;
                }
                if Self::should_retransmit(poh_slot, &mut skipped_slots_info.last_retransmit_slot) {
                    Self::maybe_retransmit_unpropagated_slots(
                        "replay_stage-retransmit",
                        retransmit_slots_sender,
                        progress_map,
                        latest_unconfirmed_leader_slot,
                    );
                }
                return;
            }

            let root_slot = bank_forks.read().unwrap().root();
            datapoint_info!("replay_stage-my_leader_slot", ("slot", poh_slot, i64),);
            info!(
                "new fork:{} parent:{} (leader) root:{}",
                poh_slot, parent_slot, root_slot
            );

            let root_distance = poh_slot - root_slot;
            let vote_only_bank = if root_distance > MAX_ROOT_DISTANCE_FOR_VOTE_ONLY {
                datapoint_info!("vote-only-bank", ("slot", poh_slot, i64));
                true
            } else {
                false
            };

            let tpu_bank = Self::new_bank_from_parent_with_notify(
                parent.clone(),
                poh_slot,
                root_slot,
                my_pubkey,
                rpc_subscriptions,
                NewBankOptions { vote_only_bank },
            );
            // make sure parent is frozen for finalized hashes via the above
            // new()-ing of its child bank
            banking_tracer.hash_event(parent.slot(), &parent.last_blockhash(), &parent.hash());

            let tpu_bank = bank_forks.write().unwrap().insert(tpu_bank);
            poh_recorder
                .write()
                .unwrap()
                .set_bank(tpu_bank, track_transaction_indexes);
        } else {
            error!("{} No next leader found", my_pubkey);
        }
    }

    #[allow(clippy::too_many_arguments)]
    fn replay_blockstore_into_bank(
        bank: &BankWithScheduler,
        blockstore: &Blockstore,
        replay_stats: &RwLock<ReplaySlotStats>,
        replay_progress: &RwLock<ConfirmationProgress>,
        transaction_status_sender: Option<&TransactionStatusSender>,
        entry_notification_sender: Option<&EntryNotifierSender>,
        replay_vote_sender: &ReplayVoteSender,
        verify_recyclers: &VerifyRecyclers,
        log_messages_bytes_limit: Option<usize>,
        prioritization_fee_cache: &PrioritizationFeeCache,
    ) -> result::Result<usize, BlockstoreProcessorError> {
        let mut w_replay_stats = replay_stats.write().unwrap();
        let mut w_replay_progress = replay_progress.write().unwrap();
        let tx_count_before = w_replay_progress.num_txs;
        // All errors must lead to marking the slot as dead, otherwise,
        // the `check_slot_agrees_with_cluster()` called by `replay_active_banks()`
        // will break!
        blockstore_processor::confirm_slot(
            blockstore,
            bank,
            &mut w_replay_stats,
            &mut w_replay_progress,
            false,
            transaction_status_sender,
            entry_notification_sender,
            Some(replay_vote_sender),
            verify_recyclers,
            false,
            log_messages_bytes_limit,
            prioritization_fee_cache,
        )?;
        let tx_count_after = w_replay_progress.num_txs;
        let tx_count = tx_count_after - tx_count_before;
        Ok(tx_count)
    }

    #[allow(clippy::too_many_arguments)]
    fn mark_dead_slot(
        blockstore: &Blockstore,
        bank: &Bank,
        root: Slot,
        err: &BlockstoreProcessorError,
        rpc_subscriptions: &Arc<RpcSubscriptions>,
        duplicate_slots_tracker: &mut DuplicateSlotsTracker,
        gossip_duplicate_confirmed_slots: &GossipDuplicateConfirmedSlots,
        epoch_slots_frozen_slots: &mut EpochSlotsFrozenSlots,
        progress: &mut ProgressMap,
        heaviest_subtree_fork_choice: &mut HeaviestSubtreeForkChoice,
        duplicate_slots_to_repair: &mut DuplicateSlotsToRepair,
        ancestor_hashes_replay_update_sender: &AncestorHashesReplayUpdateSender,
        purge_repair_slot_counter: &mut PurgeRepairSlotCounter,
    ) {
        // Do not remove from progress map when marking dead! Needed by
        // `process_gossip_duplicate_confirmed_slots()`

        // Block producer can abandon the block if it detects a better one
        // while producing. Somewhat common and expected in a
        // network with variable network/machine configuration.
        let is_serious = !matches!(
            err,
            BlockstoreProcessorError::InvalidBlock(BlockError::TooFewTicks)
        );
        let slot = bank.slot();
        if is_serious {
            datapoint_error!(
                "replay-stage-mark_dead_slot",
                ("error", format!("error: {err:?}"), String),
                ("slot", slot, i64)
            );
        } else {
            datapoint_info!(
                "replay-stage-mark_dead_slot",
                ("error", format!("error: {err:?}"), String),
                ("slot", slot, i64)
            );
        }
        progress.get_mut(&slot).unwrap().is_dead = true;
        blockstore
            .set_dead_slot(slot)
            .expect("Failed to mark slot as dead in blockstore");

        blockstore.slots_stats.mark_dead(slot);

        rpc_subscriptions.notify_slot_update(SlotUpdate::Dead {
            slot,
            err: format!("error: {err:?}"),
            timestamp: timestamp(),
        });
        let dead_state = DeadState::new_from_state(
            slot,
            duplicate_slots_tracker,
            gossip_duplicate_confirmed_slots,
            heaviest_subtree_fork_choice,
            epoch_slots_frozen_slots,
        );
        check_slot_agrees_with_cluster(
            slot,
            root,
            blockstore,
            duplicate_slots_tracker,
            epoch_slots_frozen_slots,
            heaviest_subtree_fork_choice,
            duplicate_slots_to_repair,
            ancestor_hashes_replay_update_sender,
            purge_repair_slot_counter,
            SlotStateUpdate::Dead(dead_state),
        );
    }

    #[allow(clippy::too_many_arguments)]
    fn handle_votable_bank(
        bank: &Arc<Bank>,
        switch_fork_decision: &SwitchForkDecision,
        bank_forks: &Arc<RwLock<BankForks>>,
        tower: &mut Tower,
        progress: &mut ProgressMap,
        vote_account_pubkey: &Pubkey,
        identity_keypair: &Keypair,
        authorized_voter_keypairs: &[Arc<Keypair>],
        blockstore: &Blockstore,
        leader_schedule_cache: &Arc<LeaderScheduleCache>,
        lockouts_sender: &Sender<CommitmentAggregationData>,
        accounts_background_request_sender: &AbsRequestSender,
        latest_root_senders: &[Sender<Slot>],
        rpc_subscriptions: &Arc<RpcSubscriptions>,
        block_commitment_cache: &Arc<RwLock<BlockCommitmentCache>>,
        heaviest_subtree_fork_choice: &mut HeaviestSubtreeForkChoice,
        bank_notification_sender: &Option<BankNotificationSenderConfig>,
        duplicate_slots_tracker: &mut DuplicateSlotsTracker,
        gossip_duplicate_confirmed_slots: &mut GossipDuplicateConfirmedSlots,
        unfrozen_gossip_verified_vote_hashes: &mut UnfrozenGossipVerifiedVoteHashes,
        vote_signatures: &mut Vec<Signature>,
        has_new_vote_been_rooted: &mut bool,
        replay_timing: &mut ReplayTiming,
        voting_sender: &Sender<VoteOp>,
        epoch_slots_frozen_slots: &mut EpochSlotsFrozenSlots,
        drop_bank_sender: &Sender<Vec<Arc<Bank>>>,
        wait_to_vote_slot: Option<Slot>,
    ) {
        if bank.is_empty() {
            datapoint_info!("replay_stage-voted_empty_bank", ("slot", bank.slot(), i64));
        }
        trace!("handle votable bank {}", bank.slot());
        let new_root = tower.record_bank_vote(bank, vote_account_pubkey);

        if let Some(new_root) = new_root {
            // get the root bank before squash
            let root_bank = bank_forks
                .read()
                .unwrap()
                .get(new_root)
                .expect("Root bank doesn't exist");
            let mut rooted_banks = root_bank.parents();
            let oldest_parent = rooted_banks.last().map(|last| last.parent_slot());
            rooted_banks.push(root_bank.clone());
            let rooted_slots: Vec<_> = rooted_banks.iter().map(|bank| bank.slot()).collect();
            // The following differs from  rooted_slots by including the parent slot of the oldest parent bank.
            let rooted_slots_with_parents = bank_notification_sender
                .as_ref()
                .map_or(false, |sender| sender.should_send_parents)
                .then(|| {
                    let mut new_chain = rooted_slots.clone();
                    new_chain.push(oldest_parent.unwrap_or_else(|| bank.parent_slot()));
                    new_chain
                });

            // Call leader schedule_cache.set_root() before blockstore.set_root() because
            // bank_forks.root is consumed by repair_service to update gossip, so we don't want to
            // get shreds for repair on gossip before we update leader schedule, otherwise they may
            // get dropped.
            leader_schedule_cache.set_root(rooted_banks.last().unwrap());
            blockstore
                .set_roots(rooted_slots.iter())
                .expect("Ledger set roots failed");
            let highest_super_majority_root = Some(
                block_commitment_cache
                    .read()
                    .unwrap()
                    .highest_super_majority_root(),
            );
            Self::handle_new_root(
                new_root,
                bank_forks,
                progress,
                accounts_background_request_sender,
                highest_super_majority_root,
                heaviest_subtree_fork_choice,
                duplicate_slots_tracker,
                gossip_duplicate_confirmed_slots,
                unfrozen_gossip_verified_vote_hashes,
                has_new_vote_been_rooted,
                vote_signatures,
                epoch_slots_frozen_slots,
                drop_bank_sender,
            );

            blockstore.slots_stats.mark_rooted(new_root);

            rpc_subscriptions.notify_roots(rooted_slots);
            if let Some(sender) = bank_notification_sender {
                sender
                    .sender
                    .send(BankNotification::NewRootBank(root_bank))
                    .unwrap_or_else(|err| warn!("bank_notification_sender failed: {:?}", err));

                if let Some(new_chain) = rooted_slots_with_parents {
                    sender
                        .sender
                        .send(BankNotification::NewRootedChain(new_chain))
                        .unwrap_or_else(|err| warn!("bank_notification_sender failed: {:?}", err));
                }
            }
            latest_root_senders.iter().for_each(|s| {
                if let Err(e) = s.send(new_root) {
                    trace!("latest root send failed: {:?}", e);
                }
            });
            info!("new root {}", new_root);
        }

        let mut update_commitment_cache_time = Measure::start("update_commitment_cache");
        Self::update_commitment_cache(
            bank.clone(),
            bank_forks.read().unwrap().root(),
            progress.get_fork_stats(bank.slot()).unwrap().total_stake,
            lockouts_sender,
        );
        update_commitment_cache_time.stop();
        replay_timing.update_commitment_cache_us += update_commitment_cache_time.as_us();

        Self::push_vote(
            bank,
            vote_account_pubkey,
            identity_keypair,
            authorized_voter_keypairs,
            tower,
            switch_fork_decision,
            vote_signatures,
            *has_new_vote_been_rooted,
            replay_timing,
            voting_sender,
            wait_to_vote_slot,
        );
    }

    fn generate_vote_tx(
        node_keypair: &Keypair,
        bank: &Bank,
        vote_account_pubkey: &Pubkey,
        authorized_voter_keypairs: &[Arc<Keypair>],
        vote: VoteTransaction,
        switch_fork_decision: &SwitchForkDecision,
        vote_signatures: &mut Vec<Signature>,
        has_new_vote_been_rooted: bool,
        wait_to_vote_slot: Option<Slot>,
    ) -> Option<Transaction> {
        if !bank.is_startup_verification_complete() {
            info!("startup verification incomplete, so unable to vote");
            return None;
        }

        if authorized_voter_keypairs.is_empty() {
            return None;
        }
        if let Some(slot) = wait_to_vote_slot {
            if bank.slot() < slot {
                return None;
            }
        }
        let vote_account = match bank.get_vote_account(vote_account_pubkey) {
            None => {
                warn!(
                    "Vote account {} does not exist.  Unable to vote",
                    vote_account_pubkey,
                );
                return None;
            }
            Some(vote_account) => vote_account,
        };
        let vote_state = vote_account.vote_state();
        let vote_state = match vote_state.as_ref() {
            Err(_) => {
                warn!(
                    "Vote account {} is unreadable.  Unable to vote",
                    vote_account_pubkey,
                );
                return None;
            }
            Ok(vote_state) => vote_state,
        };

        if vote_state.node_pubkey != node_keypair.pubkey() {
            info!(
                "Vote account node_pubkey mismatch: {} (expected: {}).  Unable to vote",
                vote_state.node_pubkey,
                node_keypair.pubkey()
            );
            return None;
        }

        let Some(authorized_voter_pubkey) = vote_state.get_authorized_voter(bank.epoch()) else {
            warn!(
                "Vote account {} has no authorized voter for epoch {}.  Unable to vote",
                vote_account_pubkey,
                bank.epoch()
            );
            return None;
        };

        let authorized_voter_keypair = match authorized_voter_keypairs
            .iter()
            .find(|keypair| keypair.pubkey() == authorized_voter_pubkey)
        {
            None => {
                warn!("The authorized keypair {} for vote account {} is not available.  Unable to vote",
                      authorized_voter_pubkey, vote_account_pubkey);
                return None;
            }
            Some(authorized_voter_keypair) => authorized_voter_keypair,
        };

        // Send our last few votes along with the new one
        // Compact the vote state update before sending
        let should_compact = bank
            .feature_set
            .is_active(&feature_set::compact_vote_state_updates::id());
        let vote = match (should_compact, vote) {
            (true, VoteTransaction::VoteStateUpdate(vote_state_update)) => {
                VoteTransaction::CompactVoteStateUpdate(vote_state_update)
            }
            (_, vote) => vote,
        };
        let vote_ix = switch_fork_decision
            .to_vote_instruction(
                vote,
                vote_account_pubkey,
                &authorized_voter_keypair.pubkey(),
            )
            .expect("Switch threshold failure should not lead to voting");

        let mut vote_tx = Transaction::new_with_payer(&[vote_ix], Some(&node_keypair.pubkey()));

        let blockhash = bank.last_blockhash();
        vote_tx.partial_sign(&[node_keypair], blockhash);
        vote_tx.partial_sign(&[authorized_voter_keypair.as_ref()], blockhash);

        if !has_new_vote_been_rooted {
            vote_signatures.push(vote_tx.signatures[0]);
            if vote_signatures.len() > MAX_VOTE_SIGNATURES {
                vote_signatures.remove(0);
            }
        } else {
            vote_signatures.clear();
        }

        Some(vote_tx)
    }

    #[allow(clippy::too_many_arguments)]
    fn refresh_last_vote(
        tower: &mut Tower,
        heaviest_bank_on_same_fork: &Bank,
        my_latest_landed_vote: Slot,
        vote_account_pubkey: &Pubkey,
        identity_keypair: &Keypair,
        authorized_voter_keypairs: &[Arc<Keypair>],
        vote_signatures: &mut Vec<Signature>,
        has_new_vote_been_rooted: bool,
        last_vote_refresh_time: &mut LastVoteRefreshTime,
        voting_sender: &Sender<VoteOp>,
        wait_to_vote_slot: Option<Slot>,
    ) {
        let last_voted_slot = tower.last_voted_slot();
        if last_voted_slot.is_none() {
            return;
        }

        // Refresh the vote if our latest vote hasn't landed, and the recent blockhash of the
        // last attempt at a vote transaction has expired
        let last_voted_slot = last_voted_slot.unwrap();
        if my_latest_landed_vote > last_voted_slot
            && last_vote_refresh_time.last_print_time.elapsed().as_secs() >= 1
        {
            last_vote_refresh_time.last_print_time = Instant::now();
            info!(
                "Last landed vote for slot {} in bank {} is greater than the current last vote for slot: {} tracked by Tower",
                my_latest_landed_vote,
                heaviest_bank_on_same_fork.slot(),
                last_voted_slot
            );
        }

        // If we are a non voting validator or have an incorrect setup preventing us from
        // generating vote txs, no need to refresh
        let Some(last_vote_tx_blockhash) = tower.last_vote_tx_blockhash() else {
            return;
        };

        if my_latest_landed_vote >= last_voted_slot
            || heaviest_bank_on_same_fork
                .is_hash_valid_for_age(&last_vote_tx_blockhash, MAX_PROCESSING_AGE)
            || {
                // In order to avoid voting on multiple forks all past MAX_PROCESSING_AGE that don't
                // include the last voted blockhash
                last_vote_refresh_time
                    .last_refresh_time
                    .elapsed()
                    .as_millis()
                    < MAX_VOTE_REFRESH_INTERVAL_MILLIS as u128
            }
        {
            return;
        }

        // Update timestamp for refreshed vote
        tower.refresh_last_vote_timestamp(heaviest_bank_on_same_fork.slot());

        let vote_tx = Self::generate_vote_tx(
            identity_keypair,
            heaviest_bank_on_same_fork,
            vote_account_pubkey,
            authorized_voter_keypairs,
            tower.last_vote(),
            &SwitchForkDecision::SameFork,
            vote_signatures,
            has_new_vote_been_rooted,
            wait_to_vote_slot,
        );

        if let Some(vote_tx) = vote_tx {
            let recent_blockhash = vote_tx.message.recent_blockhash;
            tower.refresh_last_vote_tx_blockhash(recent_blockhash);

            // Send the votes to the TPU and gossip for network propagation
            let hash_string = format!("{recent_blockhash}");
            datapoint_info!(
                "refresh_vote",
                ("last_voted_slot", last_voted_slot, i64),
                ("target_bank_slot", heaviest_bank_on_same_fork.slot(), i64),
                ("target_bank_hash", hash_string, String),
            );
            voting_sender
                .send(VoteOp::RefreshVote {
                    tx: vote_tx,
                    last_voted_slot,
                })
                .unwrap_or_else(|err| warn!("Error: {:?}", err));
            last_vote_refresh_time.last_refresh_time = Instant::now();
        }
    }

    #[allow(clippy::too_many_arguments)]
    fn push_vote(
        bank: &Bank,
        vote_account_pubkey: &Pubkey,
        identity_keypair: &Keypair,
        authorized_voter_keypairs: &[Arc<Keypair>],
        tower: &mut Tower,
        switch_fork_decision: &SwitchForkDecision,
        vote_signatures: &mut Vec<Signature>,
        has_new_vote_been_rooted: bool,
        replay_timing: &mut ReplayTiming,
        voting_sender: &Sender<VoteOp>,
        wait_to_vote_slot: Option<Slot>,
    ) {
        let mut generate_time = Measure::start("generate_vote");
        let vote_tx = Self::generate_vote_tx(
            identity_keypair,
            bank,
            vote_account_pubkey,
            authorized_voter_keypairs,
            tower.last_vote(),
            switch_fork_decision,
            vote_signatures,
            has_new_vote_been_rooted,
            wait_to_vote_slot,
        );
        generate_time.stop();
        replay_timing.generate_vote_us += generate_time.as_us();
        if let Some(vote_tx) = vote_tx {
            tower.refresh_last_vote_tx_blockhash(vote_tx.message.recent_blockhash);

            let saved_tower = SavedTower::new(tower, identity_keypair).unwrap_or_else(|err| {
                error!("Unable to create saved tower: {:?}", err);
                std::process::exit(1);
            });

            let tower_slots = tower.tower_slots();
            voting_sender
                .send(VoteOp::PushVote {
                    tx: vote_tx,
                    tower_slots,
                    saved_tower: SavedTowerVersions::from(saved_tower),
                })
                .unwrap_or_else(|err| warn!("Error: {:?}", err));
        }
    }

    fn update_commitment_cache(
        bank: Arc<Bank>,
        root: Slot,
        total_stake: Stake,
        lockouts_sender: &Sender<CommitmentAggregationData>,
    ) {
        if let Err(e) =
            lockouts_sender.send(CommitmentAggregationData::new(bank, root, total_stake))
        {
            trace!("lockouts_sender failed: {:?}", e);
        }
    }

    fn reset_poh_recorder(
        my_pubkey: &Pubkey,
        blockstore: &Blockstore,
        bank: Arc<Bank>,
        poh_recorder: &RwLock<PohRecorder>,
        leader_schedule_cache: &LeaderScheduleCache,
    ) {
        let slot = bank.slot();
        let tick_height = bank.tick_height();

        let next_leader_slot = leader_schedule_cache.next_leader_slot(
            my_pubkey,
            slot,
            &bank,
            Some(blockstore),
            GRACE_TICKS_FACTOR * MAX_GRACE_SLOTS,
        );

        poh_recorder.write().unwrap().reset(bank, next_leader_slot);

        let next_leader_msg = if let Some(next_leader_slot) = next_leader_slot {
            format!("My next leader slot is {}", next_leader_slot.0)
        } else {
            "I am not in the leader schedule yet".to_owned()
        };
        info!(
            "{my_pubkey} reset PoH to tick {tick_height} (within slot {slot}). {next_leader_msg}",
        );
    }

    #[allow(clippy::too_many_arguments)]
    fn replay_active_banks_concurrently(
        blockstore: &Blockstore,
        bank_forks: &RwLock<BankForks>,
        my_pubkey: &Pubkey,
        vote_account: &Pubkey,
        progress: &mut ProgressMap,
        transaction_status_sender: Option<&TransactionStatusSender>,
        entry_notification_sender: Option<&EntryNotifierSender>,
        verify_recyclers: &VerifyRecyclers,
        replay_vote_sender: &ReplayVoteSender,
        replay_timing: &mut ReplayTiming,
        log_messages_bytes_limit: Option<usize>,
        active_bank_slots: &[Slot],
        prioritization_fee_cache: &PrioritizationFeeCache,
    ) -> Vec<ReplaySlotFromBlockstore> {
        // Make mutable shared structures thread safe.
        let progress = RwLock::new(progress);
        let longest_replay_time_us = AtomicU64::new(0);

        // Allow for concurrent replaying of slots from different forks.
        let replay_result_vec: Vec<ReplaySlotFromBlockstore> = PAR_THREAD_POOL.install(|| {
            active_bank_slots
                .into_par_iter()
                .map(|bank_slot| {
                    let bank_slot = *bank_slot;
                    let mut replay_result = ReplaySlotFromBlockstore {
                        is_slot_dead: false,
                        bank_slot,
                        replay_result: None,
                    };
                    let my_pubkey = &my_pubkey.clone();
                    trace!(
                        "Replay active bank: slot {}, thread_idx {}",
                        bank_slot,
                        PAR_THREAD_POOL.current_thread_index().unwrap_or_default()
                    );
                    let mut progress_lock = progress.write().unwrap();
                    if progress_lock
                        .get(&bank_slot)
                        .map(|p| p.is_dead)
                        .unwrap_or(false)
                    {
                        // If the fork was marked as dead, don't replay it
                        debug!("bank_slot {:?} is marked dead", bank_slot);
                        replay_result.is_slot_dead = true;
                        return replay_result;
                    }

<<<<<<< HEAD
                    let bank = &bank_forks
                        .read()
                        .unwrap()
                        .get_with_scheduler(bank_slot)
                        .unwrap();
=======
                    let bank = bank_forks.read().unwrap().get(bank_slot).unwrap();
>>>>>>> 0f417199
                    let parent_slot = bank.parent_slot();
                    let (num_blocks_on_fork, num_dropped_blocks_on_fork) = {
                        let stats = progress_lock
                            .get(&parent_slot)
                            .expect("parent of active bank must exist in progress map");
                        let num_blocks_on_fork = stats.num_blocks_on_fork + 1;
                        let new_dropped_blocks = bank.slot() - parent_slot - 1;
                        let num_dropped_blocks_on_fork =
                            stats.num_dropped_blocks_on_fork + new_dropped_blocks;
                        (num_blocks_on_fork, num_dropped_blocks_on_fork)
                    };
                    let prev_leader_slot = progress_lock.get_bank_prev_leader_slot(&bank);

                    let bank_progress = progress_lock.entry(bank.slot()).or_insert_with(|| {
                        ForkProgress::new_from_bank(
                            &bank,
                            my_pubkey,
                            &vote_account.clone(),
                            prev_leader_slot,
                            num_blocks_on_fork,
                            num_dropped_blocks_on_fork,
                        )
                    });

                    let replay_stats = bank_progress.replay_stats.clone();
                    let replay_progress = bank_progress.replay_progress.clone();
                    drop(progress_lock);

                    if bank.collector_id() != my_pubkey {
                        let mut replay_blockstore_time =
                            Measure::start("replay_blockstore_into_bank");
                        let blockstore_result = Self::replay_blockstore_into_bank(
                            &bank,
                            blockstore,
                            &replay_stats,
                            &replay_progress,
                            transaction_status_sender,
                            entry_notification_sender,
                            &replay_vote_sender.clone(),
                            &verify_recyclers.clone(),
                            log_messages_bytes_limit,
                            prioritization_fee_cache,
                        );
                        replay_blockstore_time.stop();
                        replay_result.replay_result = Some(blockstore_result);
                        longest_replay_time_us
                            .fetch_max(replay_blockstore_time.as_us(), Ordering::Relaxed);
                    }
                    replay_result
                })
                .collect()
        });
        // Accumulating time across all slots could inflate this number and make it seem like an
        // overly large amount of time is being spent on blockstore compared to other activities.
        replay_timing.replay_blockstore_us += longest_replay_time_us.load(Ordering::Relaxed);

        replay_result_vec
    }

    #[allow(clippy::too_many_arguments)]
    fn replay_active_bank(
        blockstore: &Blockstore,
        bank_forks: &RwLock<BankForks>,
        my_pubkey: &Pubkey,
        vote_account: &Pubkey,
        progress: &mut ProgressMap,
        transaction_status_sender: Option<&TransactionStatusSender>,
        entry_notification_sender: Option<&EntryNotifierSender>,
        verify_recyclers: &VerifyRecyclers,
        replay_vote_sender: &ReplayVoteSender,
        replay_timing: &mut ReplayTiming,
        log_messages_bytes_limit: Option<usize>,
        bank_slot: Slot,
        prioritization_fee_cache: &PrioritizationFeeCache,
    ) -> ReplaySlotFromBlockstore {
        let mut replay_result = ReplaySlotFromBlockstore {
            is_slot_dead: false,
            bank_slot,
            replay_result: None,
        };
        let my_pubkey = &my_pubkey.clone();
        trace!("Replay active bank: slot {}", bank_slot);
        if progress.get(&bank_slot).map(|p| p.is_dead).unwrap_or(false) {
            // If the fork was marked as dead, don't replay it
            debug!("bank_slot {:?} is marked dead", bank_slot);
            replay_result.is_slot_dead = true;
        } else {
<<<<<<< HEAD
            let bank = &bank_forks
                .read()
                .unwrap()
                .get_with_scheduler(bank_slot)
                .unwrap();
=======
            let bank = bank_forks.read().unwrap().get(bank_slot).unwrap();
>>>>>>> 0f417199
            let parent_slot = bank.parent_slot();
            let prev_leader_slot = progress.get_bank_prev_leader_slot(&bank);
            let (num_blocks_on_fork, num_dropped_blocks_on_fork) = {
                let stats = progress
                    .get(&parent_slot)
                    .expect("parent of active bank must exist in progress map");
                let num_blocks_on_fork = stats.num_blocks_on_fork + 1;
                let new_dropped_blocks = bank.slot() - parent_slot - 1;
                let num_dropped_blocks_on_fork =
                    stats.num_dropped_blocks_on_fork + new_dropped_blocks;
                (num_blocks_on_fork, num_dropped_blocks_on_fork)
            };

            let bank_progress = progress.entry(bank.slot()).or_insert_with(|| {
                ForkProgress::new_from_bank(
                    &bank,
                    my_pubkey,
                    &vote_account.clone(),
                    prev_leader_slot,
                    num_blocks_on_fork,
                    num_dropped_blocks_on_fork,
                )
            });

            if bank.collector_id() != my_pubkey {
                let mut replay_blockstore_time = Measure::start("replay_blockstore_into_bank");
                let blockstore_result = Self::replay_blockstore_into_bank(
                    &bank,
                    blockstore,
                    &bank_progress.replay_stats,
                    &bank_progress.replay_progress,
                    transaction_status_sender,
                    entry_notification_sender,
                    &replay_vote_sender.clone(),
                    &verify_recyclers.clone(),
                    log_messages_bytes_limit,
                    prioritization_fee_cache,
                );
                replay_blockstore_time.stop();
                replay_result.replay_result = Some(blockstore_result);
                replay_timing.replay_blockstore_us += replay_blockstore_time.as_us();
            }
        }
        replay_result
    }

    #[allow(clippy::too_many_arguments)]
    fn process_replay_results(
        blockstore: &Blockstore,
        bank_forks: &RwLock<BankForks>,
        progress: &mut ProgressMap,
        transaction_status_sender: Option<&TransactionStatusSender>,
        cache_block_meta_sender: Option<&CacheBlockMetaSender>,
        heaviest_subtree_fork_choice: &mut HeaviestSubtreeForkChoice,
        bank_notification_sender: &Option<BankNotificationSenderConfig>,
        rewards_recorder_sender: &Option<RewardsRecorderSender>,
        rpc_subscriptions: &Arc<RpcSubscriptions>,
        duplicate_slots_tracker: &mut DuplicateSlotsTracker,
        gossip_duplicate_confirmed_slots: &GossipDuplicateConfirmedSlots,
        epoch_slots_frozen_slots: &mut EpochSlotsFrozenSlots,
        unfrozen_gossip_verified_vote_hashes: &mut UnfrozenGossipVerifiedVoteHashes,
        latest_validator_votes_for_frozen_banks: &mut LatestValidatorVotesForFrozenBanks,
        cluster_slots_update_sender: &ClusterSlotsUpdateSender,
        cost_update_sender: &Sender<CostUpdate>,
        duplicate_slots_to_repair: &mut DuplicateSlotsToRepair,
        ancestor_hashes_replay_update_sender: &AncestorHashesReplayUpdateSender,
        block_metadata_notifier: Option<BlockMetadataNotifierLock>,
        replay_result_vec: &[ReplaySlotFromBlockstore],
        purge_repair_slot_counter: &mut PurgeRepairSlotCounter,
    ) -> bool {
        // TODO: See if processing of blockstore replay results and bank completion can be made thread safe.
        let mut did_complete_bank = false;
        let mut tx_count = 0;
        let mut execute_timings = ExecuteTimings::default();
        for replay_result in replay_result_vec {
            if replay_result.is_slot_dead {
                continue;
            }

            let bank_slot = replay_result.bank_slot;
            let bank = &bank_forks
                .read()
                .unwrap()
                .get_with_scheduler(bank_slot)
                .unwrap();
            if let Some(replay_result) = &replay_result.replay_result {
                match replay_result {
                    Ok(replay_tx_count) => tx_count += replay_tx_count,
                    Err(err) => {
                        Self::mark_dead_slot(
                            blockstore,
                            bank,
                            bank_forks.read().unwrap().root(),
                            err,
                            rpc_subscriptions,
                            duplicate_slots_tracker,
                            gossip_duplicate_confirmed_slots,
                            epoch_slots_frozen_slots,
                            progress,
                            heaviest_subtree_fork_choice,
                            duplicate_slots_to_repair,
                            ancestor_hashes_replay_update_sender,
                            purge_repair_slot_counter,
                        );
                        // don't try to run the below logic to check if the bank is completed
                        continue;
                    }
                }
            }

            assert_eq!(bank_slot, bank.slot());
            if bank.is_complete() {
                let mut bank_complete_time = Measure::start("bank_complete_time");
                let bank_progress = progress
                    .get_mut(&bank.slot())
                    .expect("Bank fork progress entry missing for completed bank");

                let replay_stats = bank_progress.replay_stats.clone();

                if let Some((result, complete_execute_timings)) =
                    bank.wait_for_completed_scheduler()
                {
                    let metrics = ExecuteBatchesInternalMetrics::new_with_timings_from_all_threads(
                        complete_execute_timings,
                    );
                    replay_stats
                        .write()
                        .unwrap()
                        .batch_execute
                        .accumulate(metrics);

                    if let Err(err) = result {
                        Self::mark_dead_slot(
                            blockstore,
                            bank,
                            bank_forks.read().unwrap().root(),
                            &BlockstoreProcessorError::InvalidTransaction(err),
                            rpc_subscriptions,
                            duplicate_slots_tracker,
                            gossip_duplicate_confirmed_slots,
                            epoch_slots_frozen_slots,
                            progress,
                            heaviest_subtree_fork_choice,
                            duplicate_slots_to_repair,
                            ancestor_hashes_replay_update_sender,
                            purge_repair_slot_counter,
                        );
                        // don't try to run the remaining normal processing for the completed bank
                        continue;
                    }
                }

                let r_replay_stats = replay_stats.read().unwrap();
                let replay_progress = bank_progress.replay_progress.clone();
                let r_replay_progress = replay_progress.read().unwrap();
                debug!(
                    "bank {} has completed replay from blockstore, \
                     contribute to update cost with {:?}",
                    bank.slot(),
                    r_replay_stats.batch_execute.totals
                );
                did_complete_bank = true;
                let _ = cluster_slots_update_sender.send(vec![bank_slot]);
                if let Some(transaction_status_sender) = transaction_status_sender {
                    transaction_status_sender.send_transaction_status_freeze_message(bank);
                }
                bank.freeze();
                datapoint_info!(
                    "bank_frozen",
                    ("slot", bank_slot, i64),
                    ("hash", bank.hash().to_string(), String),
                );
                // report cost tracker stats
                cost_update_sender
                    .send(CostUpdate::FrozenBank {
                        bank: bank.clone_without_scheduler(),
                    })
                    .unwrap_or_else(|err| {
                        warn!("cost_update_sender failed sending bank stats: {:?}", err)
                    });

                assert_ne!(bank.hash(), Hash::default());
                // Needs to be updated before `check_slot_agrees_with_cluster()` so that
                // any updates in `check_slot_agrees_with_cluster()` on fork choice take
                // effect
                heaviest_subtree_fork_choice.add_new_leaf_slot(
                    (bank.slot(), bank.hash()),
                    Some((bank.parent_slot(), bank.parent_hash())),
                );
                bank_progress.fork_stats.bank_hash = Some(bank.hash());
                let bank_frozen_state = BankFrozenState::new_from_state(
                    bank.slot(),
                    bank.hash(),
                    duplicate_slots_tracker,
                    gossip_duplicate_confirmed_slots,
                    heaviest_subtree_fork_choice,
                    epoch_slots_frozen_slots,
                );
                check_slot_agrees_with_cluster(
                    bank.slot(),
                    bank_forks.read().unwrap().root(),
                    blockstore,
                    duplicate_slots_tracker,
                    epoch_slots_frozen_slots,
                    heaviest_subtree_fork_choice,
                    duplicate_slots_to_repair,
                    ancestor_hashes_replay_update_sender,
                    purge_repair_slot_counter,
                    SlotStateUpdate::BankFrozen(bank_frozen_state),
                );
                if let Some(sender) = bank_notification_sender {
                    sender
<<<<<<< HEAD
                        .send(BankNotification::Frozen(bank.clone_without_scheduler()))
=======
                        .sender
                        .send(BankNotification::Frozen(bank.clone()))
>>>>>>> 0f417199
                        .unwrap_or_else(|err| warn!("bank_notification_sender failed: {:?}", err));
                }
                blockstore_processor::cache_block_meta(bank, cache_block_meta_sender);

                let bank_hash = bank.hash();
                if let Some(new_frozen_voters) =
                    unfrozen_gossip_verified_vote_hashes.remove_slot_hash(bank.slot(), &bank_hash)
                {
                    for pubkey in new_frozen_voters {
                        latest_validator_votes_for_frozen_banks.check_add_vote(
                            pubkey,
                            bank.slot(),
                            Some(bank_hash),
                            false,
                        );
                    }
                }
                Self::record_rewards(bank, rewards_recorder_sender);
                if let Some(ref block_metadata_notifier) = block_metadata_notifier {
                    let block_metadata_notifier = block_metadata_notifier.read().unwrap();
                    block_metadata_notifier.notify_block_metadata(
                        bank.parent_slot(),
                        &bank.parent_hash().to_string(),
                        bank.slot(),
                        &bank.last_blockhash().to_string(),
                        &bank.rewards,
                        Some(bank.clock().unix_timestamp),
                        Some(bank.block_height()),
                        bank.executed_transaction_count(),
                    )
                }
                bank_complete_time.stop();

                r_replay_stats.report_stats(
                    bank.slot(),
                    r_replay_progress.num_txs,
                    r_replay_progress.num_entries,
                    r_replay_progress.num_shreds,
                    bank_complete_time.as_us(),
                );
                execute_timings.accumulate(&r_replay_stats.batch_execute.totals);
            } else {
                trace!(
                    "bank {} not completed tick_height: {}, max_tick_height: {}",
                    bank.slot(),
                    bank.tick_height(),
                    bank.max_tick_height()
                );
            }
        }

        did_complete_bank
    }

    #[allow(clippy::too_many_arguments)]
    fn replay_active_banks(
        blockstore: &Blockstore,
        bank_forks: &RwLock<BankForks>,
        my_pubkey: &Pubkey,
        vote_account: &Pubkey,
        progress: &mut ProgressMap,
        transaction_status_sender: Option<&TransactionStatusSender>,
        cache_block_meta_sender: Option<&CacheBlockMetaSender>,
        entry_notification_sender: Option<&EntryNotifierSender>,
        verify_recyclers: &VerifyRecyclers,
        heaviest_subtree_fork_choice: &mut HeaviestSubtreeForkChoice,
        replay_vote_sender: &ReplayVoteSender,
        bank_notification_sender: &Option<BankNotificationSenderConfig>,
        rewards_recorder_sender: &Option<RewardsRecorderSender>,
        rpc_subscriptions: &Arc<RpcSubscriptions>,
        duplicate_slots_tracker: &mut DuplicateSlotsTracker,
        gossip_duplicate_confirmed_slots: &GossipDuplicateConfirmedSlots,
        epoch_slots_frozen_slots: &mut EpochSlotsFrozenSlots,
        unfrozen_gossip_verified_vote_hashes: &mut UnfrozenGossipVerifiedVoteHashes,
        latest_validator_votes_for_frozen_banks: &mut LatestValidatorVotesForFrozenBanks,
        cluster_slots_update_sender: &ClusterSlotsUpdateSender,
        cost_update_sender: &Sender<CostUpdate>,
        duplicate_slots_to_repair: &mut DuplicateSlotsToRepair,
        ancestor_hashes_replay_update_sender: &AncestorHashesReplayUpdateSender,
        block_metadata_notifier: Option<BlockMetadataNotifierLock>,
        replay_timing: &mut ReplayTiming,
        log_messages_bytes_limit: Option<usize>,
        replay_slots_concurrently: bool,
        prioritization_fee_cache: &PrioritizationFeeCache,
        purge_repair_slot_counter: &mut PurgeRepairSlotCounter,
    ) -> bool /* completed a bank */ {
        let active_bank_slots = bank_forks.read().unwrap().active_bank_slots();
        let num_active_banks = active_bank_slots.len();
        trace!(
            "{} active bank(s) to replay: {:?}",
            num_active_banks,
            active_bank_slots
        );
        if num_active_banks > 0 {
            let replay_result_vec = if num_active_banks > 1 && replay_slots_concurrently {
                Self::replay_active_banks_concurrently(
                    blockstore,
                    bank_forks,
                    my_pubkey,
                    vote_account,
                    progress,
                    transaction_status_sender,
                    entry_notification_sender,
                    verify_recyclers,
                    replay_vote_sender,
                    replay_timing,
                    log_messages_bytes_limit,
                    &active_bank_slots,
                    prioritization_fee_cache,
                )
            } else {
                active_bank_slots
                    .iter()
                    .map(|bank_slot| {
                        Self::replay_active_bank(
                            blockstore,
                            bank_forks,
                            my_pubkey,
                            vote_account,
                            progress,
                            transaction_status_sender,
                            entry_notification_sender,
                            verify_recyclers,
                            replay_vote_sender,
                            replay_timing,
                            log_messages_bytes_limit,
                            *bank_slot,
                            prioritization_fee_cache,
                        )
                    })
                    .collect()
            };

            Self::process_replay_results(
                blockstore,
                bank_forks,
                progress,
                transaction_status_sender,
                cache_block_meta_sender,
                heaviest_subtree_fork_choice,
                bank_notification_sender,
                rewards_recorder_sender,
                rpc_subscriptions,
                duplicate_slots_tracker,
                gossip_duplicate_confirmed_slots,
                epoch_slots_frozen_slots,
                unfrozen_gossip_verified_vote_hashes,
                latest_validator_votes_for_frozen_banks,
                cluster_slots_update_sender,
                cost_update_sender,
                duplicate_slots_to_repair,
                ancestor_hashes_replay_update_sender,
                block_metadata_notifier,
                &replay_result_vec,
                purge_repair_slot_counter,
            )
        } else {
            false
        }
    }

    #[allow(clippy::too_many_arguments)]
    pub fn compute_bank_stats(
        my_vote_pubkey: &Pubkey,
        ancestors: &HashMap<u64, HashSet<u64>>,
        frozen_banks: &mut Vec<Arc<Bank>>,
        tower: &mut Tower,
        progress: &mut ProgressMap,
        vote_tracker: &VoteTracker,
        cluster_slots: &ClusterSlots,
        bank_forks: &RwLock<BankForks>,
        heaviest_subtree_fork_choice: &mut HeaviestSubtreeForkChoice,
        latest_validator_votes_for_frozen_banks: &mut LatestValidatorVotesForFrozenBanks,
    ) -> Vec<Slot> {
        frozen_banks.sort_by_key(|bank| bank.slot());
        let mut new_stats = vec![];
        for bank in frozen_banks {
            let bank_slot = bank.slot();
            // Only time progress map should be missing a bank slot
            // is if this node was the leader for this slot as those banks
            // are not replayed in replay_active_banks()
            {
                let is_computed = progress
                    .get_fork_stats_mut(bank_slot)
                    .expect("All frozen banks must exist in the Progress map")
                    .computed;
                if !is_computed {
                    // Check if our tower is behind, if so (and the feature migration flag is in use)
                    // overwrite with the newer bank.
                    if let (true, Some(vote_account)) = (
                        Tower::is_direct_vote_state_update_enabled(bank),
                        bank.get_vote_account(my_vote_pubkey),
                    ) {
                        if let Ok(mut bank_vote_state) = vote_account.vote_state().cloned() {
                            if bank_vote_state.last_voted_slot()
                                > tower.vote_state.last_voted_slot()
                            {
                                info!(
                                    "Frozen bank vote state slot {:?}
                                    is newer than our local vote state slot {:?},
                                    adopting the bank vote state as our own.
                                    Bank votes: {:?}, root: {:?},
                                    Local votes: {:?}, root: {:?}",
                                    bank_vote_state.last_voted_slot(),
                                    tower.vote_state.last_voted_slot(),
                                    bank_vote_state.votes,
                                    bank_vote_state.root_slot,
                                    tower.vote_state.votes,
                                    tower.vote_state.root_slot
                                );

                                if let Some(local_root) = tower.vote_state.root_slot {
                                    if bank_vote_state
                                        .root_slot
                                        .map(|bank_root| local_root > bank_root)
                                        .unwrap_or(true)
                                    {
                                        // If the local root is larger than this on chain vote state
                                        // root (possible due to supermajority roots being set on
                                        // startup), then we need to adjust the tower
                                        bank_vote_state.root_slot = Some(local_root);
                                        bank_vote_state
                                            .votes
                                            .retain(|lockout| lockout.slot() > local_root);
                                        info!(
                                            "Local root is larger than on chain root,
                                            overwrote bank root {:?} and updated votes {:?}",
                                            bank_vote_state.root_slot, bank_vote_state.votes
                                        );

                                        if let Some(first_vote) = bank_vote_state.votes.front() {
                                            assert!(ancestors
                                                .get(&first_vote.slot())
                                                .expect(
                                                    "Ancestors map must contain an
                                                        entry for all slots on this fork
                                                        greater than `local_root` and less
                                                        than `bank_slot`"
                                                )
                                                .contains(&local_root));
                                        }
                                    }
                                }

                                tower.vote_state.root_slot = bank_vote_state.root_slot;
                                tower.vote_state.votes = bank_vote_state.votes;

                                let last_voted_slot = tower.vote_state.last_voted_slot().unwrap_or(
                                    // If our local root is higher than the highest slot in `bank_vote_state` due to
                                    // supermajority roots, then it's expected that the vote state will be empty.
                                    // In this case we use the root as our last vote. This root cannot be None, because
                                    // `tower.vote_state.last_voted_slot()` is None only if `tower.vote_state.root_slot`
                                    // is Some.
                                    tower
                                        .vote_state
                                        .root_slot
                                        .expect("root_slot cannot be None here"),
                                );
                                // This is safe because `last_voted_slot` is now equal to
                                // `bank_vote_state.last_voted_slot()` or `local_root`.
                                // Since this vote state is contained in `bank`, which we have frozen,
                                // we must have frozen all slots contained in `bank_vote_state`,
                                // and by definition we must have frozen `local_root`.
                                //
                                // If `bank` is a duplicate, since we are able to replay it successfully, any slots
                                // in its vote state must also be part of the duplicate fork, and thus present in our
                                // progress map.
                                //
                                // Finally if both `bank` and `bank_vote_state.last_voted_slot()` are duplicate,
                                // we must have the compatible versions of both duplicates in order to replay `bank`
                                // successfully, so we are once again guaranteed that `bank_vote_state.last_voted_slot()`
                                // is present in progress map.
                                tower.update_last_vote_from_vote_state(
                                    progress
                                        .get_hash(last_voted_slot)
                                        .expect("Must exist for us to have frozen descendant"),
                                );
                            }
                        }
                    }
                    let computed_bank_state = Tower::collect_vote_lockouts(
                        my_vote_pubkey,
                        bank_slot,
                        &bank.vote_accounts(),
                        ancestors,
                        |slot| progress.get_hash(slot),
                        latest_validator_votes_for_frozen_banks,
                    );
                    // Notify any listeners of the votes found in this newly computed
                    // bank
                    heaviest_subtree_fork_choice.compute_bank_stats(
                        bank,
                        tower,
                        latest_validator_votes_for_frozen_banks,
                    );
                    let ComputedBankState {
                        voted_stakes,
                        total_stake,
                        lockout_intervals,
                        my_latest_landed_vote,
                        ..
                    } = computed_bank_state;
                    let stats = progress
                        .get_fork_stats_mut(bank_slot)
                        .expect("All frozen banks must exist in the Progress map");
                    stats.total_stake = total_stake;
                    stats.voted_stakes = voted_stakes;
                    stats.lockout_intervals = lockout_intervals;
                    stats.block_height = bank.block_height();
                    stats.my_latest_landed_vote = my_latest_landed_vote;
                    stats.computed = true;
                    new_stats.push(bank_slot);
                    datapoint_info!(
                        "bank_weight",
                        ("slot", bank_slot, i64),
                        // u128 too large for influx, convert to hex
                        ("weight", format!("{:X}", stats.weight), String),
                    );
                    info!(
                        "{} slot_weight: {} {} {} {}",
                        my_vote_pubkey,
                        bank_slot,
                        stats.weight,
                        stats.fork_weight,
                        bank.parent().map(|b| b.slot()).unwrap_or(0)
                    );
                }
            }

            Self::update_propagation_status(
                progress,
                bank_slot,
                bank_forks,
                vote_tracker,
                cluster_slots,
            );

            let stats = progress
                .get_fork_stats_mut(bank_slot)
                .expect("All frozen banks must exist in the Progress map");

            stats.vote_threshold =
                tower.check_vote_stake_threshold(bank_slot, &stats.voted_stakes, stats.total_stake);
            stats.is_locked_out = tower.is_locked_out(
                bank_slot,
                ancestors
                    .get(&bank_slot)
                    .expect("Ancestors map should contain slot for is_locked_out() check"),
            );
            stats.has_voted = tower.has_voted(bank_slot);
            stats.is_recent = tower.is_recent(bank_slot);
        }
        new_stats
    }

    fn update_propagation_status(
        progress: &mut ProgressMap,
        slot: Slot,
        bank_forks: &RwLock<BankForks>,
        vote_tracker: &VoteTracker,
        cluster_slots: &ClusterSlots,
    ) {
        // If propagation has already been confirmed, return
        if progress.get_leader_propagation_slot_must_exist(slot).0 {
            return;
        }

        // Otherwise we have to check the votes for confirmation
        let propagated_stats = progress
            .get_propagated_stats_mut(slot)
            .unwrap_or_else(|| panic!("slot={slot} must exist in ProgressMap"));

        if propagated_stats.slot_vote_tracker.is_none() {
            propagated_stats.slot_vote_tracker = vote_tracker.get_slot_vote_tracker(slot);
        }
        let slot_vote_tracker = propagated_stats.slot_vote_tracker.clone();

        if propagated_stats.cluster_slot_pubkeys.is_none() {
            propagated_stats.cluster_slot_pubkeys = cluster_slots.lookup(slot);
        }
        let cluster_slot_pubkeys = propagated_stats.cluster_slot_pubkeys.clone();

        let newly_voted_pubkeys = slot_vote_tracker
            .as_ref()
            .and_then(|slot_vote_tracker| {
                slot_vote_tracker.write().unwrap().get_voted_slot_updates()
            })
            .unwrap_or_default();

        let cluster_slot_pubkeys = cluster_slot_pubkeys
            .map(|v| v.read().unwrap().keys().cloned().collect())
            .unwrap_or_default();

        Self::update_fork_propagated_threshold_from_votes(
            progress,
            newly_voted_pubkeys,
            cluster_slot_pubkeys,
            slot,
            &bank_forks.read().unwrap(),
        );
    }

    fn select_forks_failed_switch_threshold(
        reset_bank: Option<&Bank>,
        progress: &ProgressMap,
        tower: &Tower,
        heaviest_bank_slot: Slot,
        failure_reasons: &mut Vec<HeaviestForkFailures>,
        switch_proof_stake: u64,
        total_stake: u64,
        switch_fork_decision: SwitchForkDecision,
    ) -> SwitchForkDecision {
        let last_vote_unable_to_land = match reset_bank {
            Some(heaviest_bank_on_same_voted_fork) => {
                match tower.last_voted_slot() {
                    Some(last_voted_slot) => {
                        match progress
                            .my_latest_landed_vote(heaviest_bank_on_same_voted_fork.slot())
                        {
                            Some(my_latest_landed_vote) =>
                            // Last vote did not land
                            {
                                my_latest_landed_vote < last_voted_slot
                                    // If we are already voting at the tip, there is nothing we can do.
                                    && last_voted_slot < heaviest_bank_on_same_voted_fork.slot()
                                    // Last vote outside slot hashes of the tip of fork
                                    && !heaviest_bank_on_same_voted_fork
                                        .is_in_slot_hashes_history(&last_voted_slot)
                            }
                            None => false,
                        }
                    }
                    None => false,
                }
            }
            None => false,
        };

        if last_vote_unable_to_land {
            // If we reach here, these assumptions are true:
            // 1. We can't switch because of threshold
            // 2. Our last vote was on a non-duplicate/confirmed slot
            // 3. Our last vote is now outside slot hashes history of the tip of fork
            // So, there was no hope of this last vote ever landing again.

            // In this case, we do want to obey threshold, yet try to register our vote on
            // the current fork, so we choose to vote at the tip of current fork instead.
            // This will not cause longer lockout because lockout doesn't double after 512
            // slots, it might be enough to get majority vote.
            SwitchForkDecision::SameFork
        } else {
            // If we can't switch and our last vote was on a non-duplicate/confirmed slot, then
            // reset to the the next votable bank on the same fork as our last vote,
            // but don't vote.

            // We don't just reset to the heaviest fork when switch threshold fails because
            // a situation like this can occur:

            /* Figure 1:
                        slot 0
                            |
                        slot 1
                        /        \
            slot 2 (last vote)     |
                        |      slot 8 (10%)
                slot 4 (9%)
            */

            // Imagine 90% of validators voted on slot 4, but only 9% landed. If everybody that fails
            // the switch threshold abandons slot 4 to build on slot 8 (because it's *currently* heavier),
            // then there will be no blocks to include the votes for slot 4, and the network halts
            // because 90% of validators can't vote
            info!(
                "Waiting to switch vote to {},
                resetting to slot {:?} for now,
                switch proof stake: {},
                threshold stake: {},
                total stake: {}",
                heaviest_bank_slot,
                reset_bank.as_ref().map(|b| b.slot()),
                switch_proof_stake,
                total_stake as f64 * SWITCH_FORK_THRESHOLD,
                total_stake
            );
            failure_reasons.push(HeaviestForkFailures::FailedSwitchThreshold(
                heaviest_bank_slot,
                switch_proof_stake,
                total_stake,
            ));
            switch_fork_decision
        }
    }

    /// Given a `heaviest_bank` and a `heaviest_bank_on_same_voted_fork`, return
    /// a bank to vote on, a bank to reset to, and a list of switch failure
    /// reasons.
    ///
    /// If `heaviest_bank_on_same_voted_fork` is `None` due to that fork no
    /// longer being valid to vote on, it's possible that a validator will not
    /// be able to reset away from the invalid fork that they last voted on. To
    /// resolve this scenario, validators need to wait until they can create a
    /// switch proof for another fork or until the invalid fork is be marked
    /// valid again if it was confirmed by the cluster.
    /// Until this is resolved, leaders will build each of their
    /// blocks from the last reset bank on the invalid fork.
    pub fn select_vote_and_reset_forks(
        heaviest_bank: &Arc<Bank>,
        // Should only be None if there was no previous vote
        heaviest_bank_on_same_voted_fork: Option<&Arc<Bank>>,
        ancestors: &HashMap<u64, HashSet<u64>>,
        descendants: &HashMap<u64, HashSet<u64>>,
        progress: &ProgressMap,
        tower: &mut Tower,
        latest_validator_votes_for_frozen_banks: &LatestValidatorVotesForFrozenBanks,
        fork_choice: &HeaviestSubtreeForkChoice,
    ) -> SelectVoteAndResetForkResult {
        // Try to vote on the actual heaviest fork. If the heaviest bank is
        // locked out or fails the threshold check, the validator will:
        // 1) Not continue to vote on current fork, waiting for lockouts to expire/
        //    threshold check to pass
        // 2) Will reset PoH to heaviest fork in order to make sure the heaviest
        //    fork is propagated
        // This above behavior should ensure correct voting and resetting PoH
        // behavior under all cases:
        // 1) The best "selected" bank is on same fork
        // 2) The best "selected" bank is on a different fork,
        //    switch_threshold fails
        // 3) The best "selected" bank is on a different fork,
        //    switch_threshold succeeds
        let mut failure_reasons = vec![];
        let selected_fork = {
            let switch_fork_decision = tower.check_switch_threshold(
                heaviest_bank.slot(),
                ancestors,
                descendants,
                progress,
                heaviest_bank.total_epoch_stake(),
                heaviest_bank
                    .epoch_vote_accounts(heaviest_bank.epoch())
                    .expect("Bank epoch vote accounts must contain entry for the bank's own epoch"),
                latest_validator_votes_for_frozen_banks,
                fork_choice,
            );

            match switch_fork_decision {
                SwitchForkDecision::FailedSwitchThreshold(switch_proof_stake, total_stake) => {
                    let reset_bank = heaviest_bank_on_same_voted_fork;
                    let final_switch_fork_decision = Self::select_forks_failed_switch_threshold(
                        reset_bank.map(|bank| bank.as_ref()),
                        progress,
                        tower,
                        heaviest_bank.slot(),
                        &mut failure_reasons,
                        switch_proof_stake,
                        total_stake,
                        switch_fork_decision,
                    );
                    reset_bank.map(|b| (b, final_switch_fork_decision))
                }
                SwitchForkDecision::FailedSwitchDuplicateRollback(latest_duplicate_ancestor) => {
                    // If we can't switch and our last vote was on an unconfirmed, duplicate slot,
                    // then we need to reset to the heaviest bank, even if the heaviest bank is not
                    // a descendant of the last vote (usually for switch threshold failures we reset
                    // to the heaviest descendant of the last vote, but in this case, the last vote
                    // was on a duplicate branch). This is because in the case of *unconfirmed* duplicate
                    // slots, somebody needs to generate an alternative branch to escape a situation
                    // like a 50-50 split  where both partitions have voted on different versions of the
                    // same duplicate slot.

                    // Unlike the situation described in `Figure 1` above, this is safe. To see why,
                    // imagine the same situation described in Figure 1 above occurs, but slot 2 is
                    // a duplicate block. There are now a few cases:
                    //
                    // Note first that DUPLICATE_THRESHOLD + SWITCH_FORK_THRESHOLD + DUPLICATE_LIVENESS_THRESHOLD = 1;
                    //
                    // 1) > DUPLICATE_THRESHOLD of the network voted on some version of slot 2. Because duplicate slots can be confirmed
                    // by gossip, unlike the situation described in `Figure 1`, we don't need those
                    // votes to land in a descendant to confirm slot 2. Once slot 2 is confirmed by
                    // gossip votes, that fork is added back to the fork choice set and falls back into
                    // normal fork choice, which is covered by the `FailedSwitchThreshold` case above
                    // (everyone will resume building on their last voted fork, slot 4, since slot 8
                    // doesn't have for switch threshold)
                    //
                    // 2) <= DUPLICATE_THRESHOLD of the network voted on some version of slot 2, > SWITCH_FORK_THRESHOLD of the network voted
                    // on slot 8. Then everybody abandons the duplicate fork from fork choice and both builds
                    // on slot 8's fork. They can also vote on slot 8's fork because it has sufficient weight
                    // to pass the switching threshold
                    //
                    // 3) <= DUPLICATE_THRESHOLD of the network voted on some version of slot 2, <= SWITCH_FORK_THRESHOLD of the network voted
                    // on slot 8. This means more than DUPLICATE_LIVENESS_THRESHOLD of the network is gone, so we cannot
                    // guarantee progress anyways

                    // Note the heaviest fork is never descended from a known unconfirmed duplicate slot
                    // because the fork choice rule ensures that (marks it as an invalid candidate),
                    // thus it's safe to use as the reset bank.
                    let reset_bank = Some(heaviest_bank);
                    info!(
                        "Waiting to switch vote to {}, resetting to slot {:?} for now, latest duplicate ancestor: {:?}",
                        heaviest_bank.slot(),
                        reset_bank.as_ref().map(|b| b.slot()),
                        latest_duplicate_ancestor,
                    );
                    failure_reasons.push(HeaviestForkFailures::FailedSwitchThreshold(
                        heaviest_bank.slot(),
                        0, // In this case we never actually performed the switch check, 0 for now
                        0,
                    ));
                    reset_bank.map(|b| (b, switch_fork_decision))
                }
                _ => Some((heaviest_bank, switch_fork_decision)),
            }
        };

        if let Some((bank, switch_fork_decision)) = selected_fork {
            let (
                is_locked_out,
                vote_threshold,
                propagated_stake,
                is_leader_slot,
                fork_weight,
                total_threshold_stake,
                total_epoch_stake,
            ) = {
                let fork_stats = progress.get_fork_stats(bank.slot()).unwrap();
                let propagated_stats = &progress.get_propagated_stats(bank.slot()).unwrap();
                (
                    fork_stats.is_locked_out,
                    fork_stats.vote_threshold,
                    propagated_stats.propagated_validators_stake,
                    propagated_stats.is_leader_slot,
                    fork_stats.weight,
                    fork_stats.total_stake,
                    propagated_stats.total_epoch_stake,
                )
            };

            let propagation_confirmed = is_leader_slot
                || progress
                    .get_leader_propagation_slot_must_exist(bank.slot())
                    .0;

            if is_locked_out {
                failure_reasons.push(HeaviestForkFailures::LockedOut(bank.slot()));
            }
            if let ThresholdDecision::FailedThreshold(fork_stake) = vote_threshold {
                failure_reasons.push(HeaviestForkFailures::FailedThreshold(
                    bank.slot(),
                    fork_stake,
                    total_threshold_stake,
                ));
            }
            if !propagation_confirmed {
                failure_reasons.push(HeaviestForkFailures::NoPropagatedConfirmation(
                    bank.slot(),
                    propagated_stake,
                    total_epoch_stake,
                ));
            }

            if !is_locked_out
                && vote_threshold.passed()
                && propagation_confirmed
                && switch_fork_decision.can_vote()
            {
                info!("voting: {} {}", bank.slot(), fork_weight);
                SelectVoteAndResetForkResult {
                    vote_bank: Some((bank.clone(), switch_fork_decision)),
                    reset_bank: Some(bank.clone()),
                    heaviest_fork_failures: failure_reasons,
                }
            } else {
                SelectVoteAndResetForkResult {
                    vote_bank: None,
                    reset_bank: Some(bank.clone()),
                    heaviest_fork_failures: failure_reasons,
                }
            }
        } else {
            SelectVoteAndResetForkResult {
                vote_bank: None,
                reset_bank: None,
                heaviest_fork_failures: failure_reasons,
            }
        }
    }

    fn update_fork_propagated_threshold_from_votes(
        progress: &mut ProgressMap,
        mut newly_voted_pubkeys: Vec<Pubkey>,
        mut cluster_slot_pubkeys: Vec<Pubkey>,
        fork_tip: Slot,
        bank_forks: &BankForks,
    ) {
        let mut current_leader_slot = progress.get_latest_leader_slot_must_exist(fork_tip);
        let mut did_newly_reach_threshold = false;
        let root = bank_forks.root();
        loop {
            // These cases mean confirmation of propagation on any earlier
            // leader blocks must have been reached
            if current_leader_slot.is_none() || current_leader_slot.unwrap() < root {
                break;
            }

            let leader_propagated_stats = progress
                .get_propagated_stats_mut(current_leader_slot.unwrap())
                .expect("current_leader_slot >= root, so must exist in the progress map");

            // If a descendant has reached propagation threshold, then
            // all its ancestor banks have also reached propagation
            // threshold as well (Validators can't have voted for a
            // descendant without also getting the ancestor block)
            if leader_propagated_stats.is_propagated || {
                // If there's no new validators to record, and there's no
                // newly achieved threshold, then there's no further
                // information to propagate backwards to past leader blocks
                newly_voted_pubkeys.is_empty()
                    && cluster_slot_pubkeys.is_empty()
                    && !did_newly_reach_threshold
            } {
                break;
            }

            // We only iterate through the list of leader slots by traversing
            // the linked list of 'prev_leader_slot`'s outlined in the
            // `progress` map
            assert!(leader_propagated_stats.is_leader_slot);
            let leader_bank = bank_forks
                .get(current_leader_slot.unwrap())
                .expect("Entry in progress map must exist in BankForks")
                .clone();

            did_newly_reach_threshold = Self::update_slot_propagated_threshold_from_votes(
                &mut newly_voted_pubkeys,
                &mut cluster_slot_pubkeys,
                &leader_bank,
                leader_propagated_stats,
                did_newly_reach_threshold,
            ) || did_newly_reach_threshold;

            // Now jump to process the previous leader slot
            current_leader_slot = leader_propagated_stats.prev_leader_slot;
        }
    }

    fn update_slot_propagated_threshold_from_votes(
        newly_voted_pubkeys: &mut Vec<Pubkey>,
        cluster_slot_pubkeys: &mut Vec<Pubkey>,
        leader_bank: &Bank,
        leader_propagated_stats: &mut PropagatedStats,
        did_child_reach_threshold: bool,
    ) -> bool {
        // Track whether this slot newly confirm propagation
        // throughout the network (switched from is_propagated == false
        // to is_propagated == true)
        let mut did_newly_reach_threshold = false;

        // If a child of this slot confirmed propagation, then
        // we can return early as this implies this slot must also
        // be propagated
        if did_child_reach_threshold {
            if !leader_propagated_stats.is_propagated {
                leader_propagated_stats.is_propagated = true;
                return true;
            } else {
                return false;
            }
        }

        if leader_propagated_stats.is_propagated {
            return false;
        }

        // Remove the vote/node pubkeys that we already know voted for this
        // slot. These vote accounts/validator identities are safe to drop
        // because they don't to be ported back any further because earlier
        // parents must have:
        // 1) Also recorded these pubkeys already, or
        // 2) Already reached the propagation threshold, in which case
        //    they no longer need to track the set of propagated validators
        newly_voted_pubkeys.retain(|vote_pubkey| {
            let exists = leader_propagated_stats
                .propagated_validators
                .contains(vote_pubkey);
            leader_propagated_stats.add_vote_pubkey(
                *vote_pubkey,
                leader_bank.epoch_vote_account_stake(vote_pubkey),
            );
            !exists
        });

        cluster_slot_pubkeys.retain(|node_pubkey| {
            let exists = leader_propagated_stats
                .propagated_node_ids
                .contains(node_pubkey);
            leader_propagated_stats.add_node_pubkey(node_pubkey, leader_bank);
            !exists
        });

        if leader_propagated_stats.total_epoch_stake == 0
            || leader_propagated_stats.propagated_validators_stake as f64
                / leader_propagated_stats.total_epoch_stake as f64
                > SUPERMINORITY_THRESHOLD
        {
            leader_propagated_stats.is_propagated = true;
            did_newly_reach_threshold = true
        }

        did_newly_reach_threshold
    }

    #[allow(clippy::too_many_arguments)]
    fn mark_slots_confirmed(
        confirmed_forks: &[(Slot, Hash)],
        blockstore: &Blockstore,
        bank_forks: &RwLock<BankForks>,
        progress: &mut ProgressMap,
        duplicate_slots_tracker: &mut DuplicateSlotsTracker,
        fork_choice: &mut HeaviestSubtreeForkChoice,
        epoch_slots_frozen_slots: &mut EpochSlotsFrozenSlots,
        duplicate_slots_to_repair: &mut DuplicateSlotsToRepair,
        ancestor_hashes_replay_update_sender: &AncestorHashesReplayUpdateSender,
        purge_repair_slot_counter: &mut PurgeRepairSlotCounter,
    ) {
        let root_slot = bank_forks.read().unwrap().root();
        for (slot, frozen_hash) in confirmed_forks.iter() {
            // This case should be guaranteed as false by confirm_forks()
            if let Some(false) = progress.is_supermajority_confirmed(*slot) {
                // Because supermajority confirmation will iterate through and update the
                // subtree in fork choice, only incur this cost if the slot wasn't already
                // confirmed
                progress.set_supermajority_confirmed_slot(*slot);
                // If the slot was confirmed, then it must be frozen. Otherwise, we couldn't
                // have replayed any of its descendants and figured out it was confirmed.
                assert!(*frozen_hash != Hash::default());

                let duplicate_confirmed_state = DuplicateConfirmedState::new_from_state(
                    *frozen_hash,
                    || false,
                    || Some(*frozen_hash),
                );
                check_slot_agrees_with_cluster(
                    *slot,
                    root_slot,
                    blockstore,
                    duplicate_slots_tracker,
                    epoch_slots_frozen_slots,
                    fork_choice,
                    duplicate_slots_to_repair,
                    ancestor_hashes_replay_update_sender,
                    purge_repair_slot_counter,
                    SlotStateUpdate::DuplicateConfirmed(duplicate_confirmed_state),
                );
            }
        }
    }

    fn confirm_forks(
        tower: &Tower,
        voted_stakes: &VotedStakes,
        total_stake: Stake,
        progress: &ProgressMap,
        bank_forks: &RwLock<BankForks>,
    ) -> Vec<(Slot, Hash)> {
        let mut confirmed_forks = vec![];
        for (slot, prog) in progress.iter() {
            if !prog.fork_stats.is_supermajority_confirmed {
                let bank = bank_forks
                    .read()
                    .unwrap()
                    .get(*slot)
                    .expect("bank in progress must exist in BankForks")
                    .clone();
                let duration = prog
                    .replay_stats
                    .read()
                    .unwrap()
                    .started
                    .elapsed()
                    .as_millis();
                if bank.is_frozen() && tower.is_slot_confirmed(*slot, voted_stakes, total_stake) {
                    info!("validator fork confirmed {} {}ms", *slot, duration);
                    datapoint_info!("validator-confirmation", ("duration_ms", duration, i64));
                    confirmed_forks.push((*slot, bank.hash()));
                } else {
                    debug!(
                        "validator fork not confirmed {} {}ms {:?}",
                        *slot,
                        duration,
                        voted_stakes.get(slot)
                    );
                }
            }
        }
        confirmed_forks
    }

    #[allow(clippy::too_many_arguments)]
    pub fn handle_new_root(
        new_root: Slot,
        bank_forks: &RwLock<BankForks>,
        progress: &mut ProgressMap,
        accounts_background_request_sender: &AbsRequestSender,
        highest_super_majority_root: Option<Slot>,
        heaviest_subtree_fork_choice: &mut HeaviestSubtreeForkChoice,
        duplicate_slots_tracker: &mut DuplicateSlotsTracker,
        gossip_duplicate_confirmed_slots: &mut GossipDuplicateConfirmedSlots,
        unfrozen_gossip_verified_vote_hashes: &mut UnfrozenGossipVerifiedVoteHashes,
        has_new_vote_been_rooted: &mut bool,
        voted_signatures: &mut Vec<Signature>,
        epoch_slots_frozen_slots: &mut EpochSlotsFrozenSlots,
        drop_bank_sender: &Sender<Vec<Arc<Bank>>>,
    ) {
        let removed_banks = bank_forks.write().unwrap().set_root(
            new_root,
            accounts_background_request_sender,
            highest_super_majority_root,
        );

        drop_bank_sender
            .send(removed_banks)
            .unwrap_or_else(|err| warn!("bank drop failed: {:?}", err));

        // Dropping the bank_forks write lock and reacquiring as a read lock is
        // safe because updates to bank_forks are only made by a single thread.
        let r_bank_forks = bank_forks.read().unwrap();
        let new_root_bank = &r_bank_forks[new_root];
        if !*has_new_vote_been_rooted {
            for signature in voted_signatures.iter() {
                if new_root_bank.get_signature_status(signature).is_some() {
                    *has_new_vote_been_rooted = true;
                    break;
                }
            }
            if *has_new_vote_been_rooted {
                std::mem::take(voted_signatures);
            }
        }
        progress.handle_new_root(&r_bank_forks);
        heaviest_subtree_fork_choice.set_tree_root((new_root, r_bank_forks.root_bank().hash()));
        *duplicate_slots_tracker = duplicate_slots_tracker.split_off(&new_root);
        // duplicate_slots_tracker now only contains entries >= `new_root`

        *gossip_duplicate_confirmed_slots = gossip_duplicate_confirmed_slots.split_off(&new_root);
        // gossip_confirmed_slots now only contains entries >= `new_root`

        unfrozen_gossip_verified_vote_hashes.set_root(new_root);
        *epoch_slots_frozen_slots = epoch_slots_frozen_slots.split_off(&new_root);
        // epoch_slots_frozen_slots now only contains entries >= `new_root`
    }

    fn generate_new_bank_forks(
        blockstore: &Blockstore,
        bank_forks: &RwLock<BankForks>,
        leader_schedule_cache: &Arc<LeaderScheduleCache>,
        rpc_subscriptions: &Arc<RpcSubscriptions>,
        progress: &mut ProgressMap,
        replay_timing: &mut ReplayTiming,
    ) {
        // Find the next slot that chains to the old slot
        let mut generate_new_bank_forks_read_lock =
            Measure::start("generate_new_bank_forks_read_lock");
        let forks = bank_forks.read().unwrap();
        generate_new_bank_forks_read_lock.stop();

        let frozen_banks = forks.frozen_banks();
        let frozen_bank_slots: Vec<u64> = frozen_banks
            .keys()
            .cloned()
            .filter(|s| *s >= forks.root())
            .collect();
        let mut generate_new_bank_forks_get_slots_since =
            Measure::start("generate_new_bank_forks_get_slots_since");
        let next_slots = blockstore
            .get_slots_since(&frozen_bank_slots)
            .expect("Db error");
        generate_new_bank_forks_get_slots_since.stop();

        // Filter out what we've already seen
        trace!("generate new forks {:?}", {
            let mut next_slots = next_slots.iter().collect::<Vec<_>>();
            next_slots.sort();
            next_slots
        });
        let mut generate_new_bank_forks_loop = Measure::start("generate_new_bank_forks_loop");
        let mut new_banks = HashMap::new();
        for (parent_slot, children) in next_slots {
            let parent_bank = frozen_banks
                .get(&parent_slot)
                .expect("missing parent in bank forks");
            for child_slot in children {
                if forks.get(child_slot).is_some() || new_banks.get(&child_slot).is_some() {
                    trace!("child already active or frozen {}", child_slot);
                    continue;
                }
                let leader = leader_schedule_cache
                    .slot_leader_at(child_slot, Some(parent_bank))
                    .unwrap();
                info!(
                    "new fork:{} parent:{} root:{}",
                    child_slot,
                    parent_slot,
                    forks.root()
                );
                let child_bank = Self::new_bank_from_parent_with_notify(
                    parent_bank.clone(),
                    child_slot,
                    forks.root(),
                    &leader,
                    rpc_subscriptions,
                    NewBankOptions::default(),
                );
                let empty: Vec<Pubkey> = vec![];
                Self::update_fork_propagated_threshold_from_votes(
                    progress,
                    empty,
                    vec![leader],
                    parent_bank.slot(),
                    &forks,
                );
                new_banks.insert(child_slot, child_bank);
            }
        }
        drop(forks);
        generate_new_bank_forks_loop.stop();

        let mut generate_new_bank_forks_write_lock =
            Measure::start("generate_new_bank_forks_write_lock");
        let mut forks = bank_forks.write().unwrap();
        for (_, bank) in new_banks {
            forks.insert(bank);
        }
        generate_new_bank_forks_write_lock.stop();
        saturating_add_assign!(
            replay_timing.generate_new_bank_forks_read_lock_us,
            generate_new_bank_forks_read_lock.as_us()
        );
        saturating_add_assign!(
            replay_timing.generate_new_bank_forks_get_slots_since_us,
            generate_new_bank_forks_get_slots_since.as_us()
        );
        saturating_add_assign!(
            replay_timing.generate_new_bank_forks_loop_us,
            generate_new_bank_forks_loop.as_us()
        );
        saturating_add_assign!(
            replay_timing.generate_new_bank_forks_write_lock_us,
            generate_new_bank_forks_write_lock.as_us()
        );
    }

    fn new_bank_from_parent_with_notify(
        parent: Arc<Bank>,
        slot: u64,
        root_slot: u64,
        leader: &Pubkey,
        rpc_subscriptions: &Arc<RpcSubscriptions>,
        new_bank_options: NewBankOptions,
    ) -> Bank {
        rpc_subscriptions.notify_slot(slot, parent.slot(), root_slot);
        Bank::new_from_parent_with_options(parent, leader, slot, new_bank_options)
    }

    fn record_rewards(bank: &Bank, rewards_recorder_sender: &Option<RewardsRecorderSender>) {
        if let Some(rewards_recorder_sender) = rewards_recorder_sender {
            let rewards = bank.rewards.read().unwrap();
            if !rewards.is_empty() {
                rewards_recorder_sender
                    .send(RewardsMessage::Batch((bank.slot(), rewards.clone())))
                    .unwrap_or_else(|err| warn!("rewards_recorder_sender failed: {:?}", err));
            }
            rewards_recorder_sender
                .send(RewardsMessage::Complete(bank.slot()))
                .unwrap_or_else(|err| warn!("rewards_recorder_sender failed: {:?}", err));
        }
    }

    pub fn get_unlock_switch_vote_slot(cluster_type: ClusterType) -> Slot {
        match cluster_type {
            ClusterType::Development => 0,
            ClusterType::Devnet => 0,
            // Epoch 63
            ClusterType::Testnet => 21_692_256,
            // 400_000 slots into epoch 61
            ClusterType::MainnetBeta => 26_752_000,
        }
    }

    pub fn join(self) -> thread::Result<()> {
        self.commitment_service.join()?;
        self.t_replay.join().map(|_| ())
    }
}

#[cfg(test)]
pub(crate) mod tests {
    use {
        super::*,
        crate::{
            consensus::{
                progress_map::{ValidatorStakeInfo, RETRANSMIT_BASE_DELAY_MS},
                tower_storage::NullTowerStorage,
                tree_diff::TreeDiff,
                Tower,
            },
            replay_stage::ReplayStage,
            vote_simulator::{self, VoteSimulator},
        },
        crossbeam_channel::unbounded,
        itertools::Itertools,
        solana_entry::entry::{self, Entry},
        solana_gossip::{cluster_info::Node, crds::Cursor},
        solana_ledger::{
            blockstore::{entries_to_test_shreds, make_slot_entries, BlockstoreError},
            create_new_tmp_ledger,
            genesis_utils::{create_genesis_config, create_genesis_config_with_leader},
            get_tmp_ledger_path,
            shred::{Shred, ShredFlags, LEGACY_SHRED_DATA_CAPACITY},
        },
        solana_rpc::{
            optimistically_confirmed_bank_tracker::OptimisticallyConfirmedBank,
            rpc::{create_test_transaction_entries, populate_blockstore_for_tests},
        },
        solana_runtime::{
            accounts_background_service::AbsRequestSender,
            commitment::BlockCommitment,
            genesis_utils::{GenesisConfigInfo, ValidatorVoteKeypairs},
        },
        solana_sdk::{
            clock::NUM_CONSECUTIVE_LEADER_SLOTS,
            genesis_config,
            hash::{hash, Hash},
            instruction::InstructionError,
            poh_config::PohConfig,
            signature::{Keypair, Signer},
            system_transaction,
            transaction::TransactionError,
        },
        solana_streamer::socket::SocketAddrSpace,
        solana_transaction_status::VersionedTransactionWithStatusMeta,
        solana_vote_program::{
            vote_state::{self, VoteStateVersions},
            vote_transaction,
        },
        std::{
            fs::remove_dir_all,
            iter,
            sync::{atomic::AtomicU64, Arc, RwLock},
        },
        trees::{tr, Tree},
    };

    #[test]
    fn test_is_partition_detected() {
        let (VoteSimulator { bank_forks, .. }, _) = setup_default_forks(1, None::<GenerateVotes>);
        let ancestors = bank_forks.read().unwrap().ancestors();
        // Last vote 1 is an ancestor of the heaviest slot 3, no partition
        assert!(!ReplayStage::is_partition_detected(&ancestors, 1, 3));
        // Last vote 1 is an ancestor of the from heaviest slot 1, no partition
        assert!(!ReplayStage::is_partition_detected(&ancestors, 3, 3));
        // Last vote 2 is not an ancestor of the heaviest slot 3,
        // partition detected!
        assert!(ReplayStage::is_partition_detected(&ancestors, 2, 3));
        // Last vote 4 is not an ancestor of the heaviest slot 3,
        // partition detected!
        assert!(ReplayStage::is_partition_detected(&ancestors, 4, 3));
    }

    pub struct ReplayBlockstoreComponents {
        pub blockstore: Arc<Blockstore>,
        validator_node_to_vote_keys: HashMap<Pubkey, Pubkey>,
        pub(crate) my_pubkey: Pubkey,
        cluster_info: ClusterInfo,
        pub(crate) leader_schedule_cache: Arc<LeaderScheduleCache>,
        poh_recorder: RwLock<PohRecorder>,
        tower: Tower,
        rpc_subscriptions: Arc<RpcSubscriptions>,
        pub vote_simulator: VoteSimulator,
    }

    pub fn replay_blockstore_components(
        forks: Option<Tree<Slot>>,
        num_validators: usize,
        generate_votes: Option<GenerateVotes>,
    ) -> ReplayBlockstoreComponents {
        // Setup blockstore
        let (vote_simulator, blockstore) = setup_forks_from_tree(
            forks.unwrap_or_else(|| tr(0)),
            num_validators,
            generate_votes,
        );

        let VoteSimulator {
            ref validator_keypairs,
            ref bank_forks,
            ..
        } = vote_simulator;

        let blockstore = Arc::new(blockstore);
        let validator_node_to_vote_keys: HashMap<Pubkey, Pubkey> = validator_keypairs
            .iter()
            .map(|(_, keypairs)| {
                (
                    keypairs.node_keypair.pubkey(),
                    keypairs.vote_keypair.pubkey(),
                )
            })
            .collect();

        // ClusterInfo
        let my_keypairs = validator_keypairs.values().next().unwrap();
        let my_pubkey = my_keypairs.node_keypair.pubkey();
        let cluster_info = ClusterInfo::new(
            Node::new_localhost_with_pubkey(&my_pubkey).info,
            Arc::new(my_keypairs.node_keypair.insecure_clone()),
            SocketAddrSpace::Unspecified,
        );
        assert_eq!(my_pubkey, cluster_info.id());

        // Leader schedule cache
        let root_bank = bank_forks.read().unwrap().root_bank();
        let leader_schedule_cache = Arc::new(LeaderScheduleCache::new_from_bank(&root_bank));

        // PohRecorder
        let working_bank = bank_forks.read().unwrap().working_bank();
        let poh_recorder = RwLock::new(
            PohRecorder::new(
                working_bank.tick_height(),
                working_bank.last_blockhash(),
                working_bank.clone(),
                None,
                working_bank.ticks_per_slot(),
                &Pubkey::default(),
                blockstore.clone(),
                &leader_schedule_cache,
                &PohConfig::default(),
                Arc::new(AtomicBool::new(false)),
            )
            .0,
        );

        // Tower
        let my_vote_pubkey = my_keypairs.vote_keypair.pubkey();
        let tower = Tower::new_from_bankforks(
            &bank_forks.read().unwrap(),
            &cluster_info.id(),
            &my_vote_pubkey,
        );

        // RpcSubscriptions
        let optimistically_confirmed_bank =
            OptimisticallyConfirmedBank::locked_from_bank_forks_root(bank_forks);
        let exit = Arc::new(AtomicBool::new(false));
        let max_complete_transaction_status_slot = Arc::new(AtomicU64::default());
        let max_complete_rewards_slot = Arc::new(AtomicU64::default());
        let rpc_subscriptions = Arc::new(RpcSubscriptions::new_for_tests(
            exit,
            max_complete_transaction_status_slot,
            max_complete_rewards_slot,
            bank_forks.clone(),
            Arc::new(RwLock::new(BlockCommitmentCache::default())),
            optimistically_confirmed_bank,
        ));

        ReplayBlockstoreComponents {
            blockstore,
            validator_node_to_vote_keys,
            my_pubkey,
            cluster_info,
            leader_schedule_cache,
            poh_recorder,
            tower,
            rpc_subscriptions,
            vote_simulator,
        }
    }

    #[test]
    fn test_child_slots_of_same_parent() {
        let ReplayBlockstoreComponents {
            blockstore,
            validator_node_to_vote_keys,
            vote_simulator,
            leader_schedule_cache,
            rpc_subscriptions,
            ..
        } = replay_blockstore_components(None, 1, None::<GenerateVotes>);

        let VoteSimulator {
            mut progress,
            bank_forks,
            ..
        } = vote_simulator;

        // Insert a non-root bank so that the propagation logic will update this
        // bank
        let bank1 = Bank::new_from_parent(
            bank_forks.read().unwrap().get(0).unwrap(),
            &leader_schedule_cache.slot_leader_at(1, None).unwrap(),
            1,
        );
        progress.insert(
            1,
            ForkProgress::new_from_bank(
                &bank1,
                bank1.collector_id(),
                validator_node_to_vote_keys
                    .get(bank1.collector_id())
                    .unwrap(),
                Some(0),
                0,
                0,
            ),
        );
        assert!(progress.get_propagated_stats(1).unwrap().is_leader_slot);
        bank1.freeze();
        bank_forks.write().unwrap().insert(bank1);

        // Insert shreds for slot NUM_CONSECUTIVE_LEADER_SLOTS,
        // chaining to slot 1
        let (shreds, _) = make_slot_entries(
            NUM_CONSECUTIVE_LEADER_SLOTS, // slot
            1,                            // parent_slot
            8,                            // num_entries
            true,                         // merkle_variant
        );
        blockstore.insert_shreds(shreds, None, false).unwrap();
        assert!(bank_forks
            .read()
            .unwrap()
            .get(NUM_CONSECUTIVE_LEADER_SLOTS)
            .is_none());
        let mut replay_timing = ReplayTiming::default();
        ReplayStage::generate_new_bank_forks(
            &blockstore,
            &bank_forks,
            &leader_schedule_cache,
            &rpc_subscriptions,
            &mut progress,
            &mut replay_timing,
        );
        assert!(bank_forks
            .read()
            .unwrap()
            .get(NUM_CONSECUTIVE_LEADER_SLOTS)
            .is_some());

        // Insert shreds for slot 2 * NUM_CONSECUTIVE_LEADER_SLOTS,
        // chaining to slot 1
        let (shreds, _) = make_slot_entries(
            2 * NUM_CONSECUTIVE_LEADER_SLOTS,
            1,
            8,
            true, // merkle_variant
        );
        blockstore.insert_shreds(shreds, None, false).unwrap();
        assert!(bank_forks
            .read()
            .unwrap()
            .get(2 * NUM_CONSECUTIVE_LEADER_SLOTS)
            .is_none());
        ReplayStage::generate_new_bank_forks(
            &blockstore,
            &bank_forks,
            &leader_schedule_cache,
            &rpc_subscriptions,
            &mut progress,
            &mut replay_timing,
        );
        assert!(bank_forks
            .read()
            .unwrap()
            .get(NUM_CONSECUTIVE_LEADER_SLOTS)
            .is_some());
        assert!(bank_forks
            .read()
            .unwrap()
            .get(2 * NUM_CONSECUTIVE_LEADER_SLOTS)
            .is_some());

        // // There are 20 equally staked accounts, of which 3 have built
        // banks above or at bank 1. Because 3/20 < SUPERMINORITY_THRESHOLD,
        // we should see 3 validators in bank 1's propagated_validator set.
        let expected_leader_slots = vec![
            1,
            NUM_CONSECUTIVE_LEADER_SLOTS,
            2 * NUM_CONSECUTIVE_LEADER_SLOTS,
        ];
        for slot in expected_leader_slots {
            let leader = leader_schedule_cache.slot_leader_at(slot, None).unwrap();
            let vote_key = validator_node_to_vote_keys.get(&leader).unwrap();
            assert!(progress
                .get_propagated_stats(1)
                .unwrap()
                .propagated_validators
                .contains(vote_key));
        }
    }

    #[test]
    fn test_handle_new_root() {
        let genesis_config = create_genesis_config(10_000).genesis_config;
        let bank0 = Bank::new_for_tests(&genesis_config);
        let bank_forks = Arc::new(RwLock::new(BankForks::new(bank0)));

        let root = 3;
        let root_bank = Bank::new_from_parent(
            bank_forks.read().unwrap().get(0).unwrap(),
            &Pubkey::default(),
            root,
        );
        root_bank.freeze();
        let root_hash = root_bank.hash();
        bank_forks.write().unwrap().insert(root_bank);

        let mut heaviest_subtree_fork_choice = HeaviestSubtreeForkChoice::new((root, root_hash));

        let mut progress = ProgressMap::default();
        for i in 0..=root {
            progress.insert(i, ForkProgress::new(Hash::default(), None, None, 0, 0));
        }

        let mut duplicate_slots_tracker: DuplicateSlotsTracker =
            vec![root - 1, root, root + 1].into_iter().collect();
        let mut gossip_duplicate_confirmed_slots: GossipDuplicateConfirmedSlots =
            vec![root - 1, root, root + 1]
                .into_iter()
                .map(|s| (s, Hash::default()))
                .collect();
        let mut unfrozen_gossip_verified_vote_hashes: UnfrozenGossipVerifiedVoteHashes =
            UnfrozenGossipVerifiedVoteHashes {
                votes_per_slot: vec![root - 1, root, root + 1]
                    .into_iter()
                    .map(|s| (s, HashMap::new()))
                    .collect(),
            };
        let mut epoch_slots_frozen_slots: EpochSlotsFrozenSlots = vec![root - 1, root, root + 1]
            .into_iter()
            .map(|slot| (slot, Hash::default()))
            .collect();
        let (drop_bank_sender, _drop_bank_receiver) = unbounded();
        ReplayStage::handle_new_root(
            root,
            &bank_forks,
            &mut progress,
            &AbsRequestSender::default(),
            None,
            &mut heaviest_subtree_fork_choice,
            &mut duplicate_slots_tracker,
            &mut gossip_duplicate_confirmed_slots,
            &mut unfrozen_gossip_verified_vote_hashes,
            &mut true,
            &mut Vec::new(),
            &mut epoch_slots_frozen_slots,
            &drop_bank_sender,
        );
        assert_eq!(bank_forks.read().unwrap().root(), root);
        assert_eq!(progress.len(), 1);
        assert!(progress.get(&root).is_some());
        // root - 1 is filtered out
        assert_eq!(
            duplicate_slots_tracker.into_iter().collect::<Vec<Slot>>(),
            vec![root, root + 1]
        );
        assert_eq!(
            gossip_duplicate_confirmed_slots
                .keys()
                .cloned()
                .collect::<Vec<Slot>>(),
            vec![root, root + 1]
        );
        assert_eq!(
            unfrozen_gossip_verified_vote_hashes
                .votes_per_slot
                .keys()
                .cloned()
                .collect::<Vec<Slot>>(),
            vec![root, root + 1]
        );
        assert_eq!(
            epoch_slots_frozen_slots.into_keys().collect::<Vec<Slot>>(),
            vec![root, root + 1]
        );
    }

    #[test]
    fn test_handle_new_root_ahead_of_highest_super_majority_root() {
        let genesis_config = create_genesis_config(10_000).genesis_config;
        let bank0 = Bank::new_for_tests(&genesis_config);
        let bank_forks = Arc::new(RwLock::new(BankForks::new(bank0)));
        let confirmed_root = 1;
        let fork = 2;
        let bank1 = Bank::new_from_parent(
            bank_forks.read().unwrap().get(0).unwrap(),
            &Pubkey::default(),
            confirmed_root,
        );
        bank_forks.write().unwrap().insert(bank1);
        let bank2 = Bank::new_from_parent(
            bank_forks.read().unwrap().get(confirmed_root).unwrap(),
            &Pubkey::default(),
            fork,
        );
        bank_forks.write().unwrap().insert(bank2);
        let root = 3;
        let root_bank = Bank::new_from_parent(
            bank_forks.read().unwrap().get(confirmed_root).unwrap(),
            &Pubkey::default(),
            root,
        );
        root_bank.freeze();
        let root_hash = root_bank.hash();
        bank_forks.write().unwrap().insert(root_bank);
        let mut heaviest_subtree_fork_choice = HeaviestSubtreeForkChoice::new((root, root_hash));
        let mut progress = ProgressMap::default();
        for i in 0..=root {
            progress.insert(i, ForkProgress::new(Hash::default(), None, None, 0, 0));
        }
        let (drop_bank_sender, _drop_bank_receiver) = unbounded();
        ReplayStage::handle_new_root(
            root,
            &bank_forks,
            &mut progress,
            &AbsRequestSender::default(),
            Some(confirmed_root),
            &mut heaviest_subtree_fork_choice,
            &mut DuplicateSlotsTracker::default(),
            &mut GossipDuplicateConfirmedSlots::default(),
            &mut UnfrozenGossipVerifiedVoteHashes::default(),
            &mut true,
            &mut Vec::new(),
            &mut EpochSlotsFrozenSlots::default(),
            &drop_bank_sender,
        );
        assert_eq!(bank_forks.read().unwrap().root(), root);
        assert!(bank_forks.read().unwrap().get(confirmed_root).is_some());
        assert!(bank_forks.read().unwrap().get(fork).is_none());
        assert_eq!(progress.len(), 2);
        assert!(progress.get(&root).is_some());
        assert!(progress.get(&confirmed_root).is_some());
        assert!(progress.get(&fork).is_none());
    }

    #[test]
    fn test_dead_fork_transaction_error() {
        let keypair1 = Keypair::new();
        let keypair2 = Keypair::new();
        let missing_keypair = Keypair::new();
        let missing_keypair2 = Keypair::new();

        let res = check_dead_fork(|_keypair, bank| {
            let blockhash = bank.last_blockhash();
            let slot = bank.slot();
            let hashes_per_tick = bank.hashes_per_tick().unwrap_or(0);
            let entry = entry::next_entry(
                &blockhash,
                hashes_per_tick.saturating_sub(1),
                vec![
                    system_transaction::transfer(&keypair1, &keypair2.pubkey(), 2, blockhash), // should be fine,
                    system_transaction::transfer(
                        &missing_keypair,
                        &missing_keypair2.pubkey(),
                        2,
                        blockhash,
                    ), // should cause AccountNotFound error
                ],
            );
            entries_to_test_shreds(
                &[entry],
                slot,
                slot.saturating_sub(1), // parent_slot
                false,                  // is_full_slot
                0,                      // version
                true,                   // merkle_variant
            )
        });

        assert_matches!(
            res,
            Err(BlockstoreProcessorError::InvalidTransaction(
                TransactionError::AccountNotFound
            ))
        );
    }

    #[test]
    fn test_dead_fork_entry_verification_failure() {
        let keypair2 = Keypair::new();
        let res = check_dead_fork(|genesis_keypair, bank| {
            let blockhash = bank.last_blockhash();
            let slot = bank.slot();
            let bad_hash = hash(&[2; 30]);
            let hashes_per_tick = bank.hashes_per_tick().unwrap_or(0);
            let entry = entry::next_entry(
                // Use wrong blockhash so that the entry causes an entry verification failure
                &bad_hash,
                hashes_per_tick.saturating_sub(1),
                vec![system_transaction::transfer(
                    genesis_keypair,
                    &keypair2.pubkey(),
                    2,
                    blockhash,
                )],
            );
            entries_to_test_shreds(
                &[entry],
                slot,
                slot.saturating_sub(1), // parent_slot
                false,                  // is_full_slot
                0,                      // version
                true,                   // merkle_variant
            )
        });

        if let Err(BlockstoreProcessorError::InvalidBlock(block_error)) = res {
            assert_eq!(block_error, BlockError::InvalidEntryHash);
        } else {
            panic!();
        }
    }

    #[test]
    fn test_dead_fork_invalid_tick_hash_count() {
        let res = check_dead_fork(|_keypair, bank| {
            let blockhash = bank.last_blockhash();
            let slot = bank.slot();
            let hashes_per_tick = bank.hashes_per_tick().unwrap_or(0);
            assert!(hashes_per_tick > 0);

            let too_few_hashes_tick = Entry::new(&blockhash, hashes_per_tick - 1, vec![]);
            entries_to_test_shreds(
                &[too_few_hashes_tick],
                slot,
                slot.saturating_sub(1),
                false,
                0,
                true, // merkle_variant
            )
        });

        if let Err(BlockstoreProcessorError::InvalidBlock(block_error)) = res {
            assert_eq!(block_error, BlockError::InvalidTickHashCount);
        } else {
            panic!();
        }
    }

    #[test]
    fn test_dead_fork_invalid_slot_tick_count() {
        solana_logger::setup();
        // Too many ticks per slot
        let res = check_dead_fork(|_keypair, bank| {
            let blockhash = bank.last_blockhash();
            let slot = bank.slot();
            let hashes_per_tick = bank.hashes_per_tick().unwrap_or(0);
            entries_to_test_shreds(
                &entry::create_ticks(bank.ticks_per_slot() + 1, hashes_per_tick, blockhash),
                slot,
                slot.saturating_sub(1),
                false,
                0,
                true, // merkle_variant
            )
        });

        if let Err(BlockstoreProcessorError::InvalidBlock(block_error)) = res {
            assert_eq!(block_error, BlockError::TooManyTicks);
        } else {
            panic!();
        }

        // Too few ticks per slot
        let res = check_dead_fork(|_keypair, bank| {
            let blockhash = bank.last_blockhash();
            let slot = bank.slot();
            let hashes_per_tick = bank.hashes_per_tick().unwrap_or(0);
            entries_to_test_shreds(
                &entry::create_ticks(bank.ticks_per_slot() - 1, hashes_per_tick, blockhash),
                slot,
                slot.saturating_sub(1),
                true,
                0,
                true, // merkle_variant
            )
        });

        if let Err(BlockstoreProcessorError::InvalidBlock(block_error)) = res {
            assert_eq!(block_error, BlockError::TooFewTicks);
        } else {
            panic!();
        }
    }

    #[test]
    fn test_dead_fork_invalid_last_tick() {
        let res = check_dead_fork(|_keypair, bank| {
            let blockhash = bank.last_blockhash();
            let slot = bank.slot();
            let hashes_per_tick = bank.hashes_per_tick().unwrap_or(0);
            entries_to_test_shreds(
                &entry::create_ticks(bank.ticks_per_slot(), hashes_per_tick, blockhash),
                slot,
                slot.saturating_sub(1),
                false,
                0,
                true, // merkle_variant
            )
        });

        if let Err(BlockstoreProcessorError::InvalidBlock(block_error)) = res {
            assert_eq!(block_error, BlockError::InvalidLastTick);
        } else {
            panic!();
        }
    }

    #[test]
    fn test_dead_fork_trailing_entry() {
        let keypair = Keypair::new();
        let res = check_dead_fork(|funded_keypair, bank| {
            let blockhash = bank.last_blockhash();
            let slot = bank.slot();
            let hashes_per_tick = bank.hashes_per_tick().unwrap_or(0);
            let mut entries =
                entry::create_ticks(bank.ticks_per_slot(), hashes_per_tick, blockhash);
            let last_entry_hash = entries.last().unwrap().hash;
            let tx = system_transaction::transfer(funded_keypair, &keypair.pubkey(), 2, blockhash);
            let trailing_entry = entry::next_entry(&last_entry_hash, 1, vec![tx]);
            entries.push(trailing_entry);
            entries_to_test_shreds(
                &entries,
                slot,
                slot.saturating_sub(1), // parent_slot
                true,                   // is_full_slot
                0,                      // version
                true,                   // merkle_variant
            )
        });

        if let Err(BlockstoreProcessorError::InvalidBlock(block_error)) = res {
            assert_eq!(block_error, BlockError::TrailingEntry);
        } else {
            panic!();
        }
    }

    #[test]
    fn test_dead_fork_entry_deserialize_failure() {
        // Insert entry that causes deserialization failure
        let res = check_dead_fork(|_, bank| {
            let gibberish = [0xa5u8; LEGACY_SHRED_DATA_CAPACITY];
            let parent_offset = bank.slot() - bank.parent_slot();
            let shred = Shred::new_from_data(
                bank.slot(),
                0, // index,
                parent_offset as u16,
                &gibberish,
                ShredFlags::DATA_COMPLETE_SHRED,
                0, // reference_tick
                0, // version
                0, // fec_set_index
            );
            vec![shred]
        });

        assert_matches!(
            res,
            Err(BlockstoreProcessorError::FailedToLoadEntries(
                BlockstoreError::InvalidShredData(_)
            ),)
        );
    }

    // Given a shred and a fatal expected error, check that replaying that shred causes causes the fork to be
    // marked as dead. Returns the error for caller to verify.
    fn check_dead_fork<F>(shred_to_insert: F) -> result::Result<(), BlockstoreProcessorError>
    where
        F: Fn(&Keypair, Arc<Bank>) -> Vec<Shred>,
    {
        let ledger_path = get_tmp_ledger_path!();
        let (replay_vote_sender, _replay_vote_receiver) = unbounded();
        let res = {
            let ReplayBlockstoreComponents {
                blockstore,
                vote_simulator,
                ..
            } = replay_blockstore_components(Some(tr(0)), 1, None);
            let VoteSimulator {
                mut progress,
                bank_forks,
                mut heaviest_subtree_fork_choice,
                validator_keypairs,
                ..
            } = vote_simulator;

            let bank0 = bank_forks.read().unwrap().get(0).unwrap();
            assert!(bank0.is_frozen());
            assert_eq!(bank0.tick_height(), bank0.max_tick_height());
<<<<<<< HEAD
            let bank1 = Bank::new_from_parent(&bank0, &Pubkey::default(), 1);
            let bank1 = bank_forks.write().unwrap().insert(bank1);
=======
            let bank1 = Bank::new_from_parent(bank0, &Pubkey::default(), 1);
            bank_forks.write().unwrap().insert(bank1);
            let bank1 = bank_forks.read().unwrap().get(1).unwrap();
>>>>>>> 0f417199
            let bank1_progress = progress
                .entry(bank1.slot())
                .or_insert_with(|| ForkProgress::new(bank1.last_blockhash(), None, None, 0, 0));
            let shreds = shred_to_insert(
                &validator_keypairs.values().next().unwrap().node_keypair,
                bank1.clone(),
            );
            blockstore.insert_shreds(shreds, None, false).unwrap();
            let block_commitment_cache = Arc::new(RwLock::new(BlockCommitmentCache::default()));
            let exit = Arc::new(AtomicBool::new(false));
            let res = ReplayStage::replay_blockstore_into_bank(
                &bank1,
                &blockstore,
                &bank1_progress.replay_stats,
                &bank1_progress.replay_progress,
                None,
                None,
                &replay_vote_sender,
                &VerifyRecyclers::default(),
                None,
                &PrioritizationFeeCache::new(0u64),
            );
            let max_complete_transaction_status_slot = Arc::new(AtomicU64::default());
            let max_complete_rewards_slot = Arc::new(AtomicU64::default());
            let rpc_subscriptions = Arc::new(RpcSubscriptions::new_for_tests(
                exit,
                max_complete_transaction_status_slot,
                max_complete_rewards_slot,
                bank_forks.clone(),
                block_commitment_cache,
                OptimisticallyConfirmedBank::locked_from_bank_forks_root(&bank_forks),
            ));
            let (ancestor_hashes_replay_update_sender, _ancestor_hashes_replay_update_receiver) =
                unbounded();
            if let Err(err) = &res {
                ReplayStage::mark_dead_slot(
                    &blockstore,
                    &bank1,
                    0,
                    err,
                    &rpc_subscriptions,
                    &mut DuplicateSlotsTracker::default(),
                    &GossipDuplicateConfirmedSlots::new(),
                    &mut EpochSlotsFrozenSlots::default(),
                    &mut progress,
                    &mut heaviest_subtree_fork_choice,
                    &mut DuplicateSlotsToRepair::default(),
                    &ancestor_hashes_replay_update_sender,
                    &mut PurgeRepairSlotCounter::default(),
                );
            }

            // Check that the erroring bank was marked as dead in the progress map
            assert!(progress
                .get(&bank1.slot())
                .map(|b| b.is_dead)
                .unwrap_or(false));

            // Check that the erroring bank was marked as dead in blockstore
            assert!(blockstore.is_dead(bank1.slot()));
            res.map(|_| ())
        };
        let _ignored = remove_dir_all(ledger_path);
        res
    }

    #[test]
    fn test_replay_commitment_cache() {
        fn leader_vote(vote_slot: Slot, bank: &Bank, pubkey: &Pubkey) {
            let mut leader_vote_account = bank.get_account(pubkey).unwrap();
            let mut vote_state = vote_state::from(&leader_vote_account).unwrap();
            vote_state::process_slot_vote_unchecked(&mut vote_state, vote_slot);
            let versioned = VoteStateVersions::new_current(vote_state);
            vote_state::to(&versioned, &mut leader_vote_account).unwrap();
            bank.store_account(pubkey, &leader_vote_account);
        }

        let leader_pubkey = solana_sdk::pubkey::new_rand();
        let leader_lamports = 3;
        let genesis_config_info =
            create_genesis_config_with_leader(50, &leader_pubkey, leader_lamports);
        let mut genesis_config = genesis_config_info.genesis_config;
        let leader_voting_pubkey = genesis_config_info.voting_keypair.pubkey();
        genesis_config.epoch_schedule.warmup = false;
        genesis_config.ticks_per_slot = 4;
        let bank0 = Bank::new_for_tests(&genesis_config);
        for _ in 0..genesis_config.ticks_per_slot {
            bank0.register_default_tick_for_test();
        }
        bank0.freeze();
        let arc_bank0 = Arc::new(bank0);
        let bank_forks = Arc::new(RwLock::new(BankForks::new_from_banks(&[arc_bank0], 0)));

        let exit = Arc::new(AtomicBool::new(false));
        let block_commitment_cache = Arc::new(RwLock::new(BlockCommitmentCache::default()));
        let max_complete_transaction_status_slot = Arc::new(AtomicU64::default());
        let max_complete_rewards_slot = Arc::new(AtomicU64::default());
        let rpc_subscriptions = Arc::new(RpcSubscriptions::new_for_tests(
            exit.clone(),
            max_complete_transaction_status_slot,
            max_complete_rewards_slot,
            bank_forks.clone(),
            block_commitment_cache.clone(),
            OptimisticallyConfirmedBank::locked_from_bank_forks_root(&bank_forks),
        ));
        let (lockouts_sender, _) = AggregateCommitmentService::new(
            exit,
            block_commitment_cache.clone(),
            rpc_subscriptions,
        );

        assert!(block_commitment_cache
            .read()
            .unwrap()
            .get_block_commitment(0)
            .is_none());
        assert!(block_commitment_cache
            .read()
            .unwrap()
            .get_block_commitment(1)
            .is_none());

        for i in 1..=3 {
            let prev_bank = bank_forks.read().unwrap().get(i - 1).unwrap();
            let slot = prev_bank.slot() + 1;
            let bank = Bank::new_from_parent(prev_bank, &Pubkey::default(), slot);
            let _res = bank.transfer(
                10,
                &genesis_config_info.mint_keypair,
                &solana_sdk::pubkey::new_rand(),
            );
            for _ in 0..genesis_config.ticks_per_slot {
                bank.register_default_tick_for_test();
            }
            bank_forks.write().unwrap().insert(bank);
            let arc_bank = bank_forks.read().unwrap().get(i).unwrap();
            leader_vote(i - 1, &arc_bank, &leader_voting_pubkey);
            ReplayStage::update_commitment_cache(
                arc_bank.clone(),
                0,
                leader_lamports,
                &lockouts_sender,
            );
            arc_bank.freeze();
        }

        for _ in 0..10 {
            let done = {
                let bcc = block_commitment_cache.read().unwrap();
                bcc.get_block_commitment(0).is_some()
                    && bcc.get_block_commitment(1).is_some()
                    && bcc.get_block_commitment(2).is_some()
            };
            if done {
                break;
            } else {
                thread::sleep(Duration::from_millis(200));
            }
        }

        let mut expected0 = BlockCommitment::default();
        expected0.increase_confirmation_stake(3, leader_lamports);
        assert_eq!(
            block_commitment_cache
                .read()
                .unwrap()
                .get_block_commitment(0)
                .unwrap(),
            &expected0,
        );
        let mut expected1 = BlockCommitment::default();
        expected1.increase_confirmation_stake(2, leader_lamports);
        assert_eq!(
            block_commitment_cache
                .read()
                .unwrap()
                .get_block_commitment(1)
                .unwrap(),
            &expected1
        );
        let mut expected2 = BlockCommitment::default();
        expected2.increase_confirmation_stake(1, leader_lamports);
        assert_eq!(
            block_commitment_cache
                .read()
                .unwrap()
                .get_block_commitment(2)
                .unwrap(),
            &expected2
        );
    }

    #[test]
    fn test_write_persist_transaction_status() {
        let GenesisConfigInfo {
            mut genesis_config,
            mint_keypair,
            ..
        } = create_genesis_config(solana_sdk::native_token::sol_to_lamports(1000.0));
        genesis_config.rent.lamports_per_byte_year = 50;
        genesis_config.rent.exemption_threshold = 2.0;
        let (ledger_path, _) = create_new_tmp_ledger!(&genesis_config);
        {
            let blockstore = Blockstore::open(&ledger_path)
                .expect("Expected to successfully open database ledger");
            let blockstore = Arc::new(blockstore);

            let keypair1 = Keypair::new();
            let keypair2 = Keypair::new();
            let keypair3 = Keypair::new();

            let bank0 = Arc::new(Bank::new_for_tests(&genesis_config));
            bank0
                .transfer(
                    bank0.get_minimum_balance_for_rent_exemption(0),
                    &mint_keypair,
                    &keypair2.pubkey(),
                )
                .unwrap();

            let bank1 = Arc::new(Bank::new_from_parent(bank0, &Pubkey::default(), 1));
            let slot = bank1.slot();

            let (entries, test_signatures) = create_test_transaction_entries(
                vec![&mint_keypair, &keypair1, &keypair2, &keypair3],
                bank1.clone(),
            );
            populate_blockstore_for_tests(
                entries,
                bank1,
                blockstore.clone(),
                Arc::new(AtomicU64::default()),
            );

            let mut test_signatures_iter = test_signatures.into_iter();
            let confirmed_block = blockstore.get_rooted_block(slot, false).unwrap();
            let actual_tx_results: Vec<_> = confirmed_block
                .transactions
                .into_iter()
                .map(|VersionedTransactionWithStatusMeta { transaction, meta }| {
                    (transaction.signatures[0], meta.status)
                })
                .collect();
            let expected_tx_results = vec![
                (test_signatures_iter.next().unwrap(), Ok(())),
                (
                    test_signatures_iter.next().unwrap(),
                    Err(TransactionError::InstructionError(
                        0,
                        InstructionError::Custom(1),
                    )),
                ),
            ];
            assert_eq!(actual_tx_results, expected_tx_results);
            assert!(test_signatures_iter.next().is_none());
        }
        Blockstore::destroy(&ledger_path).unwrap();
    }

    #[test]
    fn test_compute_bank_stats_confirmed() {
        let vote_keypairs = ValidatorVoteKeypairs::new_rand();
        let my_node_pubkey = vote_keypairs.node_keypair.pubkey();
        let my_vote_pubkey = vote_keypairs.vote_keypair.pubkey();
        let keypairs: HashMap<_, _> = vec![(my_node_pubkey, vote_keypairs)].into_iter().collect();

        let (bank_forks, mut progress, mut heaviest_subtree_fork_choice) =
            vote_simulator::initialize_state(&keypairs, 10_000);
        let mut latest_validator_votes_for_frozen_banks =
            LatestValidatorVotesForFrozenBanks::default();
        let bank0 = bank_forks.get(0).unwrap();
        let my_keypairs = keypairs.get(&my_node_pubkey).unwrap();
        let vote_tx = vote_transaction::new_vote_transaction(
            vec![0],
            bank0.hash(),
            bank0.last_blockhash(),
            &my_keypairs.node_keypair,
            &my_keypairs.vote_keypair,
            &my_keypairs.vote_keypair,
            None,
        );

        let bank_forks = RwLock::new(bank_forks);
        let bank1 = Bank::new_from_parent(bank0.clone(), &my_node_pubkey, 1);
        bank1.process_transaction(&vote_tx).unwrap();
        bank1.freeze();

        // Test confirmations
        let ancestors = bank_forks.read().unwrap().ancestors();
        let mut frozen_banks: Vec<_> = bank_forks
            .read()
            .unwrap()
            .frozen_banks()
            .values()
            .cloned()
            .collect();
        let mut tower = Tower::new_for_tests(0, 0.67);
        let newly_computed = ReplayStage::compute_bank_stats(
            &my_vote_pubkey,
            &ancestors,
            &mut frozen_banks,
            &mut tower,
            &mut progress,
            &VoteTracker::default(),
            &ClusterSlots::default(),
            &bank_forks,
            &mut heaviest_subtree_fork_choice,
            &mut latest_validator_votes_for_frozen_banks,
        );

        // bank 0 has no votes, should not send any votes on the channel
        assert_eq!(newly_computed, vec![0]);
        // The only vote is in bank 1, and bank_forks does not currently contain
        // bank 1, so no slot should be confirmed.
        {
            let fork_progress = progress.get(&0).unwrap();
            let confirmed_forks = ReplayStage::confirm_forks(
                &tower,
                &fork_progress.fork_stats.voted_stakes,
                fork_progress.fork_stats.total_stake,
                &progress,
                &bank_forks,
            );

            assert!(confirmed_forks.is_empty());
        }

        // Insert the bank that contains a vote for slot 0, which confirms slot 0
        bank_forks.write().unwrap().insert(bank1);
        progress.insert(
            1,
            ForkProgress::new(bank0.last_blockhash(), None, None, 0, 0),
        );
        let ancestors = bank_forks.read().unwrap().ancestors();
        let mut frozen_banks: Vec<_> = bank_forks
            .read()
            .unwrap()
            .frozen_banks()
            .values()
            .cloned()
            .collect();
        let newly_computed = ReplayStage::compute_bank_stats(
            &my_vote_pubkey,
            &ancestors,
            &mut frozen_banks,
            &mut tower,
            &mut progress,
            &VoteTracker::default(),
            &ClusterSlots::default(),
            &bank_forks,
            &mut heaviest_subtree_fork_choice,
            &mut latest_validator_votes_for_frozen_banks,
        );

        // Bank 1 had one vote
        assert_eq!(newly_computed, vec![1]);
        {
            let fork_progress = progress.get(&1).unwrap();
            let confirmed_forks = ReplayStage::confirm_forks(
                &tower,
                &fork_progress.fork_stats.voted_stakes,
                fork_progress.fork_stats.total_stake,
                &progress,
                &bank_forks,
            );
            // No new stats should have been computed
            assert_eq!(confirmed_forks, vec![(0, bank0.hash())]);
        }

        let ancestors = bank_forks.read().unwrap().ancestors();
        let mut frozen_banks: Vec<_> = bank_forks
            .read()
            .unwrap()
            .frozen_banks()
            .values()
            .cloned()
            .collect();
        let newly_computed = ReplayStage::compute_bank_stats(
            &my_vote_pubkey,
            &ancestors,
            &mut frozen_banks,
            &mut tower,
            &mut progress,
            &VoteTracker::default(),
            &ClusterSlots::default(),
            &bank_forks,
            &mut heaviest_subtree_fork_choice,
            &mut latest_validator_votes_for_frozen_banks,
        );
        // No new stats should have been computed
        assert!(newly_computed.is_empty());
    }

    #[test]
    fn test_same_weight_select_lower_slot() {
        // Init state
        let mut vote_simulator = VoteSimulator::new(1);
        let mut tower = Tower::default();

        // Create the tree of banks in a BankForks object
        let forks = tr(0) / (tr(1)) / (tr(2));
        vote_simulator.fill_bank_forks(forks, &HashMap::new(), true);
        let mut frozen_banks: Vec<_> = vote_simulator
            .bank_forks
            .read()
            .unwrap()
            .frozen_banks()
            .values()
            .cloned()
            .collect();
        let heaviest_subtree_fork_choice = &mut vote_simulator.heaviest_subtree_fork_choice;
        let mut latest_validator_votes_for_frozen_banks =
            LatestValidatorVotesForFrozenBanks::default();
        let ancestors = vote_simulator.bank_forks.read().unwrap().ancestors();

        let my_vote_pubkey = vote_simulator.vote_pubkeys[0];
        ReplayStage::compute_bank_stats(
            &my_vote_pubkey,
            &ancestors,
            &mut frozen_banks,
            &mut tower,
            &mut vote_simulator.progress,
            &VoteTracker::default(),
            &ClusterSlots::default(),
            &vote_simulator.bank_forks,
            heaviest_subtree_fork_choice,
            &mut latest_validator_votes_for_frozen_banks,
        );

        let bank1 = vote_simulator.bank_forks.read().unwrap().get(1).unwrap();
        let bank2 = vote_simulator.bank_forks.read().unwrap().get(2).unwrap();
        assert_eq!(
            heaviest_subtree_fork_choice
                .stake_voted_subtree(&(1, bank1.hash()))
                .unwrap(),
            heaviest_subtree_fork_choice
                .stake_voted_subtree(&(2, bank2.hash()))
                .unwrap()
        );

        let (heaviest_bank, _) = heaviest_subtree_fork_choice.select_forks(
            &frozen_banks,
            &tower,
            &vote_simulator.progress,
            &ancestors,
            &vote_simulator.bank_forks,
        );

        // Should pick the lower of the two equally weighted banks
        assert_eq!(heaviest_bank.slot(), 1);
    }

    #[test]
    fn test_child_bank_heavier() {
        // Init state
        let mut vote_simulator = VoteSimulator::new(1);
        let my_node_pubkey = vote_simulator.node_pubkeys[0];
        let mut tower = Tower::default();

        // Create the tree of banks in a BankForks object
        let forks = tr(0) / (tr(1) / (tr(2) / (tr(3))));

        // Set the voting behavior
        let mut cluster_votes = HashMap::new();
        let votes = vec![2];
        cluster_votes.insert(my_node_pubkey, votes.clone());
        vote_simulator.fill_bank_forks(forks, &cluster_votes, true);

        // Fill banks with votes
        for vote in votes {
            assert!(vote_simulator
                .simulate_vote(vote, &my_node_pubkey, &mut tower,)
                .is_empty());
        }

        let mut frozen_banks: Vec<_> = vote_simulator
            .bank_forks
            .read()
            .unwrap()
            .frozen_banks()
            .values()
            .cloned()
            .collect();

        let my_vote_pubkey = vote_simulator.vote_pubkeys[0];
        ReplayStage::compute_bank_stats(
            &my_vote_pubkey,
            &vote_simulator.bank_forks.read().unwrap().ancestors(),
            &mut frozen_banks,
            &mut tower,
            &mut vote_simulator.progress,
            &VoteTracker::default(),
            &ClusterSlots::default(),
            &vote_simulator.bank_forks,
            &mut vote_simulator.heaviest_subtree_fork_choice,
            &mut vote_simulator.latest_validator_votes_for_frozen_banks,
        );

        frozen_banks.sort_by_key(|bank| bank.slot());
        for pair in frozen_banks.windows(2) {
            let first = vote_simulator
                .progress
                .get_fork_stats(pair[0].slot())
                .unwrap()
                .fork_weight;
            let second = vote_simulator
                .progress
                .get_fork_stats(pair[1].slot())
                .unwrap()
                .fork_weight;
            assert!(second >= first);
        }
        for bank in frozen_banks {
            // The only leaf should always be chosen over parents
            assert_eq!(
                vote_simulator
                    .heaviest_subtree_fork_choice
                    .best_slot(&(bank.slot(), bank.hash()))
                    .unwrap()
                    .0,
                3
            );
        }
    }

    #[test]
    fn test_should_retransmit() {
        let poh_slot = 4;
        let mut last_retransmit_slot = 4;
        // We retransmitted already at slot 4, shouldn't retransmit until
        // >= 4 + NUM_CONSECUTIVE_LEADER_SLOTS, or if we reset to < 4
        assert!(!ReplayStage::should_retransmit(
            poh_slot,
            &mut last_retransmit_slot
        ));
        assert_eq!(last_retransmit_slot, 4);

        for poh_slot in 4..4 + NUM_CONSECUTIVE_LEADER_SLOTS {
            assert!(!ReplayStage::should_retransmit(
                poh_slot,
                &mut last_retransmit_slot
            ));
            assert_eq!(last_retransmit_slot, 4);
        }

        let poh_slot = 4 + NUM_CONSECUTIVE_LEADER_SLOTS;
        last_retransmit_slot = 4;
        assert!(ReplayStage::should_retransmit(
            poh_slot,
            &mut last_retransmit_slot
        ));
        assert_eq!(last_retransmit_slot, poh_slot);

        let poh_slot = 3;
        last_retransmit_slot = 4;
        assert!(ReplayStage::should_retransmit(
            poh_slot,
            &mut last_retransmit_slot
        ));
        assert_eq!(last_retransmit_slot, poh_slot);
    }

    #[test]
    fn test_update_slot_propagated_threshold_from_votes() {
        let keypairs: HashMap<_, _> = iter::repeat_with(|| {
            let vote_keypairs = ValidatorVoteKeypairs::new_rand();
            (vote_keypairs.node_keypair.pubkey(), vote_keypairs)
        })
        .take(10)
        .collect();

        let new_vote_pubkeys: Vec<_> = keypairs
            .values()
            .map(|keys| keys.vote_keypair.pubkey())
            .collect();
        let new_node_pubkeys: Vec<_> = keypairs
            .values()
            .map(|keys| keys.node_keypair.pubkey())
            .collect();

        // Once 4/10 validators have voted, we have hit threshold
        run_test_update_slot_propagated_threshold_from_votes(&keypairs, &new_vote_pubkeys, &[], 4);
        // Adding the same node pubkey's instead of the corresponding
        // vote pubkeys should be equivalent
        run_test_update_slot_propagated_threshold_from_votes(&keypairs, &[], &new_node_pubkeys, 4);
        // Adding the same node pubkey's in the same order as their
        // corresponding vote accounts is redundant, so we don't
        // reach the threshold any sooner.
        run_test_update_slot_propagated_threshold_from_votes(
            &keypairs,
            &new_vote_pubkeys,
            &new_node_pubkeys,
            4,
        );
        // However, if we add different node pubkey's than the
        // vote accounts, we should hit threshold much faster
        // because now we are getting 2 new pubkeys on each
        // iteration instead of 1, so by the 2nd iteration
        // we should have 4/10 validators voting
        run_test_update_slot_propagated_threshold_from_votes(
            &keypairs,
            &new_vote_pubkeys[0..5],
            &new_node_pubkeys[5..],
            2,
        );
    }

    fn run_test_update_slot_propagated_threshold_from_votes(
        all_keypairs: &HashMap<Pubkey, ValidatorVoteKeypairs>,
        new_vote_pubkeys: &[Pubkey],
        new_node_pubkeys: &[Pubkey],
        success_index: usize,
    ) {
        let stake = 10_000;
        let (bank_forks, _, _) = vote_simulator::initialize_state(all_keypairs, stake);
        let root_bank = bank_forks.root_bank();
        let mut propagated_stats = PropagatedStats {
            total_epoch_stake: stake * all_keypairs.len() as u64,
            ..PropagatedStats::default()
        };

        let child_reached_threshold = false;
        for i in 0..std::cmp::max(new_vote_pubkeys.len(), new_node_pubkeys.len()) {
            propagated_stats.is_propagated = false;
            let len = std::cmp::min(i, new_vote_pubkeys.len());
            let mut voted_pubkeys = new_vote_pubkeys[..len].to_vec();
            let len = std::cmp::min(i, new_node_pubkeys.len());
            let mut node_pubkeys = new_node_pubkeys[..len].to_vec();
            let did_newly_reach_threshold =
                ReplayStage::update_slot_propagated_threshold_from_votes(
                    &mut voted_pubkeys,
                    &mut node_pubkeys,
                    &root_bank,
                    &mut propagated_stats,
                    child_reached_threshold,
                );

            // Only the i'th voted pubkey should be new (everything else was
            // inserted in previous iteration of the loop), so those redundant
            // pubkeys should have been filtered out
            let remaining_vote_pubkeys = {
                if i == 0 || i >= new_vote_pubkeys.len() {
                    vec![]
                } else {
                    vec![new_vote_pubkeys[i - 1]]
                }
            };
            let remaining_node_pubkeys = {
                if i == 0 || i >= new_node_pubkeys.len() {
                    vec![]
                } else {
                    vec![new_node_pubkeys[i - 1]]
                }
            };
            assert_eq!(voted_pubkeys, remaining_vote_pubkeys);
            assert_eq!(node_pubkeys, remaining_node_pubkeys);

            // If we crossed the superminority threshold, then
            // `did_newly_reach_threshold == true`, otherwise the
            // threshold has not been reached
            if i >= success_index {
                assert!(propagated_stats.is_propagated);
                assert!(did_newly_reach_threshold);
            } else {
                assert!(!propagated_stats.is_propagated);
                assert!(!did_newly_reach_threshold);
            }
        }
    }

    #[test]
    fn test_update_slot_propagated_threshold_from_votes2() {
        let mut empty: Vec<Pubkey> = vec![];
        let genesis_config = create_genesis_config(100_000_000).genesis_config;
        let root_bank = Bank::new_for_tests(&genesis_config);
        let stake = 10_000;
        // Simulate a child slot seeing threshold (`child_reached_threshold` = true),
        // then the parent should also be marked as having reached threshold,
        // even if there are no new pubkeys to add (`newly_voted_pubkeys.is_empty()`)
        let mut propagated_stats = PropagatedStats {
            total_epoch_stake: stake * 10,
            ..PropagatedStats::default()
        };
        propagated_stats.total_epoch_stake = stake * 10;
        let child_reached_threshold = true;
        let mut newly_voted_pubkeys: Vec<Pubkey> = vec![];

        assert!(ReplayStage::update_slot_propagated_threshold_from_votes(
            &mut newly_voted_pubkeys,
            &mut empty,
            &root_bank,
            &mut propagated_stats,
            child_reached_threshold,
        ));

        // If propagation already happened (propagated_stats.is_propagated = true),
        // always returns false
        propagated_stats = PropagatedStats {
            total_epoch_stake: stake * 10,
            ..PropagatedStats::default()
        };
        propagated_stats.is_propagated = true;
        newly_voted_pubkeys = vec![];
        assert!(!ReplayStage::update_slot_propagated_threshold_from_votes(
            &mut newly_voted_pubkeys,
            &mut empty,
            &root_bank,
            &mut propagated_stats,
            child_reached_threshold,
        ));

        let child_reached_threshold = false;
        assert!(!ReplayStage::update_slot_propagated_threshold_from_votes(
            &mut newly_voted_pubkeys,
            &mut empty,
            &root_bank,
            &mut propagated_stats,
            child_reached_threshold,
        ));
    }

    #[test]
    fn test_update_propagation_status() {
        // Create genesis stakers
        let vote_keypairs = ValidatorVoteKeypairs::new_rand();
        let node_pubkey = vote_keypairs.node_keypair.pubkey();
        let vote_pubkey = vote_keypairs.vote_keypair.pubkey();
        let keypairs: HashMap<_, _> = vec![(node_pubkey, vote_keypairs)].into_iter().collect();
        let stake = 10_000;
        let (mut bank_forks, mut progress_map, _) =
            vote_simulator::initialize_state(&keypairs, stake);

        let bank0 = bank_forks.get(0).unwrap();
        bank_forks.insert(Bank::new_from_parent(bank0.clone(), &Pubkey::default(), 9));
        let bank9 = bank_forks.get(9).unwrap();
        bank_forks.insert(Bank::new_from_parent(bank9, &Pubkey::default(), 10));
        bank_forks.set_root(9, &AbsRequestSender::default(), None);
        let total_epoch_stake = bank0.total_epoch_stake();

        // Insert new ForkProgress for slot 10 and its
        // previous leader slot 9
        progress_map.insert(
            10,
            ForkProgress::new(
                Hash::default(),
                Some(9),
                Some(ValidatorStakeInfo {
                    total_epoch_stake,
                    ..ValidatorStakeInfo::default()
                }),
                0,
                0,
            ),
        );
        progress_map.insert(
            9,
            ForkProgress::new(
                Hash::default(),
                Some(8),
                Some(ValidatorStakeInfo {
                    total_epoch_stake,
                    ..ValidatorStakeInfo::default()
                }),
                0,
                0,
            ),
        );

        // Make sure is_propagated == false so that the propagation logic
        // runs in `update_propagation_status`
        assert!(!progress_map.get_leader_propagation_slot_must_exist(10).0);

        let vote_tracker = VoteTracker::default();
        vote_tracker.insert_vote(10, vote_pubkey);
        ReplayStage::update_propagation_status(
            &mut progress_map,
            10,
            &RwLock::new(bank_forks),
            &vote_tracker,
            &ClusterSlots::default(),
        );

        let propagated_stats = &progress_map.get(&10).unwrap().propagated_stats;

        // There should now be a cached reference to the VoteTracker for
        // slot 10
        assert!(propagated_stats.slot_vote_tracker.is_some());

        // Updates should have been consumed
        assert!(propagated_stats
            .slot_vote_tracker
            .as_ref()
            .unwrap()
            .write()
            .unwrap()
            .get_voted_slot_updates()
            .is_none());

        // The voter should be recorded
        assert!(propagated_stats
            .propagated_validators
            .contains(&vote_pubkey));

        assert_eq!(propagated_stats.propagated_validators_stake, stake);
    }

    #[test]
    fn test_chain_update_propagation_status() {
        let keypairs: HashMap<_, _> = iter::repeat_with(|| {
            let vote_keypairs = ValidatorVoteKeypairs::new_rand();
            (vote_keypairs.node_keypair.pubkey(), vote_keypairs)
        })
        .take(10)
        .collect();

        let vote_pubkeys: Vec<_> = keypairs
            .values()
            .map(|keys| keys.vote_keypair.pubkey())
            .collect();

        let stake_per_validator = 10_000;
        let (mut bank_forks, mut progress_map, _) =
            vote_simulator::initialize_state(&keypairs, stake_per_validator);
        progress_map
            .get_propagated_stats_mut(0)
            .unwrap()
            .is_leader_slot = true;
        bank_forks.set_root(0, &AbsRequestSender::default(), None);
        let total_epoch_stake = bank_forks.root_bank().total_epoch_stake();

        // Insert new ForkProgress representing a slot for all slots 1..=num_banks. Only
        // make even numbered ones leader slots
        for i in 1..=10 {
            let parent_bank = bank_forks.get(i - 1).unwrap().clone();
            let prev_leader_slot = ((i - 1) / 2) * 2;
            bank_forks.insert(Bank::new_from_parent(parent_bank, &Pubkey::default(), i));
            progress_map.insert(
                i,
                ForkProgress::new(
                    Hash::default(),
                    Some(prev_leader_slot),
                    {
                        if i % 2 == 0 {
                            Some(ValidatorStakeInfo {
                                total_epoch_stake,
                                ..ValidatorStakeInfo::default()
                            })
                        } else {
                            None
                        }
                    },
                    0,
                    0,
                ),
            );
        }

        let vote_tracker = VoteTracker::default();
        for vote_pubkey in &vote_pubkeys {
            // Insert a vote for the last bank for each voter
            vote_tracker.insert_vote(10, *vote_pubkey);
        }

        // The last bank should reach propagation threshold, and propagate it all
        // the way back through earlier leader banks
        ReplayStage::update_propagation_status(
            &mut progress_map,
            10,
            &RwLock::new(bank_forks),
            &vote_tracker,
            &ClusterSlots::default(),
        );

        for i in 1..=10 {
            let propagated_stats = &progress_map.get(&i).unwrap().propagated_stats;
            // Only the even numbered ones were leader banks, so only
            // those should have been updated
            if i % 2 == 0 {
                assert!(propagated_stats.is_propagated);
            } else {
                assert!(!propagated_stats.is_propagated);
            }
        }
    }

    #[test]
    fn test_chain_update_propagation_status2() {
        let num_validators = 6;
        let keypairs: HashMap<_, _> = iter::repeat_with(|| {
            let vote_keypairs = ValidatorVoteKeypairs::new_rand();
            (vote_keypairs.node_keypair.pubkey(), vote_keypairs)
        })
        .take(num_validators)
        .collect();

        let vote_pubkeys: Vec<_> = keypairs
            .values()
            .map(|keys| keys.vote_keypair.pubkey())
            .collect();

        let stake_per_validator = 10_000;
        let (mut bank_forks, mut progress_map, _) =
            vote_simulator::initialize_state(&keypairs, stake_per_validator);
        progress_map
            .get_propagated_stats_mut(0)
            .unwrap()
            .is_leader_slot = true;
        bank_forks.set_root(0, &AbsRequestSender::default(), None);

        let total_epoch_stake = num_validators as u64 * stake_per_validator;

        // Insert new ForkProgress representing a slot for all slots 1..=num_banks. Only
        // make even numbered ones leader slots
        for i in 1..=10 {
            let parent_bank = bank_forks.get(i - 1).unwrap().clone();
            let prev_leader_slot = i - 1;
            bank_forks.insert(Bank::new_from_parent(parent_bank, &Pubkey::default(), i));
            let mut fork_progress = ForkProgress::new(
                Hash::default(),
                Some(prev_leader_slot),
                Some(ValidatorStakeInfo {
                    total_epoch_stake,
                    ..ValidatorStakeInfo::default()
                }),
                0,
                0,
            );

            let end_range = {
                // The earlier slots are one pubkey away from reaching confirmation
                if i < 5 {
                    2
                } else {
                    // The later slots are two pubkeys away from reaching confirmation
                    1
                }
            };
            fork_progress.propagated_stats.propagated_validators =
                vote_pubkeys[0..end_range].iter().copied().collect();
            fork_progress.propagated_stats.propagated_validators_stake =
                end_range as u64 * stake_per_validator;
            progress_map.insert(i, fork_progress);
        }

        let vote_tracker = VoteTracker::default();
        // Insert a new vote
        vote_tracker.insert_vote(10, vote_pubkeys[2]);

        // The last bank should reach propagation threshold, and propagate it all
        // the way back through earlier leader banks
        ReplayStage::update_propagation_status(
            &mut progress_map,
            10,
            &RwLock::new(bank_forks),
            &vote_tracker,
            &ClusterSlots::default(),
        );

        // Only the first 5 banks should have reached the threshold
        for i in 1..=10 {
            let propagated_stats = &progress_map.get(&i).unwrap().propagated_stats;
            if i < 5 {
                assert!(propagated_stats.is_propagated);
            } else {
                assert!(!propagated_stats.is_propagated);
            }
        }
    }

    #[test]
    fn test_check_propagation_for_start_leader() {
        let mut progress_map = ProgressMap::default();
        let poh_slot = 5;
        let parent_slot = poh_slot - NUM_CONSECUTIVE_LEADER_SLOTS;

        // If there is no previous leader slot (previous leader slot is None),
        // should succeed
        progress_map.insert(
            parent_slot,
            ForkProgress::new(Hash::default(), None, None, 0, 0),
        );
        assert!(ReplayStage::check_propagation_for_start_leader(
            poh_slot,
            parent_slot,
            &progress_map,
        ));

        // Now if we make the parent was itself the leader, then requires propagation
        // confirmation check because the parent is at least NUM_CONSECUTIVE_LEADER_SLOTS
        // slots from the `poh_slot`
        progress_map.insert(
            parent_slot,
            ForkProgress::new(
                Hash::default(),
                None,
                Some(ValidatorStakeInfo::default()),
                0,
                0,
            ),
        );
        assert!(!ReplayStage::check_propagation_for_start_leader(
            poh_slot,
            parent_slot,
            &progress_map,
        ));
        progress_map
            .get_mut(&parent_slot)
            .unwrap()
            .propagated_stats
            .is_propagated = true;
        assert!(ReplayStage::check_propagation_for_start_leader(
            poh_slot,
            parent_slot,
            &progress_map,
        ));
        // Now, set up the progress map to show that the `previous_leader_slot` of 5 is
        // `parent_slot - 1` (not equal to the actual parent!), so `parent_slot - 1` needs
        // to see propagation confirmation before we can start a leader for block 5
        let previous_leader_slot = parent_slot - 1;
        progress_map.insert(
            parent_slot,
            ForkProgress::new(Hash::default(), Some(previous_leader_slot), None, 0, 0),
        );
        progress_map.insert(
            previous_leader_slot,
            ForkProgress::new(
                Hash::default(),
                None,
                Some(ValidatorStakeInfo::default()),
                0,
                0,
            ),
        );

        // `previous_leader_slot` has not seen propagation threshold, so should fail
        assert!(!ReplayStage::check_propagation_for_start_leader(
            poh_slot,
            parent_slot,
            &progress_map,
        ));

        // If we set the is_propagated = true for the `previous_leader_slot`, should
        // allow the block to be generated
        progress_map
            .get_mut(&previous_leader_slot)
            .unwrap()
            .propagated_stats
            .is_propagated = true;
        assert!(ReplayStage::check_propagation_for_start_leader(
            poh_slot,
            parent_slot,
            &progress_map,
        ));

        // If the root is now set to `parent_slot`, this filters out `previous_leader_slot` from the progress map,
        // which implies confirmation
        let bank0 = Bank::new_for_tests(&genesis_config::create_genesis_config(10000).0);
        let parent_slot_bank =
            Bank::new_from_parent(Arc::new(bank0), &Pubkey::default(), parent_slot);
        let mut bank_forks = BankForks::new(parent_slot_bank);
        let bank5 =
            Bank::new_from_parent(bank_forks.get(parent_slot).unwrap(), &Pubkey::default(), 5);
        bank_forks.insert(bank5);

        // Should purge only `previous_leader_slot` from the progress map
        progress_map.handle_new_root(&bank_forks);

        // Should succeed
        assert!(ReplayStage::check_propagation_for_start_leader(
            poh_slot,
            parent_slot,
            &progress_map,
        ));
    }

    #[test]
    fn test_check_propagation_skip_propagation_check() {
        let mut progress_map = ProgressMap::default();
        let poh_slot = 4;
        let mut parent_slot = poh_slot - 1;

        // Set up the progress map to show that the last leader slot of 4 is 3,
        // which means 3 and 4 are consecutive leader slots
        progress_map.insert(
            3,
            ForkProgress::new(
                Hash::default(),
                None,
                Some(ValidatorStakeInfo::default()),
                0,
                0,
            ),
        );

        // If the previous leader slot has not seen propagation threshold, but
        // was the direct parent (implying consecutive leader slots), create
        // the block regardless
        assert!(ReplayStage::check_propagation_for_start_leader(
            poh_slot,
            parent_slot,
            &progress_map,
        ));

        // If propagation threshold was achieved on parent, block should
        // also be created
        progress_map
            .get_mut(&3)
            .unwrap()
            .propagated_stats
            .is_propagated = true;
        assert!(ReplayStage::check_propagation_for_start_leader(
            poh_slot,
            parent_slot,
            &progress_map,
        ));

        // Now insert another parent slot 2 for which this validator is also the leader
        parent_slot = poh_slot - NUM_CONSECUTIVE_LEADER_SLOTS + 1;
        progress_map.insert(
            parent_slot,
            ForkProgress::new(
                Hash::default(),
                None,
                Some(ValidatorStakeInfo::default()),
                0,
                0,
            ),
        );

        // Even though `parent_slot` and `poh_slot` are separated by another block,
        // because they're within `NUM_CONSECUTIVE` blocks of each other, the propagation
        // check is still skipped
        assert!(ReplayStage::check_propagation_for_start_leader(
            poh_slot,
            parent_slot,
            &progress_map,
        ));

        // Once the distance becomes >= NUM_CONSECUTIVE_LEADER_SLOTS, then we need to
        // enforce the propagation check
        parent_slot = poh_slot - NUM_CONSECUTIVE_LEADER_SLOTS;
        progress_map.insert(
            parent_slot,
            ForkProgress::new(
                Hash::default(),
                None,
                Some(ValidatorStakeInfo::default()),
                0,
                0,
            ),
        );
        assert!(!ReplayStage::check_propagation_for_start_leader(
            poh_slot,
            parent_slot,
            &progress_map,
        ));
    }

    #[test]
    fn test_purge_unconfirmed_duplicate_slot() {
        let (vote_simulator, blockstore) = setup_default_forks(2, None::<GenerateVotes>);
        let VoteSimulator {
            bank_forks,
            node_pubkeys,
            mut progress,
            validator_keypairs,
            ..
        } = vote_simulator;

        // Create bank 7
        let root_bank = bank_forks.read().unwrap().root_bank();
        let bank7 = Bank::new_from_parent(
            bank_forks.read().unwrap().get(6).unwrap(),
            &Pubkey::default(),
            7,
        );
        bank_forks.write().unwrap().insert(bank7);
        blockstore.add_tree(tr(6) / tr(7), false, false, 3, Hash::default());
        let bank7 = bank_forks.read().unwrap().get(7).unwrap();
        let mut descendants = bank_forks.read().unwrap().descendants();
        let mut ancestors = bank_forks.read().unwrap().ancestors();

        // Process a transfer on bank 7
        let sender = node_pubkeys[0];
        let receiver = node_pubkeys[1];
        let old_balance = bank7.get_balance(&sender);
        let transfer_amount = old_balance / 2;
        let transfer_sig = bank7
            .transfer(
                transfer_amount,
                &validator_keypairs.get(&sender).unwrap().node_keypair,
                &receiver,
            )
            .unwrap();

        // Process a vote for slot 0 in bank 5
        let validator0_keypairs = &validator_keypairs.get(&sender).unwrap();
        let bank0 = bank_forks.read().unwrap().get(0).unwrap();
        let vote_tx = vote_transaction::new_vote_transaction(
            vec![0],
            bank0.hash(),
            bank0.last_blockhash(),
            &validator0_keypairs.node_keypair,
            &validator0_keypairs.vote_keypair,
            &validator0_keypairs.vote_keypair,
            None,
        );
        bank7.process_transaction(&vote_tx).unwrap();
        assert!(bank7.get_signature_status(&vote_tx.signatures[0]).is_some());

        // Both signatures should exist in status cache
        assert!(bank7.get_signature_status(&vote_tx.signatures[0]).is_some());
        assert!(bank7.get_signature_status(&transfer_sig).is_some());

        // Give all slots a bank hash but mark slot 7 dead
        for i in 0..=6 {
            blockstore.insert_bank_hash(i, Hash::new_unique(), false);
        }
        blockstore
            .set_dead_slot(7)
            .expect("Failed to mark slot as dead in blockstore");

        // Purging slot 5 should purge only slots 5 and its descendant 6. Since 7 is already dead,
        // it gets reset but not removed
        ReplayStage::purge_unconfirmed_duplicate_slot(
            5,
            &mut ancestors,
            &mut descendants,
            &mut progress,
            &root_bank,
            &bank_forks,
            &blockstore,
        );
        for i in 5..=7 {
            assert!(bank_forks.read().unwrap().get(i).is_none());
            assert!(progress.get(&i).is_none());
        }
        for i in 0..=4 {
            assert!(bank_forks.read().unwrap().get(i).is_some());
            assert!(progress.get(&i).is_some());
        }

        // Blockstore should have been cleared
        for slot in &[5, 6] {
            assert!(!blockstore.is_full(*slot));
            assert!(!blockstore.is_dead(*slot));
            assert!(blockstore.get_slot_entries(*slot, 0).unwrap().is_empty());
        }

        // Slot 7 was marked dead before, should no longer be marked
        assert!(!blockstore.is_dead(7));
        assert!(!blockstore.get_slot_entries(7, 0).unwrap().is_empty());

        // Should not be able to find signature in slot 5 for previously
        // processed transactions
        assert!(bank7.get_signature_status(&vote_tx.signatures[0]).is_none());
        assert!(bank7.get_signature_status(&transfer_sig).is_none());

        // Getting balance should return the old balance (accounts were cleared)
        assert_eq!(bank7.get_balance(&sender), old_balance);

        // Purging slot 4 should purge only slot 4
        let mut descendants = bank_forks.read().unwrap().descendants();
        let mut ancestors = bank_forks.read().unwrap().ancestors();
        ReplayStage::purge_unconfirmed_duplicate_slot(
            4,
            &mut ancestors,
            &mut descendants,
            &mut progress,
            &root_bank,
            &bank_forks,
            &blockstore,
        );
        for i in 4..=6 {
            assert!(bank_forks.read().unwrap().get(i).is_none());
            assert!(progress.get(&i).is_none());
            assert!(blockstore.get_slot_entries(i, 0).unwrap().is_empty());
        }
        for i in 0..=3 {
            assert!(bank_forks.read().unwrap().get(i).is_some());
            assert!(progress.get(&i).is_some());
            assert!(!blockstore.get_slot_entries(i, 0).unwrap().is_empty());
        }

        // Purging slot 1 should purge both forks 2 and 3 but leave 7 untouched as it is dead
        let mut descendants = bank_forks.read().unwrap().descendants();
        let mut ancestors = bank_forks.read().unwrap().ancestors();
        ReplayStage::purge_unconfirmed_duplicate_slot(
            1,
            &mut ancestors,
            &mut descendants,
            &mut progress,
            &root_bank,
            &bank_forks,
            &blockstore,
        );
        for i in 1..=6 {
            assert!(bank_forks.read().unwrap().get(i).is_none());
            assert!(progress.get(&i).is_none());
            assert!(blockstore.get_slot_entries(i, 0).unwrap().is_empty());
        }
        assert!(bank_forks.read().unwrap().get(0).is_some());
        assert!(progress.get(&0).is_some());

        // Slot 7 untouched
        assert!(!blockstore.is_dead(7));
        assert!(!blockstore.get_slot_entries(7, 0).unwrap().is_empty());
    }

    #[test]
    fn test_purge_unconfirmed_duplicate_slots_and_reattach() {
        let ReplayBlockstoreComponents {
            blockstore,
            validator_node_to_vote_keys,
            vote_simulator,
            leader_schedule_cache,
            rpc_subscriptions,
            ..
        } = replay_blockstore_components(
            Some(tr(0) / (tr(1) / (tr(2) / (tr(4))) / (tr(3) / (tr(5) / (tr(6)))))),
            1,
            None::<GenerateVotes>,
        );

        let VoteSimulator {
            bank_forks,
            mut progress,
            ..
        } = vote_simulator;

        let mut replay_timing = ReplayTiming::default();

        // Create bank 7 and insert to blockstore and bank forks
        let root_bank = bank_forks.read().unwrap().root_bank();
        let bank7 = Bank::new_from_parent(
            bank_forks.read().unwrap().get(6).unwrap(),
            &Pubkey::default(),
            7,
        );
        bank_forks.write().unwrap().insert(bank7);
        blockstore.add_tree(tr(6) / tr(7), false, false, 3, Hash::default());
        let mut descendants = bank_forks.read().unwrap().descendants();
        let mut ancestors = bank_forks.read().unwrap().ancestors();

        // Mark earlier slots as frozen, but we have the wrong version of slots 3 and 5, so slot 6 is dead and
        // slot 7 is unreplayed
        for i in 0..=5 {
            blockstore.insert_bank_hash(i, Hash::new_unique(), false);
        }
        blockstore
            .set_dead_slot(6)
            .expect("Failed to mark slot 6 as dead in blockstore");

        // Purge slot 3 as it is duplicate, this should also purge slot 5 but not touch 6 and 7
        ReplayStage::purge_unconfirmed_duplicate_slot(
            3,
            &mut ancestors,
            &mut descendants,
            &mut progress,
            &root_bank,
            &bank_forks,
            &blockstore,
        );
        for slot in &[3, 5, 6, 7] {
            assert!(bank_forks.read().unwrap().get(*slot).is_none());
            assert!(progress.get(slot).is_none());
        }
        for slot in &[3, 5] {
            assert!(!blockstore.is_full(*slot));
            assert!(!blockstore.is_dead(*slot));
            assert!(blockstore.get_slot_entries(*slot, 0).unwrap().is_empty());
        }
        for slot in 6..=7 {
            assert!(!blockstore.is_dead(slot));
            assert!(!blockstore.get_slot_entries(slot, 0).unwrap().is_empty())
        }

        // Simulate repair fixing slot 3 and 5
        let (shreds, _) = make_slot_entries(
            3,    // slot
            1,    // parent_slot
            8,    // num_entries
            true, // merkle_variant
        );
        blockstore.insert_shreds(shreds, None, false).unwrap();
        let (shreds, _) = make_slot_entries(
            5,    // slot
            3,    // parent_slot
            8,    // num_entries
            true, // merkle_variant
        );
        blockstore.insert_shreds(shreds, None, false).unwrap();

        // 3 should now be an active bank
        ReplayStage::generate_new_bank_forks(
            &blockstore,
            &bank_forks,
            &leader_schedule_cache,
            &rpc_subscriptions,
            &mut progress,
            &mut replay_timing,
        );
        assert_eq!(bank_forks.read().unwrap().active_bank_slots(), vec![3]);

        // Freeze 3
        {
            let bank3 = bank_forks.read().unwrap().get(3).unwrap();
            progress.insert(
                3,
                ForkProgress::new_from_bank(
                    &bank3,
                    bank3.collector_id(),
                    validator_node_to_vote_keys
                        .get(bank3.collector_id())
                        .unwrap(),
                    Some(1),
                    0,
                    0,
                ),
            );
            bank3.freeze();
        }
        // 5 Should now be an active bank
        ReplayStage::generate_new_bank_forks(
            &blockstore,
            &bank_forks,
            &leader_schedule_cache,
            &rpc_subscriptions,
            &mut progress,
            &mut replay_timing,
        );
        assert_eq!(bank_forks.read().unwrap().active_bank_slots(), vec![5]);

        // Freeze 5
        {
            let bank5 = bank_forks.read().unwrap().get(5).unwrap();
            progress.insert(
                5,
                ForkProgress::new_from_bank(
                    &bank5,
                    bank5.collector_id(),
                    validator_node_to_vote_keys
                        .get(bank5.collector_id())
                        .unwrap(),
                    Some(3),
                    0,
                    0,
                ),
            );
            bank5.freeze();
        }
        // 6 should now be an active bank even though we haven't repaired it because it
        // wasn't dumped
        ReplayStage::generate_new_bank_forks(
            &blockstore,
            &bank_forks,
            &leader_schedule_cache,
            &rpc_subscriptions,
            &mut progress,
            &mut replay_timing,
        );
        assert_eq!(bank_forks.read().unwrap().active_bank_slots(), vec![6]);

        // Freeze 6 now that we have the correct version of 5.
        {
            let bank6 = bank_forks.read().unwrap().get(6).unwrap();
            progress.insert(
                6,
                ForkProgress::new_from_bank(
                    &bank6,
                    bank6.collector_id(),
                    validator_node_to_vote_keys
                        .get(bank6.collector_id())
                        .unwrap(),
                    Some(5),
                    0,
                    0,
                ),
            );
            bank6.freeze();
        }
        // 7 should be found as an active bank
        ReplayStage::generate_new_bank_forks(
            &blockstore,
            &bank_forks,
            &leader_schedule_cache,
            &rpc_subscriptions,
            &mut progress,
            &mut replay_timing,
        );
        assert_eq!(bank_forks.read().unwrap().active_bank_slots(), vec![7]);
    }

    #[test]
    fn test_purge_ancestors_descendants() {
        let (VoteSimulator { bank_forks, .. }, _) = setup_default_forks(1, None::<GenerateVotes>);

        // Purge branch rooted at slot 2
        let mut descendants = bank_forks.read().unwrap().descendants();
        let mut ancestors = bank_forks.read().unwrap().ancestors();
        let slot_2_descendants = descendants.get(&2).unwrap().clone();
        ReplayStage::purge_ancestors_descendants(
            2,
            &slot_2_descendants,
            &mut ancestors,
            &mut descendants,
        );

        // Result should be equivalent to removing slot from BankForks
        // and regenerating the `ancestor` `descendant` maps
        for d in slot_2_descendants {
            bank_forks.write().unwrap().remove(d);
        }
        bank_forks.write().unwrap().remove(2);
        assert!(check_map_eq(
            &ancestors,
            &bank_forks.read().unwrap().ancestors()
        ));
        assert!(check_map_eq(
            &descendants,
            &bank_forks.read().unwrap().descendants()
        ));

        // Try to purge the root
        bank_forks
            .write()
            .unwrap()
            .set_root(3, &AbsRequestSender::default(), None);
        let mut descendants = bank_forks.read().unwrap().descendants();
        let mut ancestors = bank_forks.read().unwrap().ancestors();
        let slot_3_descendants = descendants.get(&3).unwrap().clone();
        ReplayStage::purge_ancestors_descendants(
            3,
            &slot_3_descendants,
            &mut ancestors,
            &mut descendants,
        );

        assert!(ancestors.is_empty());
        // Only remaining keys should be ones < root
        for k in descendants.keys() {
            assert!(*k < 3);
        }
    }

    #[test]
    fn test_leader_snapshot_restart_propagation() {
        let ReplayBlockstoreComponents {
            validator_node_to_vote_keys,
            leader_schedule_cache,
            vote_simulator,
            ..
        } = replay_blockstore_components(None, 1, None::<GenerateVotes>);

        let VoteSimulator {
            mut progress,
            bank_forks,
            ..
        } = vote_simulator;

        let root_bank = bank_forks.read().unwrap().root_bank();
        let my_pubkey = leader_schedule_cache
            .slot_leader_at(root_bank.slot(), Some(&root_bank))
            .unwrap();

        // Check that we are the leader of the root bank
        assert!(
            progress
                .get_propagated_stats(root_bank.slot())
                .unwrap()
                .is_leader_slot
        );
        let ancestors = bank_forks.read().unwrap().ancestors();

        // Freeze bank so it shows up in frozen banks
        root_bank.freeze();
        let mut frozen_banks: Vec<_> = bank_forks
            .read()
            .unwrap()
            .frozen_banks()
            .values()
            .cloned()
            .collect();

        // Compute bank stats, make sure vote is propagated back to starting root bank
        let vote_tracker = VoteTracker::default();

        // Add votes
        for vote_key in validator_node_to_vote_keys.values() {
            vote_tracker.insert_vote(root_bank.slot(), *vote_key);
        }

        assert!(
            !progress
                .get_leader_propagation_slot_must_exist(root_bank.slot())
                .0
        );

        // Update propagation status
        let mut tower = Tower::new_for_tests(0, 0.67);
        ReplayStage::compute_bank_stats(
            &validator_node_to_vote_keys[&my_pubkey],
            &ancestors,
            &mut frozen_banks,
            &mut tower,
            &mut progress,
            &vote_tracker,
            &ClusterSlots::default(),
            &bank_forks,
            &mut HeaviestSubtreeForkChoice::new_from_bank_forks(&bank_forks.read().unwrap()),
            &mut LatestValidatorVotesForFrozenBanks::default(),
        );

        // Check status is true
        assert!(
            progress
                .get_leader_propagation_slot_must_exist(root_bank.slot())
                .0
        );
    }

    #[test]
    fn test_unconfirmed_duplicate_slots_and_lockouts_for_non_heaviest_fork() {
        /*
            Build fork structure:

                 slot 0
                   |
                 slot 1
                 /    \
            slot 2    |
               |      |
            slot 3    |
               |      |
            slot 4    |
                    slot 5
        */
        let forks = tr(0) / (tr(1) / (tr(2) / (tr(3) / (tr(4)))) / tr(5));

        let mut vote_simulator = VoteSimulator::new(1);
        vote_simulator.fill_bank_forks(forks, &HashMap::<Pubkey, Vec<u64>>::new(), true);
        let (bank_forks, mut progress) = (vote_simulator.bank_forks, vote_simulator.progress);
        let ledger_path = get_tmp_ledger_path!();
        let blockstore = Arc::new(
            Blockstore::open(&ledger_path).expect("Expected to be able to open database ledger"),
        );
        let mut tower = Tower::new_for_tests(8, 2.0 / 3.0);

        // All forks have same weight so heaviest bank to vote/reset on should be the tip of
        // the fork with the lower slot
        let (vote_fork, reset_fork) = run_compute_and_select_forks(
            &bank_forks,
            &mut progress,
            &mut tower,
            &mut vote_simulator.heaviest_subtree_fork_choice,
            &mut vote_simulator.latest_validator_votes_for_frozen_banks,
            None,
        );
        assert_eq!(vote_fork.unwrap(), 4);
        assert_eq!(reset_fork.unwrap(), 4);

        // Record the vote for 5 which is not on the heaviest fork.
        tower.record_bank_vote(
            &bank_forks.read().unwrap().get(5).unwrap(),
            &Pubkey::default(),
        );

        // 4 should be the heaviest slot, but should not be votable
        // because of lockout. 5 is the heaviest slot on the same fork as the last vote.
        let (vote_fork, reset_fork) = run_compute_and_select_forks(
            &bank_forks,
            &mut progress,
            &mut tower,
            &mut vote_simulator.heaviest_subtree_fork_choice,
            &mut vote_simulator.latest_validator_votes_for_frozen_banks,
            None,
        );
        assert!(vote_fork.is_none());
        assert_eq!(reset_fork, Some(5));

        // Mark 5 as duplicate
        blockstore.store_duplicate_slot(5, vec![], vec![]).unwrap();
        let mut duplicate_slots_tracker = DuplicateSlotsTracker::default();
        let mut purge_repair_slot_counter = PurgeRepairSlotCounter::default();
        let mut gossip_duplicate_confirmed_slots = GossipDuplicateConfirmedSlots::default();
        let mut epoch_slots_frozen_slots = EpochSlotsFrozenSlots::default();
        let bank5_hash = bank_forks.read().unwrap().bank_hash(5).unwrap();
        assert_ne!(bank5_hash, Hash::default());
        let duplicate_state = DuplicateState::new_from_state(
            5,
            &gossip_duplicate_confirmed_slots,
            &vote_simulator.heaviest_subtree_fork_choice,
            || progress.is_dead(5).unwrap_or(false),
            || Some(bank5_hash),
        );
        let (ancestor_hashes_replay_update_sender, _ancestor_hashes_replay_update_receiver) =
            unbounded();
        check_slot_agrees_with_cluster(
            5,
            bank_forks.read().unwrap().root(),
            &blockstore,
            &mut duplicate_slots_tracker,
            &mut epoch_slots_frozen_slots,
            &mut vote_simulator.heaviest_subtree_fork_choice,
            &mut DuplicateSlotsToRepair::default(),
            &ancestor_hashes_replay_update_sender,
            &mut purge_repair_slot_counter,
            SlotStateUpdate::Duplicate(duplicate_state),
        );

        // 4 should be the heaviest slot, but should not be votable
        // because of lockout. 5 is no longer valid due to it being a duplicate.
        let (vote_fork, reset_fork) = run_compute_and_select_forks(
            &bank_forks,
            &mut progress,
            &mut tower,
            &mut vote_simulator.heaviest_subtree_fork_choice,
            &mut vote_simulator.latest_validator_votes_for_frozen_banks,
            None,
        );
        assert!(vote_fork.is_none());
        assert!(reset_fork.is_none());

        // If slot 5 is marked as confirmed, it becomes the heaviest bank on same slot again
        let mut duplicate_slots_to_repair = DuplicateSlotsToRepair::default();
        gossip_duplicate_confirmed_slots.insert(5, bank5_hash);
        let duplicate_confirmed_state = DuplicateConfirmedState::new_from_state(
            bank5_hash,
            || progress.is_dead(5).unwrap_or(false),
            || Some(bank5_hash),
        );
        check_slot_agrees_with_cluster(
            5,
            bank_forks.read().unwrap().root(),
            &blockstore,
            &mut duplicate_slots_tracker,
            &mut epoch_slots_frozen_slots,
            &mut vote_simulator.heaviest_subtree_fork_choice,
            &mut duplicate_slots_to_repair,
            &ancestor_hashes_replay_update_sender,
            &mut purge_repair_slot_counter,
            SlotStateUpdate::DuplicateConfirmed(duplicate_confirmed_state),
        );
        // The confirmed hash is detected in `progress`, which means
        // it's confirmation on the replayed block. This means we have
        // the right version of the block, so `duplicate_slots_to_repair`
        // should be empty
        assert!(duplicate_slots_to_repair.is_empty());
        let (vote_fork, reset_fork) = run_compute_and_select_forks(
            &bank_forks,
            &mut progress,
            &mut tower,
            &mut vote_simulator.heaviest_subtree_fork_choice,
            &mut vote_simulator.latest_validator_votes_for_frozen_banks,
            None,
        );
        // Should now pick 5 as the heaviest fork from last vote again.
        assert!(vote_fork.is_none());
        assert_eq!(reset_fork.unwrap(), 5);
    }

    #[test]
    fn test_unconfirmed_duplicate_slots_and_lockouts() {
        /*
            Build fork structure:

                 slot 0
                   |
                 slot 1
                 /    \
            slot 2    |
               |      |
            slot 3    |
               |      |
            slot 4    |
                    slot 5
                      |
                    slot 6
        */
        let forks = tr(0) / (tr(1) / (tr(2) / (tr(3) / (tr(4)))) / (tr(5) / (tr(6))));

        // Make enough validators for vote switch threshold later
        let mut vote_simulator = VoteSimulator::new(2);
        let validator_votes: HashMap<Pubkey, Vec<u64>> = vec![
            (vote_simulator.node_pubkeys[0], vec![5]),
            (vote_simulator.node_pubkeys[1], vec![2]),
        ]
        .into_iter()
        .collect();
        vote_simulator.fill_bank_forks(forks, &validator_votes, true);

        let (bank_forks, mut progress) = (vote_simulator.bank_forks, vote_simulator.progress);
        let ledger_path = get_tmp_ledger_path!();
        let blockstore = Arc::new(
            Blockstore::open(&ledger_path).expect("Expected to be able to open database ledger"),
        );
        let mut tower = Tower::new_for_tests(8, 0.67);

        // All forks have same weight so heaviest bank to vote/reset on should be the tip of
        // the fork with the lower slot
        let (vote_fork, reset_fork) = run_compute_and_select_forks(
            &bank_forks,
            &mut progress,
            &mut tower,
            &mut vote_simulator.heaviest_subtree_fork_choice,
            &mut vote_simulator.latest_validator_votes_for_frozen_banks,
            None,
        );
        assert_eq!(vote_fork.unwrap(), 4);
        assert_eq!(reset_fork.unwrap(), 4);

        // Record the vote for 4
        tower.record_bank_vote(
            &bank_forks.read().unwrap().get(4).unwrap(),
            &Pubkey::default(),
        );

        // Mark 4 as duplicate, 3 should be the heaviest slot, but should not be votable
        // because of lockout
        blockstore.store_duplicate_slot(4, vec![], vec![]).unwrap();
        let mut duplicate_slots_tracker = DuplicateSlotsTracker::default();
        let mut gossip_duplicate_confirmed_slots = GossipDuplicateConfirmedSlots::default();
        let mut epoch_slots_frozen_slots = EpochSlotsFrozenSlots::default();
        let bank4_hash = bank_forks.read().unwrap().bank_hash(4).unwrap();
        assert_ne!(bank4_hash, Hash::default());
        let duplicate_state = DuplicateState::new_from_state(
            4,
            &gossip_duplicate_confirmed_slots,
            &vote_simulator.heaviest_subtree_fork_choice,
            || progress.is_dead(4).unwrap_or(false),
            || Some(bank4_hash),
        );
        let (ancestor_hashes_replay_update_sender, _ancestor_hashes_replay_update_receiver) =
            unbounded();
        check_slot_agrees_with_cluster(
            4,
            bank_forks.read().unwrap().root(),
            &blockstore,
            &mut duplicate_slots_tracker,
            &mut epoch_slots_frozen_slots,
            &mut vote_simulator.heaviest_subtree_fork_choice,
            &mut DuplicateSlotsToRepair::default(),
            &ancestor_hashes_replay_update_sender,
            &mut PurgeRepairSlotCounter::default(),
            SlotStateUpdate::Duplicate(duplicate_state),
        );

        let (vote_fork, reset_fork) = run_compute_and_select_forks(
            &bank_forks,
            &mut progress,
            &mut tower,
            &mut vote_simulator.heaviest_subtree_fork_choice,
            &mut vote_simulator.latest_validator_votes_for_frozen_banks,
            None,
        );
        assert!(vote_fork.is_none());
        assert_eq!(reset_fork, Some(3));

        // Now mark 2, an ancestor of 4, as duplicate
        blockstore.store_duplicate_slot(2, vec![], vec![]).unwrap();
        let bank2_hash = bank_forks.read().unwrap().bank_hash(2).unwrap();
        assert_ne!(bank2_hash, Hash::default());
        let duplicate_state = DuplicateState::new_from_state(
            2,
            &gossip_duplicate_confirmed_slots,
            &vote_simulator.heaviest_subtree_fork_choice,
            || progress.is_dead(2).unwrap_or(false),
            || Some(bank2_hash),
        );
        check_slot_agrees_with_cluster(
            2,
            bank_forks.read().unwrap().root(),
            &blockstore,
            &mut duplicate_slots_tracker,
            &mut epoch_slots_frozen_slots,
            &mut vote_simulator.heaviest_subtree_fork_choice,
            &mut DuplicateSlotsToRepair::default(),
            &ancestor_hashes_replay_update_sender,
            &mut PurgeRepairSlotCounter::default(),
            SlotStateUpdate::Duplicate(duplicate_state),
        );

        let (vote_fork, reset_fork) = run_compute_and_select_forks(
            &bank_forks,
            &mut progress,
            &mut tower,
            &mut vote_simulator.heaviest_subtree_fork_choice,
            &mut vote_simulator.latest_validator_votes_for_frozen_banks,
            None,
        );

        // Should now pick the next heaviest fork that is not a descendant of 2, which is 6.
        // However the lockout from vote 4 should still apply, so 6 should not be votable
        assert!(vote_fork.is_none());
        assert_eq!(reset_fork.unwrap(), 6);

        // If slot 4 is marked as confirmed, then this confirms slot 2 and 4, and
        // then slot 4 is now the heaviest bank again
        let mut duplicate_slots_to_repair = DuplicateSlotsToRepair::default();
        gossip_duplicate_confirmed_slots.insert(4, bank4_hash);
        let duplicate_confirmed_state = DuplicateConfirmedState::new_from_state(
            bank4_hash,
            || progress.is_dead(4).unwrap_or(false),
            || Some(bank4_hash),
        );
        check_slot_agrees_with_cluster(
            4,
            bank_forks.read().unwrap().root(),
            &blockstore,
            &mut duplicate_slots_tracker,
            &mut epoch_slots_frozen_slots,
            &mut vote_simulator.heaviest_subtree_fork_choice,
            &mut duplicate_slots_to_repair,
            &ancestor_hashes_replay_update_sender,
            &mut PurgeRepairSlotCounter::default(),
            SlotStateUpdate::DuplicateConfirmed(duplicate_confirmed_state),
        );
        // The confirmed hash is detected in `progress`, which means
        // it's confirmation on the replayed block. This means we have
        // the right version of the block, so `duplicate_slots_to_repair`
        // should be empty
        assert!(duplicate_slots_to_repair.is_empty());
        let (vote_fork, reset_fork) = run_compute_and_select_forks(
            &bank_forks,
            &mut progress,
            &mut tower,
            &mut vote_simulator.heaviest_subtree_fork_choice,
            &mut vote_simulator.latest_validator_votes_for_frozen_banks,
            None,
        );
        // Should now pick the heaviest fork 4 again, but lockouts apply so fork 4
        // is not votable, which avoids voting for 4 again.
        assert!(vote_fork.is_none());
        assert_eq!(reset_fork.unwrap(), 4);
    }

    #[test]
    fn test_dump_then_repair_correct_slots() {
        // Create the tree of banks in a BankForks object
        let forks = tr(0) / (tr(1)) / (tr(2));

        let ReplayBlockstoreComponents {
            ref mut vote_simulator,
            ref blockstore,
            ref leader_schedule_cache,
            ..
        } = replay_blockstore_components(Some(forks), 1, None);

        let VoteSimulator {
            ref mut progress,
            ref bank_forks,
            ..
        } = vote_simulator;

        let (mut ancestors, mut descendants) = {
            let r_bank_forks = bank_forks.read().unwrap();
            (r_bank_forks.ancestors(), r_bank_forks.descendants())
        };

        // Insert different versions of both 1 and 2. Both slots 1 and 2 should
        // then be purged
        let mut duplicate_slots_to_repair = DuplicateSlotsToRepair::default();
        duplicate_slots_to_repair.insert(1, Hash::new_unique());
        duplicate_slots_to_repair.insert(2, Hash::new_unique());
        let mut purge_repair_slot_counter = PurgeRepairSlotCounter::default();
        let (dumped_slots_sender, dumped_slots_receiver) = unbounded();
        let should_be_dumped = duplicate_slots_to_repair
            .iter()
            .map(|(&s, &h)| (s, h))
            .collect_vec();

        ReplayStage::dump_then_repair_correct_slots(
            &mut duplicate_slots_to_repair,
            &mut ancestors,
            &mut descendants,
            progress,
            bank_forks,
            blockstore,
            None,
            &mut purge_repair_slot_counter,
            &dumped_slots_sender,
            &Pubkey::new_unique(),
            leader_schedule_cache,
        );
        assert_eq!(should_be_dumped, dumped_slots_receiver.recv().ok().unwrap());

        let r_bank_forks = bank_forks.read().unwrap();
        for slot in 0..=2 {
            let bank = r_bank_forks.get(slot);
            let ancestor_result = ancestors.get(&slot);
            let descendants_result = descendants.get(&slot);
            if slot == 0 {
                assert!(bank.is_some());
                assert!(ancestor_result.is_some());
                assert!(descendants_result.is_some());
            } else {
                assert!(bank.is_none());
                assert!(ancestor_result.is_none());
                assert!(descendants_result.is_none());
            }
        }
        assert_eq!(2, purge_repair_slot_counter.len());
        assert_eq!(1, *purge_repair_slot_counter.get(&1).unwrap());
        assert_eq!(1, *purge_repair_slot_counter.get(&2).unwrap());
    }

    fn setup_vote_then_rollback(
        first_vote: Slot,
        num_validators: usize,
        generate_votes: Option<GenerateVotes>,
    ) -> ReplayBlockstoreComponents {
        /*
            Build fork structure:

                 slot 0
                   |
                 slot 1
                 /    \
            slot 2    |
               |      |
            slot 3    |
               |      |
            slot 4    |
               |      |
            slot 5    |
                    slot 6
                      |
                    slot 7
        */
        let forks = tr(0) / (tr(1) / (tr(2) / (tr(3) / (tr(4) / (tr(5))))) / (tr(6) / (tr(7))));

        let mut replay_components =
            replay_blockstore_components(Some(forks), num_validators, generate_votes);

        let ReplayBlockstoreComponents {
            ref mut tower,
            ref blockstore,
            ref mut vote_simulator,
            ref leader_schedule_cache,
            ..
        } = replay_components;

        let VoteSimulator {
            ref mut progress,
            ref bank_forks,
            ref mut heaviest_subtree_fork_choice,
            ..
        } = vote_simulator;

        tower.record_bank_vote(
            &bank_forks.read().unwrap().get(first_vote).unwrap(),
            &Pubkey::default(),
        );

        // Simulate another version of slot 2 was duplicate confirmed
        let our_bank2_hash = bank_forks.read().unwrap().bank_hash(2).unwrap();
        let duplicate_confirmed_bank2_hash = Hash::new_unique();
        let mut gossip_duplicate_confirmed_slots = GossipDuplicateConfirmedSlots::default();
        gossip_duplicate_confirmed_slots.insert(2, duplicate_confirmed_bank2_hash);
        let mut duplicate_slots_tracker = DuplicateSlotsTracker::default();
        let mut duplicate_slots_to_repair = DuplicateSlotsToRepair::default();
        let mut epoch_slots_frozen_slots = EpochSlotsFrozenSlots::default();

        // Mark fork choice branch as invalid so select forks below doesn't panic
        // on a nonexistent `heaviest_bank_on_same_fork` after we dump the duplciate fork.
        let duplicate_confirmed_state = DuplicateConfirmedState::new_from_state(
            duplicate_confirmed_bank2_hash,
            || progress.is_dead(2).unwrap_or(false),
            || Some(our_bank2_hash),
        );
        let (ancestor_hashes_replay_update_sender, _ancestor_hashes_replay_update_receiver) =
            unbounded();
        check_slot_agrees_with_cluster(
            2,
            bank_forks.read().unwrap().root(),
            blockstore,
            &mut duplicate_slots_tracker,
            &mut epoch_slots_frozen_slots,
            heaviest_subtree_fork_choice,
            &mut duplicate_slots_to_repair,
            &ancestor_hashes_replay_update_sender,
            &mut PurgeRepairSlotCounter::default(),
            SlotStateUpdate::DuplicateConfirmed(duplicate_confirmed_state),
        );
        assert_eq!(
            *duplicate_slots_to_repair.get(&2).unwrap(),
            duplicate_confirmed_bank2_hash
        );
        let mut ancestors = bank_forks.read().unwrap().ancestors();
        let mut descendants = bank_forks.read().unwrap().descendants();
        let old_descendants_of_2 = descendants.get(&2).unwrap().clone();
        let (dumped_slots_sender, _dumped_slots_receiver) = unbounded();

        ReplayStage::dump_then_repair_correct_slots(
            &mut duplicate_slots_to_repair,
            &mut ancestors,
            &mut descendants,
            progress,
            bank_forks,
            blockstore,
            None,
            &mut PurgeRepairSlotCounter::default(),
            &dumped_slots_sender,
            &Pubkey::new_unique(),
            leader_schedule_cache,
        );

        // Check everything was purged properly
        for purged_slot in std::iter::once(&2).chain(old_descendants_of_2.iter()) {
            assert!(!ancestors.contains_key(purged_slot));
            assert!(!descendants.contains_key(purged_slot));
        }

        replay_components
    }

    fn run_test_duplicate_rollback_then_vote(first_vote: Slot) -> SelectVoteAndResetForkResult {
        let replay_components = setup_vote_then_rollback(
            first_vote,
            2,
            Some(Box::new(|node_keys| {
                // Simulate everyone else voting on 6, so we have enough to
                // make a switch to the other fork
                node_keys.into_iter().map(|k| (k, vec![6])).collect()
            })),
        );

        let ReplayBlockstoreComponents {
            mut tower,
            vote_simulator,
            ..
        } = replay_components;

        let VoteSimulator {
            mut progress,
            bank_forks,
            mut heaviest_subtree_fork_choice,
            mut latest_validator_votes_for_frozen_banks,
            ..
        } = vote_simulator;

        let mut frozen_banks: Vec<_> = bank_forks
            .read()
            .unwrap()
            .frozen_banks()
            .values()
            .cloned()
            .collect();

        let ancestors = bank_forks.read().unwrap().ancestors();
        let descendants = bank_forks.read().unwrap().descendants();

        ReplayStage::compute_bank_stats(
            &Pubkey::new_unique(),
            &ancestors,
            &mut frozen_banks,
            &mut tower,
            &mut progress,
            &VoteTracker::default(),
            &ClusterSlots::default(),
            &bank_forks,
            &mut heaviest_subtree_fork_choice,
            &mut latest_validator_votes_for_frozen_banks,
        );

        // Try to switch to vote to the heaviest slot 6, then return the vote results
        let (heaviest_bank, heaviest_bank_on_same_fork) = heaviest_subtree_fork_choice
            .select_forks(&frozen_banks, &tower, &progress, &ancestors, &bank_forks);
        assert_eq!(heaviest_bank.slot(), 7);
        assert!(heaviest_bank_on_same_fork.is_none());
        ReplayStage::select_vote_and_reset_forks(
            &heaviest_bank,
            heaviest_bank_on_same_fork.as_ref(),
            &ancestors,
            &descendants,
            &progress,
            &mut tower,
            &latest_validator_votes_for_frozen_banks,
            &heaviest_subtree_fork_choice,
        )
    }

    #[test]
    fn test_duplicate_rollback_then_vote_locked_out() {
        let SelectVoteAndResetForkResult {
            vote_bank,
            reset_bank,
            heaviest_fork_failures,
        } = run_test_duplicate_rollback_then_vote(5);

        // If we vote on 5 first then try to vote on 7, we should be locked out,
        // despite the rollback
        assert!(vote_bank.is_none());
        assert_eq!(reset_bank.unwrap().slot(), 7);
        assert_eq!(
            heaviest_fork_failures,
            vec![HeaviestForkFailures::LockedOut(7)]
        );
    }

    #[test]
    fn test_duplicate_rollback_then_vote_success() {
        let SelectVoteAndResetForkResult {
            vote_bank,
            reset_bank,
            heaviest_fork_failures,
        } = run_test_duplicate_rollback_then_vote(4);

        // If we vote on 4 first then try to vote on 7, we should succeed
        assert_matches!(
            vote_bank
                .map(|(bank, switch_decision)| (bank.slot(), switch_decision))
                .unwrap(),
            (7, SwitchForkDecision::SwitchProof(_))
        );
        assert_eq!(reset_bank.unwrap().slot(), 7);
        assert!(heaviest_fork_failures.is_empty());
    }

    fn run_test_duplicate_rollback_then_vote_on_other_duplicate(
        first_vote: Slot,
    ) -> SelectVoteAndResetForkResult {
        let replay_components = setup_vote_then_rollback(first_vote, 10, None::<GenerateVotes>);

        let ReplayBlockstoreComponents {
            mut tower,
            mut vote_simulator,
            ..
        } = replay_components;

        // Simulate repairing an alternate version of slot 2, 3 and 4 that we just dumped. Because
        // we're including votes this time for slot 1, it should generate a different
        // version of 2.
        let cluster_votes: HashMap<Pubkey, Vec<Slot>> = vote_simulator
            .node_pubkeys
            .iter()
            .map(|k| (*k, vec![1, 2]))
            .collect();

        // Create new versions of slots 2, 3, 4, 5, with parent slot 1
        vote_simulator.create_and_vote_new_branch(
            1,
            5,
            &cluster_votes,
            &HashSet::new(),
            &Pubkey::new_unique(),
            &mut tower,
        );

        let VoteSimulator {
            mut progress,
            bank_forks,
            mut heaviest_subtree_fork_choice,
            mut latest_validator_votes_for_frozen_banks,
            ..
        } = vote_simulator;

        // Check that the new branch with slot 2 is different than the original version.
        let bank_1_hash = bank_forks.read().unwrap().bank_hash(1).unwrap();
        let children_of_1 = (&heaviest_subtree_fork_choice)
            .children(&(1, bank_1_hash))
            .unwrap();
        let duplicate_versions_of_2 = children_of_1.filter(|(slot, _hash)| *slot == 2).count();
        assert_eq!(duplicate_versions_of_2, 2);

        let mut frozen_banks: Vec<_> = bank_forks
            .read()
            .unwrap()
            .frozen_banks()
            .values()
            .cloned()
            .collect();

        let ancestors = bank_forks.read().unwrap().ancestors();
        let descendants = bank_forks.read().unwrap().descendants();

        ReplayStage::compute_bank_stats(
            &Pubkey::new_unique(),
            &ancestors,
            &mut frozen_banks,
            &mut tower,
            &mut progress,
            &VoteTracker::default(),
            &ClusterSlots::default(),
            &bank_forks,
            &mut heaviest_subtree_fork_choice,
            &mut latest_validator_votes_for_frozen_banks,
        );
        // Try to switch to vote to the heaviest slot 5, then return the vote results
        let (heaviest_bank, heaviest_bank_on_same_fork) = heaviest_subtree_fork_choice
            .select_forks(&frozen_banks, &tower, &progress, &ancestors, &bank_forks);
        assert_eq!(heaviest_bank.slot(), 5);
        assert!(heaviest_bank_on_same_fork.is_none());
        ReplayStage::select_vote_and_reset_forks(
            &heaviest_bank,
            heaviest_bank_on_same_fork.as_ref(),
            &ancestors,
            &descendants,
            &progress,
            &mut tower,
            &latest_validator_votes_for_frozen_banks,
            &heaviest_subtree_fork_choice,
        )
    }

    #[test]
    fn test_duplicate_rollback_then_vote_on_other_duplicate_success() {
        let SelectVoteAndResetForkResult {
            vote_bank,
            reset_bank,
            heaviest_fork_failures,
        } = run_test_duplicate_rollback_then_vote_on_other_duplicate(3);

        // If we vote on 2 first then try to vote on 5, we should succeed
        assert_matches!(
            vote_bank
                .map(|(bank, switch_decision)| (bank.slot(), switch_decision))
                .unwrap(),
            (5, SwitchForkDecision::SwitchProof(_))
        );
        assert_eq!(reset_bank.unwrap().slot(), 5);
        assert!(heaviest_fork_failures.is_empty());
    }

    #[test]
    fn test_duplicate_rollback_then_vote_on_other_duplicate_same_slot_locked_out() {
        let SelectVoteAndResetForkResult {
            vote_bank,
            reset_bank,
            heaviest_fork_failures,
        } = run_test_duplicate_rollback_then_vote_on_other_duplicate(5);

        // If we vote on 5 first then try to vote on another version of 5,
        // lockout should fail
        assert!(vote_bank.is_none());
        assert_eq!(reset_bank.unwrap().slot(), 5);
        assert_eq!(
            heaviest_fork_failures,
            vec![HeaviestForkFailures::LockedOut(5)]
        );
    }

    #[test]
    #[ignore]
    fn test_duplicate_rollback_then_vote_on_other_duplicate_different_slot_locked_out() {
        let SelectVoteAndResetForkResult {
            vote_bank,
            reset_bank,
            heaviest_fork_failures,
        } = run_test_duplicate_rollback_then_vote_on_other_duplicate(4);

        // If we vote on 4 first then try to vote on 5 descended from another version
        // of 4, lockout should fail
        assert!(vote_bank.is_none());
        assert_eq!(reset_bank.unwrap().slot(), 5);
        assert_eq!(
            heaviest_fork_failures,
            vec![HeaviestForkFailures::LockedOut(5)]
        );
    }

    #[test]
    fn test_gossip_vote_doesnt_affect_fork_choice() {
        let (
            VoteSimulator {
                bank_forks,
                mut heaviest_subtree_fork_choice,
                mut latest_validator_votes_for_frozen_banks,
                vote_pubkeys,
                ..
            },
            _,
        ) = setup_default_forks(1, None::<GenerateVotes>);

        let vote_pubkey = vote_pubkeys[0];
        let mut unfrozen_gossip_verified_vote_hashes = UnfrozenGossipVerifiedVoteHashes::default();
        let (gossip_verified_vote_hash_sender, gossip_verified_vote_hash_receiver) = unbounded();

        // Best slot is 4
        assert_eq!(heaviest_subtree_fork_choice.best_overall_slot().0, 4);

        // Cast a vote for slot 3 on one fork
        let vote_slot = 3;
        let vote_bank = bank_forks.read().unwrap().get(vote_slot).unwrap();
        gossip_verified_vote_hash_sender
            .send((vote_pubkey, vote_slot, vote_bank.hash()))
            .expect("Send should succeed");
        ReplayStage::process_gossip_verified_vote_hashes(
            &gossip_verified_vote_hash_receiver,
            &mut unfrozen_gossip_verified_vote_hashes,
            &heaviest_subtree_fork_choice,
            &mut latest_validator_votes_for_frozen_banks,
        );

        // Pick the best fork. Gossip votes shouldn't affect fork choice
        heaviest_subtree_fork_choice.compute_bank_stats(
            &vote_bank,
            &Tower::default(),
            &mut latest_validator_votes_for_frozen_banks,
        );

        // Best slot is still 4
        assert_eq!(heaviest_subtree_fork_choice.best_overall_slot().0, 4);
    }

    #[test]
    fn test_replay_stage_refresh_last_vote() {
        let ReplayBlockstoreComponents {
            cluster_info,
            poh_recorder,
            mut tower,
            my_pubkey,
            vote_simulator,
            ..
        } = replay_blockstore_components(None, 10, None::<GenerateVotes>);
        let tower_storage = NullTowerStorage::default();

        let VoteSimulator {
            mut validator_keypairs,
            bank_forks,
            ..
        } = vote_simulator;

        let mut last_vote_refresh_time = LastVoteRefreshTime {
            last_refresh_time: Instant::now(),
            last_print_time: Instant::now(),
        };
        let has_new_vote_been_rooted = false;
        let mut voted_signatures = vec![];

        let identity_keypair = cluster_info.keypair().clone();
        let my_vote_keypair = vec![Arc::new(
            validator_keypairs.remove(&my_pubkey).unwrap().vote_keypair,
        )];
        let my_vote_pubkey = my_vote_keypair[0].pubkey();
        let bank0 = bank_forks.read().unwrap().get(0).unwrap();

        bank0.set_initial_accounts_hash_verification_completed();

        let (voting_sender, voting_receiver) = unbounded();

        // Simulate landing a vote for slot 0 landing in slot 1
        let bank1 = Arc::new(Bank::new_from_parent(bank0.clone(), &Pubkey::default(), 1));
        bank1.fill_bank_with_ticks_for_tests();
        tower.record_bank_vote(&bank0, &my_vote_pubkey);
        ReplayStage::push_vote(
            &bank0,
            &my_vote_pubkey,
            &identity_keypair,
            &my_vote_keypair,
            &mut tower,
            &SwitchForkDecision::SameFork,
            &mut voted_signatures,
            has_new_vote_been_rooted,
            &mut ReplayTiming::default(),
            &voting_sender,
            None,
        );
        let vote_info = voting_receiver
            .recv_timeout(Duration::from_secs(1))
            .unwrap();
        crate::voting_service::VotingService::handle_vote(
            &cluster_info,
            &poh_recorder,
            &tower_storage,
            vote_info,
        );

        let mut cursor = Cursor::default();
        let votes = cluster_info.get_votes(&mut cursor);
        assert_eq!(votes.len(), 1);
        let vote_tx = &votes[0];
        assert_eq!(vote_tx.message.recent_blockhash, bank0.last_blockhash());
        assert_eq!(
            tower.last_vote_tx_blockhash().unwrap(),
            bank0.last_blockhash()
        );
        assert_eq!(tower.last_voted_slot().unwrap(), 0);
        bank1.process_transaction(vote_tx).unwrap();
        bank1.freeze();

        // Trying to refresh the vote for bank 0 in bank 1 or bank 2 won't succeed because
        // the last vote has landed already
        let bank2 = Arc::new(Bank::new_from_parent(bank1.clone(), &Pubkey::default(), 2));
        bank2.fill_bank_with_ticks_for_tests();
        bank2.freeze();
        for refresh_bank in &[&bank1, &bank2] {
            ReplayStage::refresh_last_vote(
                &mut tower,
                refresh_bank,
                Tower::last_voted_slot_in_bank(refresh_bank, &my_vote_pubkey).unwrap(),
                &my_vote_pubkey,
                &identity_keypair,
                &my_vote_keypair,
                &mut voted_signatures,
                has_new_vote_been_rooted,
                &mut last_vote_refresh_time,
                &voting_sender,
                None,
            );

            // No new votes have been submitted to gossip
            let votes = cluster_info.get_votes(&mut cursor);
            assert!(votes.is_empty());
            // Tower's latest vote tx blockhash hasn't changed either
            assert_eq!(
                tower.last_vote_tx_blockhash().unwrap(),
                bank0.last_blockhash()
            );
            assert_eq!(tower.last_voted_slot().unwrap(), 0);
        }

        // Simulate submitting a new vote for bank 1 to the network, but the vote
        // not landing
        tower.record_bank_vote(&bank1, &my_vote_pubkey);
        ReplayStage::push_vote(
            &bank1,
            &my_vote_pubkey,
            &identity_keypair,
            &my_vote_keypair,
            &mut tower,
            &SwitchForkDecision::SameFork,
            &mut voted_signatures,
            has_new_vote_been_rooted,
            &mut ReplayTiming::default(),
            &voting_sender,
            None,
        );
        let vote_info = voting_receiver
            .recv_timeout(Duration::from_secs(1))
            .unwrap();
        crate::voting_service::VotingService::handle_vote(
            &cluster_info,
            &poh_recorder,
            &tower_storage,
            vote_info,
        );
        let votes = cluster_info.get_votes(&mut cursor);
        assert_eq!(votes.len(), 1);
        let vote_tx = &votes[0];
        assert_eq!(vote_tx.message.recent_blockhash, bank1.last_blockhash());
        assert_eq!(
            tower.last_vote_tx_blockhash().unwrap(),
            bank1.last_blockhash()
        );
        assert_eq!(tower.last_voted_slot().unwrap(), 1);

        // Trying to refresh the vote for bank 1 in bank 2 won't succeed because
        // the last vote has not expired yet
        ReplayStage::refresh_last_vote(
            &mut tower,
            &bank2,
            Tower::last_voted_slot_in_bank(&bank2, &my_vote_pubkey).unwrap(),
            &my_vote_pubkey,
            &identity_keypair,
            &my_vote_keypair,
            &mut voted_signatures,
            has_new_vote_been_rooted,
            &mut last_vote_refresh_time,
            &voting_sender,
            None,
        );

        // No new votes have been submitted to gossip
        let votes = cluster_info.get_votes(&mut cursor);
        assert!(votes.is_empty());
        assert_eq!(
            tower.last_vote_tx_blockhash().unwrap(),
            bank1.last_blockhash()
        );
        assert_eq!(tower.last_voted_slot().unwrap(), 1);

        // Create a bank where the last vote transaction will have expired
        let expired_bank = {
            let mut parent_bank = bank2.clone();
            for _ in 0..MAX_PROCESSING_AGE {
                let slot = parent_bank.slot() + 1;
                parent_bank =
                    Arc::new(Bank::new_from_parent(parent_bank, &Pubkey::default(), slot));
                parent_bank.fill_bank_with_ticks_for_tests();
                parent_bank.freeze();
            }
            parent_bank
        };

        // Now trying to refresh the vote for slot 1 will succeed because the recent blockhash
        // of the last vote transaction has expired
        last_vote_refresh_time.last_refresh_time = last_vote_refresh_time
            .last_refresh_time
            .checked_sub(Duration::from_millis(
                MAX_VOTE_REFRESH_INTERVAL_MILLIS as u64 + 1,
            ))
            .unwrap();
        let clone_refresh_time = last_vote_refresh_time.last_refresh_time;
        ReplayStage::refresh_last_vote(
            &mut tower,
            &expired_bank,
            Tower::last_voted_slot_in_bank(&expired_bank, &my_vote_pubkey).unwrap(),
            &my_vote_pubkey,
            &identity_keypair,
            &my_vote_keypair,
            &mut voted_signatures,
            has_new_vote_been_rooted,
            &mut last_vote_refresh_time,
            &voting_sender,
            None,
        );
        let vote_info = voting_receiver
            .recv_timeout(Duration::from_secs(1))
            .unwrap();
        crate::voting_service::VotingService::handle_vote(
            &cluster_info,
            &poh_recorder,
            &tower_storage,
            vote_info,
        );

        assert!(last_vote_refresh_time.last_refresh_time > clone_refresh_time);
        let votes = cluster_info.get_votes(&mut cursor);
        assert_eq!(votes.len(), 1);
        let vote_tx = &votes[0];
        assert_eq!(
            vote_tx.message.recent_blockhash,
            expired_bank.last_blockhash()
        );
        assert_eq!(
            tower.last_vote_tx_blockhash().unwrap(),
            expired_bank.last_blockhash()
        );
        assert_eq!(tower.last_voted_slot().unwrap(), 1);

        // Processing the vote transaction should be valid
        let expired_bank_child_slot = expired_bank.slot() + 1;
        let expired_bank_child = Arc::new(Bank::new_from_parent(
            expired_bank.clone(),
            &Pubkey::default(),
            expired_bank_child_slot,
        ));
        expired_bank_child.process_transaction(vote_tx).unwrap();
        let vote_account = expired_bank_child
            .get_vote_account(&my_vote_pubkey)
            .unwrap();
        assert_eq!(
            vote_account.vote_state().as_ref().unwrap().tower(),
            vec![0, 1]
        );
        expired_bank_child.fill_bank_with_ticks_for_tests();
        expired_bank_child.freeze();

        // Trying to refresh the vote on a sibling bank where:
        // 1) The vote for slot 1 hasn't landed
        // 2) The latest refresh vote transaction's recent blockhash (the sibling's hash) doesn't exist
        // This will still not refresh because `MAX_VOTE_REFRESH_INTERVAL_MILLIS` has not expired yet
        let expired_bank_sibling = Arc::new(Bank::new_from_parent(
            bank2,
            &Pubkey::default(),
            expired_bank_child.slot() + 1,
        ));
        expired_bank_sibling.fill_bank_with_ticks_for_tests();
        expired_bank_sibling.freeze();
        // Set the last refresh to now, shouldn't refresh because the last refresh just happened.
        last_vote_refresh_time.last_refresh_time = Instant::now();
        ReplayStage::refresh_last_vote(
            &mut tower,
            &expired_bank_sibling,
            Tower::last_voted_slot_in_bank(&expired_bank_sibling, &my_vote_pubkey).unwrap(),
            &my_vote_pubkey,
            &identity_keypair,
            &my_vote_keypair,
            &mut voted_signatures,
            has_new_vote_been_rooted,
            &mut last_vote_refresh_time,
            &voting_sender,
            None,
        );

        let votes = cluster_info.get_votes(&mut cursor);
        assert!(votes.is_empty());
        assert_eq!(
            vote_tx.message.recent_blockhash,
            expired_bank.last_blockhash()
        );
        assert_eq!(
            tower.last_vote_tx_blockhash().unwrap(),
            expired_bank.last_blockhash()
        );
        assert_eq!(tower.last_voted_slot().unwrap(), 1);
    }

    #[allow(clippy::too_many_arguments)]
    fn send_vote_in_new_bank(
        parent_bank: Arc<Bank>,
        my_slot: Slot,
        my_vote_keypair: &[Arc<Keypair>],
        tower: &mut Tower,
        identity_keypair: &Keypair,
        voted_signatures: &mut Vec<Signature>,
        has_new_vote_been_rooted: bool,
        voting_sender: &Sender<VoteOp>,
        voting_receiver: &Receiver<VoteOp>,
        cluster_info: &ClusterInfo,
        poh_recorder: &RwLock<PohRecorder>,
        tower_storage: &dyn TowerStorage,
        make_it_landing: bool,
        cursor: &mut Cursor,
        bank_forks: &RwLock<BankForks>,
        progress: &mut ProgressMap,
    ) -> Arc<Bank> {
        let my_vote_pubkey = &my_vote_keypair[0].pubkey();
        tower.record_bank_vote(&parent_bank, my_vote_pubkey);
        ReplayStage::push_vote(
            &parent_bank,
            my_vote_pubkey,
            identity_keypair,
            my_vote_keypair,
            tower,
            &SwitchForkDecision::SameFork,
            voted_signatures,
            has_new_vote_been_rooted,
            &mut ReplayTiming::default(),
            voting_sender,
            None,
        );
        let vote_info = voting_receiver
            .recv_timeout(Duration::from_secs(1))
            .unwrap();
        crate::voting_service::VotingService::handle_vote(
            cluster_info,
            poh_recorder,
            tower_storage,
            vote_info,
        );

        let votes = cluster_info.get_votes(cursor);
        assert_eq!(votes.len(), 1);
        let vote_tx = &votes[0];
        assert_eq!(
            vote_tx.message.recent_blockhash,
            parent_bank.last_blockhash()
        );
        assert_eq!(
            tower.last_vote_tx_blockhash().unwrap(),
            parent_bank.last_blockhash()
        );
        assert_eq!(tower.last_voted_slot().unwrap(), parent_bank.slot());
        let bank = Bank::new_from_parent(parent_bank, &Pubkey::default(), my_slot);
        bank.fill_bank_with_ticks_for_tests();
        if make_it_landing {
            bank.process_transaction(vote_tx).unwrap();
        }
        bank.freeze();
        progress.entry(my_slot).or_insert_with(|| {
            ForkProgress::new_from_bank(
                &bank,
                &identity_keypair.pubkey(),
                my_vote_pubkey,
                None,
                0,
                0,
            )
        });
        bank_forks.write().unwrap().insert(bank);
        bank_forks.read().unwrap().get(my_slot).unwrap()
    }

    #[test]
    fn test_replay_stage_last_vote_outside_slot_hashes() {
        solana_logger::setup();
        let ReplayBlockstoreComponents {
            cluster_info,
            poh_recorder,
            mut tower,
            my_pubkey,
            vote_simulator,
            ..
        } = replay_blockstore_components(None, 10, None::<GenerateVotes>);
        let tower_storage = NullTowerStorage::default();

        let VoteSimulator {
            mut validator_keypairs,
            bank_forks,
            mut heaviest_subtree_fork_choice,
            mut latest_validator_votes_for_frozen_banks,
            mut progress,
            ..
        } = vote_simulator;

        let has_new_vote_been_rooted = false;
        let mut voted_signatures = vec![];

        let identity_keypair = cluster_info.keypair().clone();
        let my_vote_keypair = vec![Arc::new(
            validator_keypairs.remove(&my_pubkey).unwrap().vote_keypair,
        )];
        let my_vote_pubkey = my_vote_keypair[0].pubkey();
        let bank0 = bank_forks.read().unwrap().get(0).unwrap();

        bank0.set_initial_accounts_hash_verification_completed();

        // Add a new fork starting from 0 with bigger slot number, we assume it has a bigger
        // weight, but we cannot switch because of lockout.
        let other_fork_slot = 1;
        let other_fork_bank =
            Bank::new_from_parent(bank0.clone(), &Pubkey::default(), other_fork_slot);
        other_fork_bank.fill_bank_with_ticks_for_tests();
        other_fork_bank.freeze();
        progress.entry(other_fork_slot).or_insert_with(|| {
            ForkProgress::new_from_bank(
                &other_fork_bank,
                &identity_keypair.pubkey(),
                &my_vote_keypair[0].pubkey(),
                None,
                0,
                0,
            )
        });
        bank_forks.write().unwrap().insert(other_fork_bank);

        let (voting_sender, voting_receiver) = unbounded();
        let mut cursor = Cursor::default();

        let mut new_bank = send_vote_in_new_bank(
            bank0,
            2,
            &my_vote_keypair,
            &mut tower,
            &identity_keypair,
            &mut voted_signatures,
            has_new_vote_been_rooted,
            &voting_sender,
            &voting_receiver,
            &cluster_info,
            &poh_recorder,
            &tower_storage,
            true,
            &mut cursor,
            &bank_forks,
            &mut progress,
        );
        new_bank = send_vote_in_new_bank(
            new_bank.clone(),
            new_bank.slot() + 1,
            &my_vote_keypair,
            &mut tower,
            &identity_keypair,
            &mut voted_signatures,
            has_new_vote_been_rooted,
            &voting_sender,
            &voting_receiver,
            &cluster_info,
            &poh_recorder,
            &tower_storage,
            false,
            &mut cursor,
            &bank_forks,
            &mut progress,
        );
        // Create enough banks on the fork so last vote is outside SlotHash, make sure
        // we now vote at the tip of the fork.
        let last_voted_slot = tower.last_voted_slot().unwrap();
        while new_bank.is_in_slot_hashes_history(&last_voted_slot) {
            let new_slot = new_bank.slot() + 1;
            let bank = Bank::new_from_parent(new_bank, &Pubkey::default(), new_slot);
            bank.fill_bank_with_ticks_for_tests();
            bank.freeze();
            progress.entry(new_slot).or_insert_with(|| {
                ForkProgress::new_from_bank(
                    &bank,
                    &identity_keypair.pubkey(),
                    &my_vote_keypair[0].pubkey(),
                    None,
                    0,
                    0,
                )
            });
            bank_forks.write().unwrap().insert(bank);
            new_bank = bank_forks.read().unwrap().get(new_slot).unwrap();
        }
        let tip_of_voted_fork = new_bank.slot();

        let mut frozen_banks: Vec<_> = bank_forks
            .read()
            .unwrap()
            .frozen_banks()
            .values()
            .cloned()
            .collect();
        ReplayStage::compute_bank_stats(
            &my_vote_pubkey,
            &bank_forks.read().unwrap().ancestors(),
            &mut frozen_banks,
            &mut tower,
            &mut progress,
            &VoteTracker::default(),
            &ClusterSlots::default(),
            &bank_forks,
            &mut heaviest_subtree_fork_choice,
            &mut latest_validator_votes_for_frozen_banks,
        );
        assert_eq!(tower.last_voted_slot(), Some(last_voted_slot));
        assert_eq!(progress.my_latest_landed_vote(tip_of_voted_fork), Some(0));
        let other_fork_bank = &bank_forks.read().unwrap().get(other_fork_slot).unwrap();
        let SelectVoteAndResetForkResult { vote_bank, .. } =
            ReplayStage::select_vote_and_reset_forks(
                other_fork_bank,
                Some(&new_bank),
                &bank_forks.read().unwrap().ancestors(),
                &bank_forks.read().unwrap().descendants(),
                &progress,
                &mut tower,
                &latest_validator_votes_for_frozen_banks,
                &heaviest_subtree_fork_choice,
            );
        assert!(vote_bank.is_some());
        assert_eq!(vote_bank.unwrap().0.slot(), tip_of_voted_fork);

        // If last vote is already equal to heaviest_bank_on_same_voted_fork,
        // we should not vote.
        let last_voted_bank = &bank_forks.read().unwrap().get(last_voted_slot).unwrap();
        let SelectVoteAndResetForkResult { vote_bank, .. } =
            ReplayStage::select_vote_and_reset_forks(
                other_fork_bank,
                Some(last_voted_bank),
                &bank_forks.read().unwrap().ancestors(),
                &bank_forks.read().unwrap().descendants(),
                &progress,
                &mut tower,
                &latest_validator_votes_for_frozen_banks,
                &heaviest_subtree_fork_choice,
            );
        assert!(vote_bank.is_none());

        // If last vote is still inside slot hashes history of heaviest_bank_on_same_voted_fork,
        // we should not vote.
        let last_voted_bank_plus_1 = &bank_forks.read().unwrap().get(last_voted_slot + 1).unwrap();
        let SelectVoteAndResetForkResult { vote_bank, .. } =
            ReplayStage::select_vote_and_reset_forks(
                other_fork_bank,
                Some(last_voted_bank_plus_1),
                &bank_forks.read().unwrap().ancestors(),
                &bank_forks.read().unwrap().descendants(),
                &progress,
                &mut tower,
                &latest_validator_votes_for_frozen_banks,
                &heaviest_subtree_fork_choice,
            );
        assert!(vote_bank.is_none());

        // create a new bank and make last_voted_slot land, we should not vote.
        progress
            .entry(new_bank.slot())
            .and_modify(|s| s.fork_stats.my_latest_landed_vote = Some(last_voted_slot));
        assert!(!new_bank.is_in_slot_hashes_history(&last_voted_slot));
        let SelectVoteAndResetForkResult { vote_bank, .. } =
            ReplayStage::select_vote_and_reset_forks(
                other_fork_bank,
                Some(&new_bank),
                &bank_forks.read().unwrap().ancestors(),
                &bank_forks.read().unwrap().descendants(),
                &progress,
                &mut tower,
                &latest_validator_votes_for_frozen_banks,
                &heaviest_subtree_fork_choice,
            );
        assert!(vote_bank.is_none());
    }

    #[test]
    fn test_retransmit_latest_unpropagated_leader_slot() {
        let ReplayBlockstoreComponents {
            validator_node_to_vote_keys,
            leader_schedule_cache,
            poh_recorder,
            vote_simulator,
            ..
        } = replay_blockstore_components(None, 10, None::<GenerateVotes>);

        let VoteSimulator {
            mut progress,
            ref bank_forks,
            ..
        } = vote_simulator;

        let poh_recorder = Arc::new(poh_recorder);
        let (retransmit_slots_sender, retransmit_slots_receiver) = unbounded();

        let bank1 = Bank::new_from_parent(
            bank_forks.read().unwrap().get(0).unwrap(),
            &leader_schedule_cache.slot_leader_at(1, None).unwrap(),
            1,
        );
        progress.insert(
            1,
            ForkProgress::new_from_bank(
                &bank1,
                bank1.collector_id(),
                validator_node_to_vote_keys
                    .get(bank1.collector_id())
                    .unwrap(),
                Some(0),
                0,
                0,
            ),
        );
        assert!(progress.get_propagated_stats(1).unwrap().is_leader_slot);
        bank1.freeze();
        bank_forks.write().unwrap().insert(bank1);

        progress.get_retransmit_info_mut(0).unwrap().retry_time = Instant::now();
        ReplayStage::retransmit_latest_unpropagated_leader_slot(
            &poh_recorder,
            &retransmit_slots_sender,
            &mut progress,
        );
        let res = retransmit_slots_receiver.recv_timeout(Duration::from_millis(10));
        assert_matches!(res, Err(_));
        assert_eq!(
            progress.get_retransmit_info(0).unwrap().retry_iteration,
            0,
            "retransmit should not advance retry_iteration before time has been set"
        );

        ReplayStage::retransmit_latest_unpropagated_leader_slot(
            &poh_recorder,
            &retransmit_slots_sender,
            &mut progress,
        );
        let res = retransmit_slots_receiver.recv_timeout(Duration::from_millis(10));
        assert!(
            res.is_err(),
            "retry_iteration=0, elapsed < 2^0 * RETRANSMIT_BASE_DELAY_MS"
        );

        progress.get_retransmit_info_mut(0).unwrap().retry_time = Instant::now()
            .checked_sub(Duration::from_millis(RETRANSMIT_BASE_DELAY_MS + 1))
            .unwrap();
        ReplayStage::retransmit_latest_unpropagated_leader_slot(
            &poh_recorder,
            &retransmit_slots_sender,
            &mut progress,
        );
        let res = retransmit_slots_receiver.recv_timeout(Duration::from_millis(10));
        assert!(
            res.is_ok(),
            "retry_iteration=0, elapsed > RETRANSMIT_BASE_DELAY_MS"
        );
        assert_eq!(
            progress.get_retransmit_info(0).unwrap().retry_iteration,
            1,
            "retransmit should advance retry_iteration"
        );

        ReplayStage::retransmit_latest_unpropagated_leader_slot(
            &poh_recorder,
            &retransmit_slots_sender,
            &mut progress,
        );
        let res = retransmit_slots_receiver.recv_timeout(Duration::from_millis(10));
        assert!(
            res.is_err(),
            "retry_iteration=1, elapsed < 2^1 * RETRY_BASE_DELAY_MS"
        );

        progress.get_retransmit_info_mut(0).unwrap().retry_time = Instant::now()
            .checked_sub(Duration::from_millis(RETRANSMIT_BASE_DELAY_MS + 1))
            .unwrap();
        ReplayStage::retransmit_latest_unpropagated_leader_slot(
            &poh_recorder,
            &retransmit_slots_sender,
            &mut progress,
        );
        let res = retransmit_slots_receiver.recv_timeout(Duration::from_millis(10));
        assert!(
            res.is_err(),
            "retry_iteration=1, elapsed < 2^1 * RETRANSMIT_BASE_DELAY_MS"
        );

        progress.get_retransmit_info_mut(0).unwrap().retry_time = Instant::now()
            .checked_sub(Duration::from_millis(2 * RETRANSMIT_BASE_DELAY_MS + 1))
            .unwrap();
        ReplayStage::retransmit_latest_unpropagated_leader_slot(
            &poh_recorder,
            &retransmit_slots_sender,
            &mut progress,
        );
        let res = retransmit_slots_receiver.recv_timeout(Duration::from_millis(10));
        assert!(
            res.is_ok(),
            "retry_iteration=1, elapsed > 2^1 * RETRANSMIT_BASE_DELAY_MS"
        );
        assert_eq!(
            progress.get_retransmit_info(0).unwrap().retry_iteration,
            2,
            "retransmit should advance retry_iteration"
        );

        // increment to retry iteration 3
        progress
            .get_retransmit_info_mut(0)
            .unwrap()
            .increment_retry_iteration();

        progress.get_retransmit_info_mut(0).unwrap().retry_time = Instant::now()
            .checked_sub(Duration::from_millis(2 * RETRANSMIT_BASE_DELAY_MS + 1))
            .unwrap();
        ReplayStage::retransmit_latest_unpropagated_leader_slot(
            &poh_recorder,
            &retransmit_slots_sender,
            &mut progress,
        );
        let res = retransmit_slots_receiver.recv_timeout(Duration::from_millis(10));
        assert!(
            res.is_err(),
            "retry_iteration=3, elapsed < 2^3 * RETRANSMIT_BASE_DELAY_MS"
        );

        progress.get_retransmit_info_mut(0).unwrap().retry_time = Instant::now()
            .checked_sub(Duration::from_millis(8 * RETRANSMIT_BASE_DELAY_MS + 1))
            .unwrap();
        ReplayStage::retransmit_latest_unpropagated_leader_slot(
            &poh_recorder,
            &retransmit_slots_sender,
            &mut progress,
        );
        let res = retransmit_slots_receiver.recv_timeout(Duration::from_millis(10));
        assert!(
            res.is_ok(),
            "retry_iteration=3, elapsed > 2^3 * RETRANSMIT_BASE_DELAY"
        );
        assert_eq!(
            progress.get_retransmit_info(0).unwrap().retry_iteration,
            4,
            "retransmit should advance retry_iteration"
        );
    }

    fn receive_slots(retransmit_slots_receiver: &Receiver<Slot>) -> Vec<Slot> {
        let mut slots = Vec::default();
        while let Ok(slot) = retransmit_slots_receiver.recv_timeout(Duration::from_millis(10)) {
            slots.push(slot);
        }
        slots
    }

    #[test]
    fn test_maybe_retransmit_unpropagated_slots() {
        let ReplayBlockstoreComponents {
            validator_node_to_vote_keys,
            leader_schedule_cache,
            vote_simulator,
            ..
        } = replay_blockstore_components(None, 10, None::<GenerateVotes>);

        let VoteSimulator {
            mut progress,
            ref bank_forks,
            ..
        } = vote_simulator;

        let (retransmit_slots_sender, retransmit_slots_receiver) = unbounded();
        let retry_time = Instant::now()
            .checked_sub(Duration::from_millis(RETRANSMIT_BASE_DELAY_MS + 1))
            .unwrap();
        progress.get_retransmit_info_mut(0).unwrap().retry_time = retry_time;

        let mut prev_index = 0;
        for i in (1..10).chain(11..15) {
            let bank = Bank::new_from_parent(
                bank_forks.read().unwrap().get(prev_index).unwrap(),
                &leader_schedule_cache.slot_leader_at(i, None).unwrap(),
                i,
            );
            progress.insert(
                i,
                ForkProgress::new_from_bank(
                    &bank,
                    bank.collector_id(),
                    validator_node_to_vote_keys
                        .get(bank.collector_id())
                        .unwrap(),
                    Some(0),
                    0,
                    0,
                ),
            );
            assert!(progress.get_propagated_stats(i).unwrap().is_leader_slot);
            bank.freeze();
            bank_forks.write().unwrap().insert(bank);
            prev_index = i;
            progress.get_retransmit_info_mut(i).unwrap().retry_time = retry_time;
        }

        // expect single slot when latest_leader_slot is the start of a consecutive range
        let latest_leader_slot = 0;
        ReplayStage::maybe_retransmit_unpropagated_slots(
            "test",
            &retransmit_slots_sender,
            &mut progress,
            latest_leader_slot,
        );
        let received_slots = receive_slots(&retransmit_slots_receiver);
        assert_eq!(received_slots, vec![0]);

        // expect range of slots from start of consecutive slots
        let latest_leader_slot = 6;
        ReplayStage::maybe_retransmit_unpropagated_slots(
            "test",
            &retransmit_slots_sender,
            &mut progress,
            latest_leader_slot,
        );
        let received_slots = receive_slots(&retransmit_slots_receiver);
        assert_eq!(received_slots, vec![4, 5, 6]);

        // expect range of slots skipping a discontinuity in the range
        let latest_leader_slot = 11;
        ReplayStage::maybe_retransmit_unpropagated_slots(
            "test",
            &retransmit_slots_sender,
            &mut progress,
            latest_leader_slot,
        );
        let received_slots = receive_slots(&retransmit_slots_receiver);
        assert_eq!(received_slots, vec![8, 9, 11]);
    }

    #[test]
    #[should_panic(expected = "We are attempting to dump a block that we produced")]
    fn test_dump_own_slots_fails() {
        // Create the tree of banks in a BankForks object
        let forks = tr(0) / (tr(1)) / (tr(2));

        let ReplayBlockstoreComponents {
            ref mut vote_simulator,
            ref blockstore,
            ref my_pubkey,
            ref leader_schedule_cache,
            ..
        } = replay_blockstore_components(Some(forks), 1, None);

        let VoteSimulator {
            ref mut progress,
            ref bank_forks,
            ..
        } = vote_simulator;

        let (mut ancestors, mut descendants) = {
            let r_bank_forks = bank_forks.read().unwrap();
            (r_bank_forks.ancestors(), r_bank_forks.descendants())
        };

        // Insert different versions of both 1 and 2. Although normally these slots would be dumped,
        // because we were the leader for these slots we should panic
        let mut duplicate_slots_to_repair = DuplicateSlotsToRepair::default();
        duplicate_slots_to_repair.insert(1, Hash::new_unique());
        duplicate_slots_to_repair.insert(2, Hash::new_unique());
        let mut purge_repair_slot_counter = PurgeRepairSlotCounter::default();
        let (dumped_slots_sender, _) = unbounded();

        ReplayStage::dump_then_repair_correct_slots(
            &mut duplicate_slots_to_repair,
            &mut ancestors,
            &mut descendants,
            progress,
            bank_forks,
            blockstore,
            None,
            &mut purge_repair_slot_counter,
            &dumped_slots_sender,
            my_pubkey,
            leader_schedule_cache,
        );
    }

    fn run_compute_and_select_forks(
        bank_forks: &RwLock<BankForks>,
        progress: &mut ProgressMap,
        tower: &mut Tower,
        heaviest_subtree_fork_choice: &mut HeaviestSubtreeForkChoice,
        latest_validator_votes_for_frozen_banks: &mut LatestValidatorVotesForFrozenBanks,
        my_vote_pubkey: Option<Pubkey>,
    ) -> (Option<Slot>, Option<Slot>) {
        let mut frozen_banks: Vec<_> = bank_forks
            .read()
            .unwrap()
            .frozen_banks()
            .values()
            .cloned()
            .collect();
        let ancestors = &bank_forks.read().unwrap().ancestors();
        let descendants = &bank_forks.read().unwrap().descendants();
        ReplayStage::compute_bank_stats(
            &my_vote_pubkey.unwrap_or_default(),
            &bank_forks.read().unwrap().ancestors(),
            &mut frozen_banks,
            tower,
            progress,
            &VoteTracker::default(),
            &ClusterSlots::default(),
            bank_forks,
            heaviest_subtree_fork_choice,
            latest_validator_votes_for_frozen_banks,
        );
        let (heaviest_bank, heaviest_bank_on_same_fork) = heaviest_subtree_fork_choice
            .select_forks(&frozen_banks, tower, progress, ancestors, bank_forks);
        let SelectVoteAndResetForkResult {
            vote_bank,
            reset_bank,
            ..
        } = ReplayStage::select_vote_and_reset_forks(
            &heaviest_bank,
            heaviest_bank_on_same_fork.as_ref(),
            ancestors,
            descendants,
            progress,
            tower,
            latest_validator_votes_for_frozen_banks,
            heaviest_subtree_fork_choice,
        );
        (
            vote_bank.map(|(b, _)| b.slot()),
            reset_bank.map(|b| b.slot()),
        )
    }

    type GenerateVotes = Box<dyn Fn(Vec<Pubkey>) -> HashMap<Pubkey, Vec<Slot>>>;

    pub fn setup_forks_from_tree(
        tree: Tree<Slot>,
        num_keys: usize,
        generate_votes: Option<GenerateVotes>,
    ) -> (VoteSimulator, Blockstore) {
        let mut vote_simulator = VoteSimulator::new(num_keys);
        let pubkeys: Vec<Pubkey> = vote_simulator
            .validator_keypairs
            .values()
            .map(|k| k.node_keypair.pubkey())
            .collect();
        let cluster_votes = generate_votes
            .map(|generate_votes| generate_votes(pubkeys))
            .unwrap_or_default();
        vote_simulator.fill_bank_forks(tree.clone(), &cluster_votes, true);
        let ledger_path = get_tmp_ledger_path!();
        let blockstore = Blockstore::open(&ledger_path).unwrap();
        blockstore.add_tree(tree, false, true, 2, Hash::default());
        (vote_simulator, blockstore)
    }

    fn setup_default_forks(
        num_keys: usize,
        generate_votes: Option<GenerateVotes>,
    ) -> (VoteSimulator, Blockstore) {
        /*
            Build fork structure:

                 slot 0
                   |
                 slot 1
                 /    \
            slot 2    |
               |    slot 3
            slot 4    |
                    slot 5
                      |
                    slot 6
        */

        let tree = tr(0) / (tr(1) / (tr(2) / (tr(4))) / (tr(3) / (tr(5) / (tr(6)))));
        setup_forks_from_tree(tree, num_keys, generate_votes)
    }

    fn check_map_eq<K: Eq + std::hash::Hash + std::fmt::Debug, T: PartialEq + std::fmt::Debug>(
        map1: &HashMap<K, T>,
        map2: &HashMap<K, T>,
    ) -> bool {
        map1.len() == map2.len() && map1.iter().all(|(k, v)| map2.get(k).unwrap() == v)
    }

    #[test]
    fn test_check_for_vote_only_mode() {
        let in_vote_only_mode = AtomicBool::new(false);
        let genesis_config = create_genesis_config(10_000).genesis_config;
        let bank0 = Bank::new_for_tests(&genesis_config);
        let bank_forks = RwLock::new(BankForks::new(bank0));
        ReplayStage::check_for_vote_only_mode(1000, 0, &in_vote_only_mode, &bank_forks);
        assert!(in_vote_only_mode.load(Ordering::Relaxed));
        ReplayStage::check_for_vote_only_mode(10, 0, &in_vote_only_mode, &bank_forks);
        assert!(!in_vote_only_mode.load(Ordering::Relaxed));
    }

    #[test]
    fn test_tower_sync_from_bank() {
        solana_logger::setup_with_default(
            "error,solana_core::replay_stage=info,solana_core::consensus=info",
        );
        /*
            Fork structure:

                 slot 0
                   |
                 slot 1
                 /    \
            slot 2    |
               |    slot 3
            slot 4    |
                    slot 5
                      |
                    slot 6

            We had some point voted 0 - 6, while the rest of the network voted 0 - 4.
            We are sitting with an oudated tower that has voted until 1. We see that 2 is the heaviest slot,
            however in the past we have voted up to 6. We must acknowledge the vote state present at 6,
            adopt it as our own and *not* vote on 2 or 4, to respect slashing rules.
        */

        let generate_votes = |pubkeys: Vec<Pubkey>| {
            pubkeys
                .into_iter()
                .zip(iter::once(vec![0, 1, 3, 5, 6]).chain(iter::repeat(vec![0, 1, 2, 4]).take(2)))
                .collect()
        };
        let (mut vote_simulator, _blockstore) =
            setup_default_forks(3, Some(Box::new(generate_votes)));
        let (bank_forks, mut progress) = (vote_simulator.bank_forks, vote_simulator.progress);
        let bank_hash = |slot| bank_forks.read().unwrap().bank_hash(slot).unwrap();
        let my_vote_pubkey = vote_simulator.vote_pubkeys[0];
        let mut tower = Tower::default();
        tower.node_pubkey = vote_simulator.node_pubkeys[0];
        tower.record_vote(0, bank_hash(0));
        tower.record_vote(1, bank_hash(1));

        let (vote_fork, reset_fork) = run_compute_and_select_forks(
            &bank_forks,
            &mut progress,
            &mut tower,
            &mut vote_simulator.heaviest_subtree_fork_choice,
            &mut vote_simulator.latest_validator_votes_for_frozen_banks,
            Some(my_vote_pubkey),
        );

        assert_eq!(vote_fork, None);
        assert_eq!(reset_fork, Some(6));

        let (vote_fork, reset_fork) = run_compute_and_select_forks(
            &bank_forks,
            &mut progress,
            &mut tower,
            &mut vote_simulator.heaviest_subtree_fork_choice,
            &mut vote_simulator.latest_validator_votes_for_frozen_banks,
            Some(my_vote_pubkey),
        );

        assert_eq!(vote_fork, None);
        assert_eq!(reset_fork, Some(6));
    }
}<|MERGE_RESOLUTION|>--- conflicted
+++ resolved
@@ -1502,12 +1502,8 @@
                     let bank = w_bank_forks
                         .remove(*slot)
                         .expect("BankForks should not have been purged yet");
-<<<<<<< HEAD
+                    let _ = bank_hash_details::write_bank_hash_details_file(&bank);
                     ((*slot, bank.bank_id()), bank.clone())
-=======
-                    let _ = bank_hash_details::write_bank_hash_details_file(&bank);
-                    ((*slot, bank.bank_id()), bank)
->>>>>>> 0f417199
                 })
                 .unzip()
         };
@@ -2576,15 +2572,11 @@
                         return replay_result;
                     }
 
-<<<<<<< HEAD
-                    let bank = &bank_forks
+                    let bank = bank_forks
                         .read()
                         .unwrap()
                         .get_with_scheduler(bank_slot)
                         .unwrap();
-=======
-                    let bank = bank_forks.read().unwrap().get(bank_slot).unwrap();
->>>>>>> 0f417199
                     let parent_slot = bank.parent_slot();
                     let (num_blocks_on_fork, num_dropped_blocks_on_fork) = {
                         let stats = progress_lock
@@ -2672,15 +2664,11 @@
             debug!("bank_slot {:?} is marked dead", bank_slot);
             replay_result.is_slot_dead = true;
         } else {
-<<<<<<< HEAD
-            let bank = &bank_forks
+            let bank = bank_forks
                 .read()
                 .unwrap()
                 .get_with_scheduler(bank_slot)
                 .unwrap();
-=======
-            let bank = bank_forks.read().unwrap().get(bank_slot).unwrap();
->>>>>>> 0f417199
             let parent_slot = bank.parent_slot();
             let prev_leader_slot = progress.get_bank_prev_leader_slot(&bank);
             let (num_blocks_on_fork, num_dropped_blocks_on_fork) = {
@@ -2893,12 +2881,8 @@
                 );
                 if let Some(sender) = bank_notification_sender {
                     sender
-<<<<<<< HEAD
+                        .sender
                         .send(BankNotification::Frozen(bank.clone_without_scheduler()))
-=======
-                        .sender
-                        .send(BankNotification::Frozen(bank.clone()))
->>>>>>> 0f417199
                         .unwrap_or_else(|err| warn!("bank_notification_sender failed: {:?}", err));
                 }
                 blockstore_processor::cache_block_meta(bank, cache_block_meta_sender);
@@ -4696,14 +4680,8 @@
             let bank0 = bank_forks.read().unwrap().get(0).unwrap();
             assert!(bank0.is_frozen());
             assert_eq!(bank0.tick_height(), bank0.max_tick_height());
-<<<<<<< HEAD
-            let bank1 = Bank::new_from_parent(&bank0, &Pubkey::default(), 1);
+            let bank1 = Bank::new_from_parent(bank0, &Pubkey::default(), 1);
             let bank1 = bank_forks.write().unwrap().insert(bank1);
-=======
-            let bank1 = Bank::new_from_parent(bank0, &Pubkey::default(), 1);
-            bank_forks.write().unwrap().insert(bank1);
-            let bank1 = bank_forks.read().unwrap().get(1).unwrap();
->>>>>>> 0f417199
             let bank1_progress = progress
                 .entry(bank1.slot())
                 .or_insert_with(|| ForkProgress::new(bank1.last_blockhash(), None, None, 0, 0));
