#![cfg(feature = "full")]

pub use crate::message::{AddressLoader, SimpleAddressLoader};
use {
    super::SanitizedVersionedTransaction,
    crate::{
        hash::Hash,
        message::{
            legacy,
            v0::{self, LoadedAddresses},
            LegacyMessage, SanitizedMessage, VersionedMessage,
        },
        precompiles::verify_if_precompile,
        pubkey::Pubkey,
        sanitize::Sanitize,
        signature::Signature,
        solana_sdk::feature_set,
        transaction::{Result, Transaction, TransactionError, VersionedTransaction},
    },
    solana_program::message::SanitizedVersionedMessage,
};

/// Maximum number of accounts that a transaction may lock.
/// 128 was chosen because it is the minimum number of accounts
/// needed for the Neon EVM implementation.
pub const MAX_TX_ACCOUNT_LOCKS: usize = 128;

/// Sanitized transaction and the hash of its message
#[derive(Debug, Clone, Eq, PartialEq)]
pub struct SanitizedTransaction {
    message: SanitizedMessage,
    message_hash: Hash,
    is_simple_vote_tx: bool,
    signatures: Vec<Signature>,
}

use serde_with::*;

/// Set of accounts that must be locked for safe transaction processing
<<<<<<< HEAD
#[serde_as]
#[derive(Debug, Clone, Default, Serialize)]
=======
#[derive(Debug, Clone, Default, Eq, PartialEq)]
>>>>>>> bcf44915
pub struct TransactionAccountLocks<'a> {
    /// List of readonly account key locks
    #[serde_as(as = "Vec<DisplayFromStr>")]
    pub readonly: Vec<&'a Pubkey>,
    /// List of writable account key locks
    #[serde_as(as = "Vec<DisplayFromStr>")]
    pub writable: Vec<&'a Pubkey>,
}

/// Type that represents whether the transaction message has been precomputed or
/// not.
pub enum MessageHash {
    Precomputed(Hash),
    Compute,
}

impl From<Hash> for MessageHash {
    fn from(hash: Hash) -> Self {
        Self::Precomputed(hash)
    }
}

impl SanitizedTransaction {
    /// Create a sanitized transaction from a sanitized versioned transaction.
    /// If the input transaction uses address tables, attempt to lookup the
    /// address for each table index.
    pub fn try_new(
        tx: SanitizedVersionedTransaction,
        message_hash: Hash,
        is_simple_vote_tx: bool,
        address_loader: impl AddressLoader,
    ) -> Result<Self> {
        let signatures = tx.signatures;
        let SanitizedVersionedMessage { message } = tx.message;
        let message = match message {
            VersionedMessage::Legacy(message) => {
                SanitizedMessage::Legacy(LegacyMessage::new(message))
            }
            VersionedMessage::V0(message) => {
                let loaded_addresses =
                    address_loader.load_addresses(&message.address_table_lookups)?;
                SanitizedMessage::V0(v0::LoadedMessage::new(message, loaded_addresses))
            }
        };

        Ok(Self {
            message,
            message_hash,
            is_simple_vote_tx,
            signatures,
        })
    }

    /// Create a sanitized transaction from an un-sanitized versioned
    /// transaction.  If the input transaction uses address tables, attempt to
    /// lookup the address for each table index.
    pub fn try_create(
        tx: VersionedTransaction,
        message_hash: impl Into<MessageHash>,
        is_simple_vote_tx: Option<bool>,
        address_loader: impl AddressLoader,
        require_static_program_ids: bool,
    ) -> Result<Self> {
        tx.sanitize(require_static_program_ids)?;

        let message_hash = match message_hash.into() {
            MessageHash::Compute => tx.message.hash(),
            MessageHash::Precomputed(hash) => hash,
        };

        let signatures = tx.signatures;
        let message = match tx.message {
            VersionedMessage::Legacy(message) => {
                SanitizedMessage::Legacy(LegacyMessage::new(message))
            }
            VersionedMessage::V0(message) => {
                let loaded_addresses =
                    address_loader.load_addresses(&message.address_table_lookups)?;
                SanitizedMessage::V0(v0::LoadedMessage::new(message, loaded_addresses))
            }
        };

        let is_simple_vote_tx = is_simple_vote_tx.unwrap_or_else(|| {
            // TODO: Move to `vote_parser` runtime module
            let mut ix_iter = message.program_instructions_iter();
            ix_iter.next().map(|(program_id, _ix)| program_id) == Some(&crate::vote::program::id())
        });

        Ok(Self {
            message,
            message_hash,
            is_simple_vote_tx,
            signatures,
        })
    }

    pub fn try_from_legacy_transaction(tx: Transaction) -> Result<Self> {
        tx.sanitize()?;

        Ok(Self {
            message_hash: tx.message.hash(),
            message: SanitizedMessage::Legacy(LegacyMessage::new(tx.message)),
            is_simple_vote_tx: false,
            signatures: tx.signatures,
        })
    }

    /// Create a sanitized transaction from a legacy transaction. Used for tests only.
    pub fn from_transaction_for_tests(tx: Transaction) -> Self {
        Self::try_from_legacy_transaction(tx).unwrap()
    }

    /// Return the first signature for this transaction.
    ///
    /// Notes:
    ///
    /// Sanitized transactions must have at least one signature because the
    /// number of signatures must be greater than or equal to the message header
    /// value `num_required_signatures` which must be greater than 0 itself.
    pub fn signature(&self) -> &Signature {
        &self.signatures[0]
    }

    /// Return the list of signatures for this transaction
    pub fn signatures(&self) -> &[Signature] {
        &self.signatures
    }

    /// Return the signed message
    pub fn message(&self) -> &SanitizedMessage {
        &self.message
    }

    /// Return the hash of the signed message
    pub fn message_hash(&self) -> &Hash {
        &self.message_hash
    }

    /// Returns true if this transaction is a simple vote
    pub fn is_simple_vote_transaction(&self) -> bool {
        self.is_simple_vote_tx
    }

    /// Convert this sanitized transaction into a versioned transaction for
    /// recording in the ledger.
    pub fn to_versioned_transaction(&self) -> VersionedTransaction {
        let signatures = self.signatures.clone();
        match &self.message {
            SanitizedMessage::V0(sanitized_msg) => VersionedTransaction {
                signatures,
                message: VersionedMessage::V0(v0::Message::clone(&sanitized_msg.message)),
            },
            SanitizedMessage::Legacy(legacy_message) => VersionedTransaction {
                signatures,
                message: VersionedMessage::Legacy(legacy::Message::clone(&legacy_message.message)),
            },
        }
    }

    /// Validate and return the account keys locked by this transaction
    pub fn get_account_locks(
        &self,
        tx_account_lock_limit: usize,
    ) -> Result<TransactionAccountLocks> {
        Self::validate_account_locks(self.message(), tx_account_lock_limit)?;
        Ok(self.get_account_locks_unchecked())
    }

    /// Return the list of accounts that must be locked during processing this transaction.
    pub fn get_account_locks_unchecked(&self) -> TransactionAccountLocks {
        let message = &self.message;
        let account_keys = message.account_keys();
        let num_readonly_accounts = message.num_readonly_accounts();
        let num_writable_accounts = account_keys.len().saturating_sub(num_readonly_accounts);

        let mut account_locks = TransactionAccountLocks {
            writable: Vec::with_capacity(num_writable_accounts),
            readonly: Vec::with_capacity(num_readonly_accounts),
        };

        for (i, key) in account_keys.iter().enumerate() {
            if message.is_writable(i) {
                account_locks.writable.push(key);
            } else {
                account_locks.readonly.push(key);
            }
        }

        account_locks
    }

    /// Return the list of addresses loaded from on-chain address lookup tables
    pub fn get_loaded_addresses(&self) -> LoadedAddresses {
        match &self.message {
            SanitizedMessage::Legacy(_) => LoadedAddresses::default(),
            SanitizedMessage::V0(message) => LoadedAddresses::clone(&message.loaded_addresses),
        }
    }

    /// If the transaction uses a durable nonce, return the pubkey of the nonce account
    pub fn get_durable_nonce(&self) -> Option<&Pubkey> {
        self.message.get_durable_nonce()
    }

    /// Return the serialized message data to sign.
    fn message_data(&self) -> Vec<u8> {
        match &self.message {
            SanitizedMessage::Legacy(legacy_message) => legacy_message.message.serialize(),
            SanitizedMessage::V0(loaded_msg) => loaded_msg.message.serialize(),
        }
    }

    /// Verify the transaction signatures
    pub fn verify(&self) -> Result<()> {
        let message_bytes = self.message_data();
        if self
            .signatures
            .iter()
            .zip(self.message.account_keys().iter())
            .map(|(signature, pubkey)| signature.verify(pubkey.as_ref(), &message_bytes))
            .any(|verified| !verified)
        {
            Err(TransactionError::SignatureFailure)
        } else {
            Ok(())
        }
    }

    /// Verify the precompiled programs in this transaction
    pub fn verify_precompiles(&self, feature_set: &feature_set::FeatureSet) -> Result<()> {
        for (program_id, instruction) in self.message.program_instructions_iter() {
            verify_if_precompile(
                program_id,
                instruction,
                self.message().instructions(),
                feature_set,
            )
            .map_err(|_| TransactionError::InvalidAccountIndex)?;
        }
        Ok(())
    }

    /// Validate a transaction message against locked accounts
    pub fn validate_account_locks(
        message: &SanitizedMessage,
        tx_account_lock_limit: usize,
    ) -> Result<()> {
        if message.has_duplicates() {
            Err(TransactionError::AccountLoadedTwice)
        } else if message.account_keys().len() > tx_account_lock_limit {
            Err(TransactionError::TooManyAccountLocks)
        } else {
            Ok(())
        }
    }
}<|MERGE_RESOLUTION|>--- conflicted
+++ resolved
@@ -37,12 +37,8 @@
 use serde_with::*;
 
 /// Set of accounts that must be locked for safe transaction processing
-<<<<<<< HEAD
 #[serde_as]
-#[derive(Debug, Clone, Default, Serialize)]
-=======
-#[derive(Debug, Clone, Default, Eq, PartialEq)]
->>>>>>> bcf44915
+#[derive(Debug, Clone, Default, Eq, PartialEq, Serialize)]
 pub struct TransactionAccountLocks<'a> {
     /// List of readonly account key locks
     #[serde_as(as = "Vec<DisplayFromStr>")]
