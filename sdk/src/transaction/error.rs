--- conflicted
+++ resolved
@@ -150,15 +150,12 @@
         "Transaction results in an account ({account_index}) with insufficient funds for rent"
     )]
     InsufficientFundsForRent { account_index: u8 },
-
-<<<<<<< HEAD
-    //#[error("not commitable to poh")]
-    //NotCommitable,
-=======
     /// Transaction exceeded max loaded accounts data size cap
     #[error("Transaction exceeded max loaded accounts data size cap")]
     MaxLoadedAccountsDataSizeExceeded,
->>>>>>> 4293f11c
+
+    //#[error("not commitable to poh")]
+    //NotCommitable,
 }
 
 impl From<SanitizeError> for TransactionError {
