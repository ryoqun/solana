--- conflicted
+++ resolved
@@ -150,22 +150,9 @@
         "Transaction results in an account ({account_index}) with insufficient funds for rent"
     )]
     InsufficientFundsForRent { account_index: u8 },
-<<<<<<< HEAD
-
-    /// Transaction exceeded max loaded accounts data size capped by requested compute units
-    #[error(
-        "Transaction exceeded max loaded accounts data size capped by requested compute units"
-    )]
-    MaxLoadedAccountsDataSizeExceeded,
-
-    /// LoadedAccountsDataSizeLimit set for transaction must be greater than 0.
-    #[error("LoadedAccountsDataSizeLimit set for transaction must be greater than 0.")]
-    InvalidLoadedAccountsDataSizeLimit,
 
     //#[error("not commitable to poh")]
     //NotCommitable,
-=======
->>>>>>> 40bbf99c
 }
 
 impl From<SanitizeError> for TransactionError {
